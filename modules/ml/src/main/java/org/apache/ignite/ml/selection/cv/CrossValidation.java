--- conflicted
+++ resolved
@@ -202,27 +202,8 @@
     private TaskResult calculateScoresForFixedParamSet(Double[] paramSet) {
         Map<String, Double> paramMap = injectAndGetParametersFromPipeline(paramGrid, paramSet);
 
-<<<<<<< HEAD
         double[] locScores = scoreByFolds();
-
-        cvRes.addScores(locScores, paramMap);
-
-        final double locAvgScore = Arrays.stream(locScores).average().orElse(Double.MIN_VALUE);
-
-        if (locAvgScore > cvRes.getBestAvgScore()) {
-            cvRes.setBestScore(locScores);
-            cvRes.setBestHyperParams(paramMap);
-        }
-=======
-        double[] locScores;
-        if(isRunningOnIgnite) {
-            locScores = score(trainer, metric, ignite, upstreamCache, filter, preprocessor,
-                new SHA256UniformMapper<>(), amountOfFolds);
-        } else
-            locScores = score(trainer, metric, upstreamMap, filter, parts, preprocessor, amountOfFolds);
-
         return new TaskResult(paramMap, locScores);
->>>>>>> 53f180ab
     }
 
     public double[] scoreByFolds() {
@@ -452,19 +433,6 @@
         return this;
     }
 
-<<<<<<< HEAD
-
-    public CrossValidation<M, L, K, V> withPipeline(Pipeline<K, V, Integer, Double> pipeline) {
-        this.pipeline = pipeline;
-        return this;
-    }
-
-    public CrossValidation<M, L, K, V> withMapper(UniformMapper<K, V> mapper) {
-        this.mapper = mapper;
-        return this;
-    }
-
-=======
     /**
      * Changes learning Environment.
      *
@@ -477,5 +445,16 @@
 
         return this;
     }
->>>>>>> 53f180ab
+
+
+    public CrossValidation<M, L, K, V> withPipeline(Pipeline<K, V, Integer, Double> pipeline) {
+        this.pipeline = pipeline;
+        return this;
+    }
+
+    public CrossValidation<M, L, K, V> withMapper(UniformMapper<K, V> mapper) {
+        this.mapper = mapper;
+        return this;
+    }
+
 }