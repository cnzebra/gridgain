/*
 * Copyright 2004-2019 H2 Group. Multiple-Licensed under the MPL 2.0,
 * and the EPL 1.0 (http://h2database.com/html/license.html).
 * Initial Developer: H2 Group
 */
package org.h2.expression.aggregate;

import java.util.TreeMap;
import org.apache.ignite.internal.processors.query.h2.H2MemoryTracker;
import org.h2.engine.Constants;
import org.h2.engine.Database;
import org.h2.engine.Session;
import org.h2.value.Value;
import org.h2.value.ValueNull;

/**
 * Data stored while calculating an aggregate that needs distinct values with
 * their counts.
 */
class AggregateDataDistinctWithCounts extends AggregateData  {

    private final boolean ignoreNulls;

    private final int maxDistinctCount;

    private TreeMap<Value, LongDataCounter> values;

    private long memReserved;

    /**
     * Creates new instance of data for aggregate that needs distinct values
     * with their counts.
     *
     * @param ignoreNulls
     *            whether NULL values should be ignored
     * @param maxDistinctCount
     *            maximum count of distinct values to collect
     */
    AggregateDataDistinctWithCounts(boolean ignoreNulls, int maxDistinctCount) {
        this.ignoreNulls = ignoreNulls;
        this.maxDistinctCount = maxDistinctCount;
    }

    @Override
    void add(Session ses, Value v) {
        if (ignoreNulls && v == ValueNull.INSTANCE) {
            return;
        }
        if (values == null) {
            values = new TreeMap<>(ses.getDatabase().getCompareMode());
        }
        LongDataCounter a = values.get(v);
        if (a == null) {
            if (values.size() >= maxDistinctCount) {
                return;
            }
            a = new LongDataCounter();
            values.put(v, a);

            H2MemoryTracker memTracker;
            if ((memTracker = ses.queryMemoryTracker()) != null) {
                long size = Constants.MEMORY_OBJECT;

                size += v.getMemory();

<<<<<<< HEAD
                memTracker.reserved(size);
=======
                memTracker.reserve(size);
>>>>>>> d0d9d3f8

                memReserved += size;
            }
        }
        a.count++;
    }

    @Override
    Value getValue(Database database, int dataType) {
        return null;
    }

    /**
     * Returns map with values and their counts.
     *
     * @return map with values and their counts
     */
    TreeMap<Value, LongDataCounter> getValues() {
        return values;
    }

    /** {@inheritDoc} */
    @Override public void cleanup(Session ses) {
        H2MemoryTracker memTracker;
        if (values != null && (memTracker = ses.queryMemoryTracker()) != null) {
            values = null;

<<<<<<< HEAD
            memTracker.released(allocated);
=======
            memTracker.release(memReserved);
>>>>>>> d0d9d3f8
        }
    }
}<|MERGE_RESOLUTION|>--- conflicted
+++ resolved
@@ -63,11 +63,7 @@
 
                 size += v.getMemory();
 
-<<<<<<< HEAD
                 memTracker.reserved(size);
-=======
-                memTracker.reserve(size);
->>>>>>> d0d9d3f8
 
                 memReserved += size;
             }
@@ -95,11 +91,7 @@
         if (values != null && (memTracker = ses.queryMemoryTracker()) != null) {
             values = null;
 
-<<<<<<< HEAD
-            memTracker.released(allocated);
-=======
-            memTracker.release(memReserved);
->>>>>>> d0d9d3f8
+            memTracker.released(memReserved);
         }
     }
 }