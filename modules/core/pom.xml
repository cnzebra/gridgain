<?xml version="1.0" encoding="UTF-8"?>

<!--
 Copyright 2019 GridGain Systems, Inc. and Contributors.

 Licensed under the GridGain Community Edition License (the "License");
 you may not use this file except in compliance with the License.
 You may obtain a copy of the License at

     https://www.gridgain.com/products/software/community-edition/gridgain-community-edition-license

 Unless required by applicable law or agreed to in writing, software
 distributed under the License is distributed on an "AS IS" BASIS,
 WITHOUT WARRANTIES OR CONDITIONS OF ANY KIND, either express or implied.
 See the License for the specific language governing permissions and
 limitations under the License.
-->

<!--
    POM file.
-->
<project xmlns="http://maven.apache.org/POM/4.0.0" xmlns:xsi="http://www.w3.org/2001/XMLSchema-instance" xsi:schemaLocation="http://maven.apache.org/POM/4.0.0 http://maven.apache.org/xsd/maven-4.0.0.xsd">
    <modelVersion>4.0.0</modelVersion>

    <parent>
        <groupId>org.gridgain</groupId>
        <artifactId>community.parent</artifactId>
        <version>1</version>
        <relativePath>../../parent</relativePath>
    </parent>

    <artifactId>ignite-core</artifactId>
    <version>9.0.0-SNAPSHOT</version>
    <url>http://ignite.apache.org</url>

    <repositories>
        <repository>
            <id>mvn-central</id>
            <url>https://dl.bintray.com/devexperts/Maven/</url>
        </repository>

        <repository>
            <id>mvn-central</id>
            <url>https://dl.bintray.com/devexperts/Maven/</url>
        </repository>
    </repositories>


    <properties>
        <ignite.update.notifier.product>apache-ignite</ignite.update.notifier.product>

        <!-- Imports:
                - com.sun.jmx.mbeanserver => only used from TCKMBeanServerBuilder which has no usages within Ignite's
                  runtime codebase. Therefore, it's likely that code will not be hit during normal operation and we exclude it.
                - javax.enterprise.util is optional.
        -->
        <osgi.import.package>
            javax.enterprise.util;resolution:=optional,
            !com.sun.jmx.mbeanserver,
            *
        </osgi.import.package>
        <osgi.export.package>
            org.apache.ignite.*,
            org.jsr166.*;version=1.0.0;
            {local-packages}
        </osgi.export.package>
    </properties>

    <dependencies>
        <dependency>
            <groupId>javax.cache</groupId>
            <artifactId>cache-api</artifactId>
            <version>${javax.cache.version}</version>
        </dependency>

        <dependency>
            <groupId>org.jetbrains</groupId>
            <artifactId>annotations</artifactId>
            <version>${jetbrains.annotations.version}</version>
        </dependency>

        <dependency>
            <groupId>mx4j</groupId>
            <artifactId>mx4j-tools</artifactId>
            <version>3.0.1</version>
            <scope>test</scope>
        </dependency>

        <dependency>
            <groupId>commons-collections</groupId>
            <artifactId>commons-collections</artifactId>
            <version>${commons.collections.version}</version>
            <scope>test</scope>
        </dependency>

        <dependency>
            <groupId>commons-dbcp</groupId>
            <artifactId>commons-dbcp</artifactId>
            <version>1.4</version>
            <scope>test</scope>
        </dependency>

        <dependency>
            <groupId>com.thoughtworks.xstream</groupId>
            <artifactId>xstream</artifactId>
            <version>1.4.8</version>
            <scope>test</scope>
        </dependency>

        <dependency>
            <groupId>commons-cli</groupId>
            <artifactId>commons-cli</artifactId>
            <version>1.2</version>
            <scope>test</scope>
        </dependency>

        <dependency>
            <groupId>org.hsqldb</groupId>
            <artifactId>hsqldb</artifactId>
            <version>1.8.0.10</version>
            <scope>test</scope>
        </dependency>

        <dependency>
            <groupId>org.gridgain</groupId>
            <artifactId>ignite-h2</artifactId>
            <version>${project.version}</version>
            <scope>test</scope>
        </dependency>

        <dependency>
            <groupId>org.mockito</groupId>
            <artifactId>mockito-all</artifactId>
            <version>${mockito.version}</version>
            <scope>test</scope>
        </dependency>

        <dependency>
            <groupId>org.eclipse.jetty</groupId>
            <artifactId>jetty-servlets</artifactId>
            <version>${jetty.version}</version>
            <scope>test</scope>
        </dependency>

        <dependency>
            <groupId>org.eclipse.jetty</groupId>
            <artifactId>jetty-webapp</artifactId>
            <version>${jetty.version}</version>
            <scope>test</scope>
        </dependency>

        <dependency>
            <groupId>com.esotericsoftware.kryo</groupId>
            <artifactId>kryo</artifactId>
            <version>2.20</version>
            <scope>test</scope>
        </dependency>

        <dependency>
            <groupId>c3p0</groupId>
            <artifactId>c3p0</artifactId>
            <version>0.9.1</version>
            <scope>test</scope>
        </dependency>

        <dependency>
            <groupId>org.gridgain</groupId>
            <artifactId>ignite-shmem</artifactId>
            <version>1.0.0</version>
        </dependency>

        <dependency>
            <groupId>log4j</groupId>
            <artifactId>log4j</artifactId>
            <scope>test</scope>
        </dependency>

        <dependency>
            <groupId>org.springframework</groupId>
            <artifactId>spring-beans</artifactId>
            <version>${spring.version}</version>
            <scope>test</scope>
        </dependency>

        <dependency>
            <groupId>org.springframework</groupId>
            <artifactId>spring-context</artifactId>
            <version>${spring.version}</version>
            <scope>test</scope>
        </dependency>

        <dependency>
            <groupId>commons-io</groupId>
            <artifactId>commons-io</artifactId>
            <version>${commons.io.version}</version>
            <scope>test</scope>
        </dependency>

        <dependency>
            <groupId>org.apache.ignite.binary</groupId>
            <artifactId>test1</artifactId>
            <version>1.1</version>
            <scope>test</scope>
        </dependency>

        <dependency>
            <groupId>org.apache.ignite.binary</groupId>
            <artifactId>test2</artifactId>
            <version>1.1</version>
            <scope>test</scope>
        </dependency>

        <dependency>
            <groupId>com.google.guava</groupId>
            <artifactId>guava</artifactId>
            <version>${guava.version}</version>
            <scope>test</scope>
        </dependency>

        <dependency>
            <groupId>org.javassist</groupId>
            <artifactId>javassist</artifactId>
            <version>${javassist.version}</version>
            <scope>test</scope>
        </dependency>

        <dependency>
            <groupId>org.apache.commons</groupId>
            <artifactId>commons-lang3</artifactId>
            <version>${commons.lang3.version}</version>
            <scope>test</scope>
        </dependency>
    </dependencies>

    <build>
        <resources>
            <resource>
                <directory>src/main/java</directory>
                <excludes>
                    <exclude>**/*.java</exclude>
                </excludes>
            </resource>

            <resource>
                <directory>src/main/resources</directory>
            </resource>
        </resources>

        <testResources>
            <testResource>
                <directory>src/test/java</directory>
                <excludes>
                    <exclude>**/*.java</exclude>
                </excludes>
            </testResource>
            <testResource>
                <directory>src/test/resources</directory>
            </testResource>
        </testResources>

        <plugins>
            <plugin>
                <groupId>org.apache.maven.plugins</groupId>
                <artifactId>maven-jar-plugin</artifactId>
                <executions>
                    <execution>
                        <goals>
                            <goal>test-jar</goal>
                        </goals>
                    </execution>
                </executions>
            </plugin>

            <plugin>
                <groupId>org.codehaus.mojo</groupId>
                <artifactId>exec-maven-plugin</artifactId>
                <version>1.3.2</version>
                <dependencies>
                    <dependency>
                        <groupId>org.gridgain</groupId>
                        <artifactId>ignite-tools</artifactId>
                        <version>${project.version}</version>
                    </dependency>
                </dependencies>
                <executions>
                    <execution>
                        <phase>process-classes</phase>
                        <goals>
                            <goal>java</goal>
                        </goals>
                        <configuration>
                            <includePluginDependencies>true</includePluginDependencies>
                            <mainClass>org.apache.ignite.tools.classgen.ClassesGenerator</mainClass>
                            <arguments>
                                <argument>${project.basedir}/target/classes</argument>
                                <argument>
                                    <![CDATA[
#
# Copyright 2019 GridGain Systems, Inc. and Contributors.
#
# Licensed under the GridGain Community Edition License (the "License");
# you may not use this file except in compliance with the License.
# You may obtain a copy of the License at
#
#     https://www.gridgain.com/products/software/community-edition/gridgain-community-edition-license
#
# Unless required by applicable law or agreed to in writing, software
# distributed under the License is distributed on an "AS IS" BASIS,
# WITHOUT WARRANTIES OR CONDITIONS OF ANY KIND, either express or implied.
# See the License for the specific language governing permissions and
# limitations under the License.
#                                    ]]>
                                </argument>
                                <argument>org.apache.ignite</argument>
                            </arguments>
                        </configuration>
                    </execution>
                </executions>
            </plugin>

            <!-- Generate the OSGi MANIFEST.MF for this bundle. -->
            <plugin>
                <groupId>org.apache.felix</groupId>
                <artifactId>maven-bundle-plugin</artifactId>
            </plugin>
        </plugins>
    </build>

    <profiles>
        <profile>
            <id>release</id>
            <activation>
                <activeByDefault>true</activeByDefault>
            </activation>
            <build>
                <plugins>
                    <plugin>
                        <groupId>org.apache.maven.plugins</groupId>
                        <artifactId>maven-antrun-plugin</artifactId>
                        <version>1.7</version>
                        <inherited>false</inherited>
                        <executions>
                            <execution>
                                <id>properties-augmentation</id>
                                <goals>
                                    <goal>run</goal>
                                </goals>
                                <phase>process-resources</phase>
                                <configuration>
                                    <failOnError>false</failOnError>
                                    <target>
                                        <tstamp>
                                            <format property="ignite.rel.date" pattern="ddMMyyyy" locale="en" />
                                        </tstamp>

                                        <property name="props.file" value="../../modules/core/target/classes/ignite.properties" />

                                        <replaceregexp file="${props.file}" byline="true">
                                            <regexp pattern="ignite.update.notifier.enabled.by.default=.*" />
                                            <substitution expression="ignite.update.notifier.enabled.by.default=${update.notifier.enabled.by.default}" />
                                        </replaceregexp>

                                        <replaceregexp file="${props.file}" byline="true">
                                            <regexp pattern="ignite.rel.date=.*" />
                                            <substitution expression="ignite.rel.date=${ignite.rel.date}" />
                                        </replaceregexp>

                                        <replaceregexp file="${props.file}" byline="true">
                                            <regexp pattern="ignite.update.status.params=.*" />
                                            <substitution expression="ignite.update.status.params=ver=${project.version}&amp;product=${ignite.update.notifier.product}" />
                                        </replaceregexp>

                                        <replaceregexp file="${props.file}" byline="true">
                                            <regexp pattern="ignite.version=.*" />
                                            <substitution expression="ignite.version=${project.version}" />
                                        </replaceregexp>

                                        <!-- git (to be replaced by git hooks)-->

                                        <exec executable="${git.exec}" outputproperty="ignite.build" failonerror="true">
                                            <arg line="log -1 --format=%ct" />
                                        </exec>

                                        <exec executable="${git.exec}" outputproperty="ignite.revision" failonerror="true">
                                            <arg line="log -1 --format=%H" />
                                        </exec>

                                        <replaceregexp file="${props.file}" byline="true">
                                            <regexp pattern="ignite.revision=.*" />
                                            <substitution expression="ignite.revision=${ignite.revision}" />
                                        </replaceregexp>

                                        <replaceregexp file="${props.file}" byline="true">
                                            <regexp pattern="ignite.build=.*" />
                                            <substitution expression="ignite.build=${ignite.build}" />
                                        </replaceregexp>
                                    </target>
                                </configuration>
                            </execution>
                        </executions>
                    </plugin>
                </plugins>
            </build>
        </profile>

        <profile>
            <id>jcache-tck</id>

            <properties>
                <domain-lib-dir>${project.build.directory}/domainlib</domain-lib-dir>
                <domain-jar>domain.jar</domain-jar>
            </properties>

            <dependencies>
                <dependency>
                    <groupId>org.mockito</groupId>
                    <artifactId>mockito-core</artifactId>
                    <version>${mockito.version}</version>
                    <exclusions>
                        <exclusion>
                            <artifactId>hamcrest-core</artifactId>
                            <groupId>org.hamcrest</groupId>
                        </exclusion>
                    </exclusions>
                    <scope>test</scope>
                </dependency>

                <dependency>
                    <groupId>org.hamcrest</groupId>
                    <artifactId>hamcrest-library</artifactId>
                    <version>${hamcrest.version}</version>
                    <scope>test</scope>
                </dependency>

                <dependency>
                    <groupId>javax.cache</groupId>
                    <artifactId>cache-tests</artifactId>
                    <version>${javax.cache.tck.version}</version>
                </dependency>

                <dependency>
                    <groupId>javax.cache</groupId>
                    <artifactId>cache-tests</artifactId>
                    <classifier>tests</classifier>
                    <version>${javax.cache.tck.version}</version>
                    <scope>test</scope>
                </dependency>
            </dependencies>

            <build>
                <plugins>
                    <plugin>
                        <groupId>org.apache.maven.plugins</groupId>
                        <artifactId>maven-dependency-plugin</artifactId>
                        <version>2.8</version>
                        <executions>
                            <!--Required because JUnit will not detect tests simply included in a dep-->
                            <execution>
                                <id>copy-cache-tests</id>
                                <goals>
                                    <goal>unpack-dependencies</goal>
                                </goals>
                                <configuration>
                                    <outputDirectory>${project.build.testOutputDirectory}</outputDirectory>
                                    <includeArtifactIds>cache-tests</includeArtifactIds>
                                    <includeScope>test</includeScope>
                                </configuration>
                            </execution>
                        </executions>
                    </plugin>

                    <plugin>
                        <groupId>org.apache.maven.plugins</groupId>
                        <artifactId>maven-deploy-plugin</artifactId>
                        <configuration>
                            <skip>true</skip>
                        </configuration>
                    </plugin>

                    <plugin>
                        <groupId>org.apache.maven.plugins</groupId>
                        <artifactId>maven-surefire-plugin</artifactId>
                        <configuration>
                            <systemPropertyVariables>
                                <domainJar>${domain-lib-dir}/${domain-jar}</domainJar>
                                <javax.management.builder.initial>org.apache.ignite.internal.tck.TCKMBeanServerBuilder</javax.management.builder.initial>
                                <org.jsr107.tck.management.agentId>IgniteMBeanServer</org.jsr107.tck.management.agentId>
                                <javax.cache.CacheManager>org.apache.ignite.cache.CacheManager</javax.cache.CacheManager>
                                <javax.cache.Cache>org.apache.ignite.IgniteCache</javax.cache.Cache>
                                <javax.cache.Cache.Entry>org.apache.ignite.internal.processors.cache.CacheEntryImpl</javax.cache.Cache.Entry>
                                <javax.cache.annotation.CacheInvocationContext>javax.cache.annotation.impl.cdi.CdiCacheKeyInvocationContextImpl</javax.cache.annotation.CacheInvocationContext>
                                <IGNITE_QUIET>false</IGNITE_QUIET>
                            </systemPropertyVariables>
                            <excludes>
                                <exclude>**/org/apache/ignite/**/*Test.java</exclude>
                                <exclude>**/annotation/*Test.java</exclude>
                                <exclude>**/ClientServerTest.java</exclude>
                            </excludes>
                        </configuration>
                    </plugin>
                </plugins>
            </build>
        </profile>

        <profile>
            <id>deadlock-detection</id>

            <dependencies>
                <dependency>
                    <groupId>com.devexperts.dlcheck</groupId>
                    <artifactId>dlcheck</artifactId>
                    <version>0.5.1</version>
                    <type>pom</type>
                    <scope>test</scope>
                </dependency>
            </dependencies>

            <properties>
                <deadlock.detection.workdir>${project.build.directory}/deadlock-detection</deadlock.detection.workdir>
            </properties>

            <build>
                <plugins>
                    <plugin>
                        <groupId>org.apache.maven.plugins</groupId>
                        <artifactId>maven-dependency-plugin</artifactId>
                        <version>2.8</version>
                        <executions>
                            <execution>
                                <id>copy-sample-agent</id>
                                <phase>process-test-classes</phase>
                                <goals>
                                    <goal>copy</goal>
                                </goals>
                                <configuration>
                                    <artifactItems>
                                        <artifactItem>
                                            <groupId>com.devexperts.dlcheck</groupId>
                                            <artifactId>agent</artifactId>
                                            <version>0.5.1</version>
                                            <outputDirectory>${project.build.directory}/libs</outputDirectory>
                                            <!-- Do not use another name! -->
                                            <destFileName>dlcheck.jar</destFileName>
                                        </artifactItem>
                                    </artifactItems>
                                </configuration>
                            </execution>
                        </executions>
                    </plugin>

                    <plugin>
                        <groupId>org.apache.maven.plugins</groupId>
                        <artifactId>maven-surefire-plugin</artifactId>
                        <configuration>
<<<<<<< HEAD
                            <argLine>-javaagent:${project.build.directory}/libs/dlcheck.jar
                                <!-- -Ddlcheck.cache.dir=${dlcheck.workdir}/cache-->
                                <!-- Optional, fails at the point of potential deadlock is detected -->
                                 -Ddlcheck.fail=true
                                 -Ddlcheck.output=${deadlock.detection.workdir}/alerts
                            </argLine>
=======
                            <argLine>-javaagent:/home/alapin/workspace/gridgain/modules/core/target/libs/dlcheck.jar -Ddlcheck.fail=true -Ddlcheck.output=/home/alapin/alerts</argLine>
                            <!--</argLine>-->
                            <skipAfterFailureCount>0</skipAfterFailureCount>
>>>>>>> 02527bf4
                        </configuration>
                    </plugin>
                </plugins>
            </build>

        </profile>
    </profiles>
</project><|MERGE_RESOLUTION|>--- conflicted
+++ resolved
@@ -35,8 +35,8 @@
 
     <repositories>
         <repository>
-            <id>mvn-central</id>
-            <url>https://dl.bintray.com/devexperts/Maven/</url>
+            <id>ignite-binaries-test-repo</id>
+            <url>file://${basedir}/src/test/binaries/repo</url>
         </repository>
 
         <repository>
@@ -44,7 +44,6 @@
             <url>https://dl.bintray.com/devexperts/Maven/</url>
         </repository>
     </repositories>
-
 
     <properties>
         <ignite.update.notifier.product>apache-ignite</ignite.update.notifier.product>
@@ -515,10 +514,6 @@
                 </dependency>
             </dependencies>
 
-            <properties>
-                <deadlock.detection.workdir>${project.build.directory}/deadlock-detection</deadlock.detection.workdir>
-            </properties>
-
             <build>
                 <plugins>
                     <plugin>
@@ -552,18 +547,12 @@
                         <groupId>org.apache.maven.plugins</groupId>
                         <artifactId>maven-surefire-plugin</artifactId>
                         <configuration>
-<<<<<<< HEAD
                             <argLine>-javaagent:${project.build.directory}/libs/dlcheck.jar
                                 <!-- -Ddlcheck.cache.dir=${dlcheck.workdir}/cache-->
                                 <!-- Optional, fails at the point of potential deadlock is detected -->
                                  -Ddlcheck.fail=true
                                  -Ddlcheck.output=${deadlock.detection.workdir}/alerts
                             </argLine>
-=======
-                            <argLine>-javaagent:/home/alapin/workspace/gridgain/modules/core/target/libs/dlcheck.jar -Ddlcheck.fail=true -Ddlcheck.output=/home/alapin/alerts</argLine>
-                            <!--</argLine>-->
-                            <skipAfterFailureCount>0</skipAfterFailureCount>
->>>>>>> 02527bf4
                         </configuration>
                     </plugin>
                 </plugins>
