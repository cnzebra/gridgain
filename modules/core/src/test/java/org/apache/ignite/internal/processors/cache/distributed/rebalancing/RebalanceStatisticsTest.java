--- conflicted
+++ resolved
@@ -74,8 +74,11 @@
     /** Partitions distribution text. */
     private static final String PARTITIONS_DISTRIBUTION_TEXT = "Partitions distribution per cache group";
 
+    /** Topic statistics text. */
+    public static final String TOPIC_STATISTICS_TEXT = "Topic statistics:";
+
     /** Supplier statistics text. */
-    public static final String SUPPLIER_STATISTICS_TEXT = "[id=";
+    public static final String SUPPLIER_STATISTICS_TEXT = "Supplier statistics:";
 
     /** Information per cache group text. */
     public static final String INFORMATION_PER_CACHE_GROUP_TEXT = "Information per cache group";
@@ -87,7 +90,7 @@
     private boolean multiJvm;
 
     /** Node count. */
-    private static final int DEFAULT_NODE_CNT = 2;
+    private static final int DEFAULT_NODE_CNT = 3;
 
     /** Logger for listen messages. */
     private final ListeningTestLogger log = new ListeningTestLogger(false, super.log);
@@ -117,7 +120,6 @@
     /** {@inheritDoc} */
     @Override protected IgniteConfiguration getConfiguration(String igniteInstanceName) throws Exception {
         IgniteConfiguration cfg = super.getConfiguration(igniteInstanceName);
-
         cfg.setCacheConfiguration(cacheCfgs);
         cfg.setRebalanceThreadPoolSize(5);
         cfg.setGridLogger(log);
@@ -196,13 +198,7 @@
      */
     @Test
     public void testPrintCorrectStatistic() throws Exception {
-<<<<<<< HEAD
-        cacheCfgs = defaultCacheConfigurations(10, 2);
-
-        crd = startGrids(DEFAULT_NODE_CNT);
-=======
         createCluster();
->>>>>>> 6a5ebbd3
 
         checkOutputRebalanceStatistics(DEFAULT_NODE_CNT);
     }
@@ -216,12 +212,7 @@
     public void testPrintCorrectStatisticTwoCacheGroups() throws Exception {
         grpName = "Test";
 
-<<<<<<< HEAD
-        Map<String, Integer> topicStats = perCacheGroupNodeStatistics(totalStats.get(0)).entrySet().stream()
-            .collect(toMap(Map.Entry::getKey, entry -> sumNum(entry.getValue(), "p=([0-9]+)")));
-=======
         createCluster();
->>>>>>> 6a5ebbd3
 
         checkOutputRebalanceStatistics(DEFAULT_NODE_CNT);
     }
@@ -235,11 +226,7 @@
     public void testPrintCorrectStatisticInMultiJvm() throws Exception {
         multiJvm = true;
 
-<<<<<<< HEAD
-        cacheCfgs = defaultCacheConfigurations(100, 2);
-=======
         createCluster();
->>>>>>> 6a5ebbd3
 
         stopGrid(0);
 
@@ -279,11 +266,7 @@
         assertEquals(newNode.context().cache().cacheGroups().size(), logLsnr.statPerCacheGrps.size());
         assertEquals(1, logLsnr.totalStats.size());
 
-<<<<<<< HEAD
-        Map<String, Integer> topicStats = perCacheGroupNodeStatistics(totalStats.get(0)).entrySet().stream()
-=======
         Map<String, Integer> topicStats = perCacheGroupTopicStatistics(logLsnr.totalStats.get(0)).entrySet().stream()
->>>>>>> 6a5ebbd3
             .collect(toMap(Map.Entry::getKey, entry -> sumNum(entry.getValue(), "p=([0-9]+)")));
 
         logLsnr.cacheGrpRebParts
@@ -291,12 +274,12 @@
     }
 
     /**
-     * Parsing and extract node statistics string for each caches.
-     *
-     * @param s String with statistics for parsing, require not null.
-     * @return key - Name cache, string node statistics.
-     */
-    private Map<String, String> perCacheGroupNodeStatistics(final String s) {
+     * Parsing and extract topic statistics string for each caches.
+     *
+     * @param s String with statisctics for parsing, require not null.
+     * @return key - Name cache, string topic statistics.
+     */
+    private Map<String, String> perCacheGroupTopicStatistics(final String s) {
         assert nonNull(s);
 
         Map<String, String> perCacheGroupTopicStatistics = new HashMap<>();
@@ -304,12 +287,12 @@
         int startI = s.indexOf(INFORMATION_PER_CACHE_GROUP_TEXT);
 
         for (; ; ) {
-            int ssti = s.indexOf(SUPPLIER_STATISTICS_TEXT, startI);
+            int tsti = s.indexOf(TOPIC_STATISTICS_TEXT, startI);
+            if (tsti == -1)
+                break;
+
+            int ssti = s.indexOf(SUPPLIER_STATISTICS_TEXT, tsti);
             if (ssti == -1)
-                break;
-
-            int ssti1 = s.indexOf(SUPPLIER_STATISTICS_TEXT, ssti + 1);
-            if (ssti1 == -1)
                 break;
 
             int nai = s.indexOf(NAME_ATTRIBUTE, startI);
@@ -321,13 +304,10 @@
                 break;
 
             String cacheName = s.substring(nai + NAME_ATTRIBUTE.length() + 1, ci);
-            String nodeStat = s.substring(ssti, ssti1);
-
-            if (!nodeStat.contains("Supplier statistics"))
-                break;
-
-            perCacheGroupTopicStatistics.put(cacheName, nodeStat);
-            startI = ssti1;
+            String topicStat = s.substring(tsti + TOPIC_STATISTICS_TEXT.length(), ssti);
+
+            perCacheGroupTopicStatistics.put(cacheName, topicStat);
+            startI = ssti;
         }
 
         return perCacheGroupTopicStatistics;
