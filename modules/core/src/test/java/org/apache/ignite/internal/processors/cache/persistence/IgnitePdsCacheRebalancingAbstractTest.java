--- conflicted
+++ resolved
@@ -599,13 +599,9 @@
                 ds.addData(keys, keys);
         }
 
-<<<<<<< HEAD
         assertPartitionsSame(idleVerify(grid(0), CACHE));
 
-        for (int it = 0; it < 10; it++) {
-=======
         for (int it = 0; it < SF.applyLB(10, 3); it++) {
->>>>>>> fa5f0a09
             final int it0 = it;
 
             IgniteInternalFuture fut = GridTestUtils.runAsync(() -> {
