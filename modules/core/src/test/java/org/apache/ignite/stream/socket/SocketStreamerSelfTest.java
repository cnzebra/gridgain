--- conflicted
+++ resolved
@@ -268,17 +268,11 @@
      * @param converter Converter.
      * @param r Runnable..
      */
-<<<<<<< HEAD
-    private void test(@Nullable SocketMessageConverter<Message> converter, @Nullable byte[] delim, Runnable r,
-        boolean oneMessagePerTuple) throws Exception
-    {
+    private void test(@Nullable SocketMessageConverter<Message> converter, 
+        @Nullable byte[] delim, 
+        Runnable r,
+        boolean oneMessagePerTuple) throws Exception {
         SocketStreamer<Message, Integer, String> sockStmr = null;
-=======
-    private void test(@Nullable SocketMessageConverter<Tuple> converter,
-        @Nullable byte[] delim,
-        Runnable r) throws Exception {
-        SocketStreamer<Tuple, Integer, String> sockStmr = null;
->>>>>>> 6e48c9c4
 
         Ignite ignite = grid(0);
 
