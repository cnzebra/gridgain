/*
 * Copyright 2019 GridGain Systems, Inc. and Contributors.
 *
 * Licensed under the GridGain Community Edition License (the "License");
 * you may not use this file except in compliance with the License.
 * You may obtain a copy of the License at
 *
 *     https://www.gridgain.com/products/software/community-edition/gridgain-community-edition-license
 *
 * Unless required by applicable law or agreed to in writing, software
 * distributed under the License is distributed on an "AS IS" BASIS,
 * WITHOUT WARRANTIES OR CONDITIONS OF ANY KIND, either express or implied.
 * See the License for the specific language governing permissions and
 * limitations under the License.
 */

package org.apache.ignite.util;

import java.io.IOException;
import java.nio.file.Files;
import java.nio.file.Path;
import java.nio.file.Paths;
import java.util.ArrayList;
import java.util.Arrays;
import java.util.Collection;
import java.util.EnumMap;
import java.util.HashSet;
import java.util.List;
import java.util.Map;
import java.util.Set;
import java.util.TreeMap;
import java.util.concurrent.CountDownLatch;
import java.util.concurrent.ExecutorService;
import java.util.concurrent.Executors;
import java.util.concurrent.TimeUnit;
import java.util.concurrent.atomic.AtomicInteger;
import java.util.function.Consumer;
import java.util.regex.Matcher;
import java.util.regex.Pattern;
import org.apache.ignite.Ignite;
import org.apache.ignite.IgniteCache;
import org.apache.ignite.IgniteDataStreamer;
import org.apache.ignite.IgniteSystemProperties;
import org.apache.ignite.cache.affinity.rendezvous.RendezvousAffinityFunction;
import org.apache.ignite.cluster.ClusterNode;
import org.apache.ignite.configuration.AtomicConfiguration;
import org.apache.ignite.configuration.CacheConfiguration;
import org.apache.ignite.internal.IgniteEx;
import org.apache.ignite.internal.IgniteInternalFuture;
import org.apache.ignite.internal.cluster.IgniteClusterEx;
import org.apache.ignite.internal.commandline.CommandHandler;
import org.apache.ignite.internal.commandline.CommandList;
import org.apache.ignite.internal.commandline.argument.CommandArg;
import org.apache.ignite.internal.commandline.cache.CacheSubcommands;
import org.apache.ignite.internal.processors.cache.CacheGroupContext;
import org.apache.ignite.internal.processors.cache.GridCacheContext;
import org.apache.ignite.internal.processors.cache.transactions.IgniteInternalTx;
import org.apache.ignite.internal.processors.cache.transactions.IgniteTxManager;
import org.apache.ignite.internal.processors.cache.version.GridCacheVersion;
import org.apache.ignite.internal.processors.datastructures.GridCacheInternalKeyImpl;
import org.apache.ignite.internal.util.typedef.G;
import org.apache.ignite.internal.util.typedef.X;
import org.apache.ignite.internal.util.typedef.internal.CU;
import org.apache.ignite.internal.util.typedef.internal.U;
import org.apache.ignite.internal.visor.tx.VisorTxTaskResult;
import org.apache.ignite.lang.IgniteInClosure;
import org.apache.ignite.testframework.junits.SystemPropertiesList;
import org.apache.ignite.testframework.junits.WithSystemProperty;
import org.apache.ignite.transactions.Transaction;
import org.apache.ignite.transactions.TransactionRollbackException;
import org.apache.ignite.transactions.TransactionState;
import org.jetbrains.annotations.NotNull;
import org.junit.Test;

import static java.util.Arrays.asList;
import static java.util.Arrays.stream;
import static java.util.Objects.nonNull;
import static java.util.stream.Collectors.toList;
import static org.apache.ignite.IgniteSystemProperties.IGNITE_ENABLE_EXPERIMENTAL_COMMAND;
import static org.apache.ignite.TestStorageUtils.corruptDataEntry;
import static org.apache.ignite.cache.CacheAtomicityMode.TRANSACTIONAL;
import static org.apache.ignite.cache.CacheWriteSynchronizationMode.FULL_SYNC;
import static org.apache.ignite.internal.SupportFeaturesUtils.IGNITE_BASELINE_AUTO_ADJUST_FEATURE;
import static org.apache.ignite.internal.SupportFeaturesUtils.IGNITE_BASELINE_FOR_IN_MEMORY_CACHES_FEATURE;
import static org.apache.ignite.internal.SupportFeaturesUtils.IGNITE_CLUSTER_ID_AND_TAG_FEATURE;
import static org.apache.ignite.internal.SupportFeaturesUtils.IGNITE_DISTRIBUTED_META_STORAGE_FEATURE;
import static org.apache.ignite.internal.commandline.CommandHandler.EXIT_CODE_ILLEGAL_STATE_ERROR;
import static org.apache.ignite.internal.commandline.CommandHandler.EXIT_CODE_INVALID_ARGUMENTS;
import static org.apache.ignite.internal.commandline.CommandHandler.EXIT_CODE_OK;
import static org.apache.ignite.internal.commandline.CommandHandler.UTILITY_NAME;
import static org.apache.ignite.internal.commandline.CommandList.MANAGEMENT;
import static org.apache.ignite.internal.commandline.CommandList.WAL;
import static org.apache.ignite.internal.commandline.OutputFormat.MULTI_LINE;
import static org.apache.ignite.internal.commandline.OutputFormat.SINGLE_LINE;
import static org.apache.ignite.internal.commandline.cache.CacheSubcommands.HELP;
import static org.apache.ignite.internal.commandline.cache.argument.PartitionReconciliationCommandArg.LOCAL_OUTPUT;
import static org.apache.ignite.internal.commandline.cache.argument.PartitionReconciliationCommandArg.RECHECK_DELAY;
import static org.apache.ignite.testframework.GridTestUtils.LOCAL_DATETIME_REGEXP;
import static org.apache.ignite.testframework.GridTestUtils.assertContains;
import static org.apache.ignite.testframework.GridTestUtils.assertMatches;
import static org.apache.ignite.testframework.GridTestUtils.assertNotContains;
import static org.apache.ignite.testframework.GridTestUtils.readResource;
import static org.apache.ignite.transactions.TransactionConcurrency.OPTIMISTIC;
import static org.apache.ignite.transactions.TransactionConcurrency.PESSIMISTIC;
import static org.apache.ignite.transactions.TransactionIsolation.READ_COMMITTED;

/**
 * Command line handler test. You can use this class if you don't need create nodes for each test because here create
 * {@link #SERVER_NODE_CNT} server and 1 client nodes at before all tests. If you need create nodes for each test you
 * can use {@link GridCommandHandlerTest}
 */
@SystemPropertiesList({
    @WithSystemProperty(key = IGNITE_DISTRIBUTED_META_STORAGE_FEATURE, value = "true"),
    @WithSystemProperty(key = IGNITE_BASELINE_AUTO_ADJUST_FEATURE, value = "true"),
    @WithSystemProperty(key = IGNITE_BASELINE_FOR_IN_MEMORY_CACHES_FEATURE, value = "true"),
    @WithSystemProperty(key = IGNITE_CLUSTER_ID_AND_TAG_FEATURE, value = "true")
})
public class GridCommandHandlerClusterByClassTest extends GridCommandHandlerClusterByClassAbstractTest {
    /** Special word for defining any char sequence from special word to the end of line in golden copy of help output */
    private static final String ANY = "<!any!>";

    /**
     * Very basic tests for running the command in different enviroment which other command are running in.
     */
    @Test
    public void testFindAndDeleteGarbage() {
        Ignite ignite = crd;

        injectTestSystemOut();

        ignite.createCaches(Arrays.asList(
            new CacheConfiguration<>("garbage1").setGroupName("groupGarbage"),
            new CacheConfiguration<>("garbage2").setGroupName("groupGarbage")));

        assertEquals(EXIT_CODE_OK, execute("--cache", "find_garbage", "--port", "11212"));

        assertContains(log, testOut.toString(), "garbage not found");

        assertEquals(EXIT_CODE_OK, execute("--cache", "find_garbage",
            ignite(0).localNode().id().toString(), "--port", "11212"));

        assertContains(log, testOut.toString(), "garbage not found");

        assertEquals(EXIT_CODE_OK, execute("--cache", "find_garbage",
            "groupGarbage", "--port", "11212"));

        assertContains(log, testOut.toString(), "garbage not found");
    }

    /**
     * Test that baseline auto_adjustment settings update works via control.sh
     */
    @Test
    public void testBaselineAutoAdjustmentSettings() {
        IgniteEx ignite = crd;

        IgniteClusterEx cl = ignite.cluster();

        assertFalse(cl.isBaselineAutoAdjustEnabled());

        long timeout = cl.baselineAutoAdjustTimeout();

        assertEquals(EXIT_CODE_OK, execute(
            "--baseline",
            "auto_adjust",
            "enable",
            "timeout",
            Long.toString(timeout + 1)
        ));

        assertTrue(cl.isBaselineAutoAdjustEnabled());

        assertEquals(timeout + 1, cl.baselineAutoAdjustTimeout());

        assertEquals(EXIT_CODE_OK, execute("--baseline", "auto_adjust", "disable"));

        assertFalse(cl.isBaselineAutoAdjustEnabled());

        assertEquals(timeout + 1, cl.baselineAutoAdjustTimeout());

        assertEquals(EXIT_CODE_INVALID_ARGUMENTS, execute("--baseline", "auto_adjust"));

        assertEquals(EXIT_CODE_INVALID_ARGUMENTS, execute("--baseline", "auto_adjust", "true"));

        assertEquals(EXIT_CODE_INVALID_ARGUMENTS, execute("--baseline", "auto_adjust", "enable", "x"));

        assertEquals(EXIT_CODE_INVALID_ARGUMENTS, execute("--baseline", "auto_adjust", "disable", "x"));
    }

    /**
     * Test that if baseline auto_adjustment is enable, control.sh can not change a state manual.
     */
    @Test
    public void shouldReturnErrorCodeForManualSetInBaselineAutoAdjustmentEnable() {
        IgniteEx ignite = crd;

        IgniteClusterEx cl = ignite.cluster();

        long timeout = cl.baselineAutoAdjustTimeout();

        assertEquals(EXIT_CODE_OK, execute(
            "--baseline",
            "auto_adjust",
            "enable",
            "timeout",
            Long.toString(timeout + 1)
        ));

        assertTrue(cl.isBaselineAutoAdjustEnabled());

        assertEquals(EXIT_CODE_ILLEGAL_STATE_ERROR, execute("--baseline", "version", "1"));
    }

    /**
     * Smoke test for --tx --info command.
     */
    @Test
    public void testTransactionInfo() throws Exception {
        client.getOrCreateCache(new CacheConfiguration<>(DEFAULT_CACHE_NAME)
            .setAtomicityMode(TRANSACTIONAL).setBackups(1).setWriteSynchronizationMode(FULL_SYNC));

        for (Ignite ig : G.allGrids())
            assertNotNull(ig.cache(DEFAULT_CACHE_NAME));

        CountDownLatch lockLatch = new CountDownLatch(1);
        CountDownLatch unlockLatch = new CountDownLatch(1);

        IgniteInternalFuture<?> fut = startTransactions("testTransactionInfo", lockLatch, unlockLatch, false);

        try {
            U.awaitQuiet(lockLatch);

            doSleep(3000); // Should be more than enough for all transactions to appear in contexts.

            Set<GridCacheVersion> nearXids = new HashSet<>();

            for (int i = 0; i < SERVER_NODE_CNT; i++) {
                IgniteEx grid = grid(i);

                IgniteTxManager tm = grid.context().cache().context().tm();

                for (IgniteInternalTx tx : tm.activeTransactions())
                    nearXids.add(tx.nearXidVersion());
            }

            injectTestSystemOut();

            for (GridCacheVersion nearXid : nearXids) {
                assertEquals(EXIT_CODE_OK, execute("--tx", "--info", nearXid.toString()));

                String out = testOut.toString();

                assertContains(log, out, nearXid.toString());
            }
        }
        finally {
            unlockLatch.countDown();

            fut.get();
        }
    }

    /**
     * Smoke test for historical mode of --tx --info command.
     */
    @Test
    public void testTransactionHistoryInfo() throws Exception {
        client.getOrCreateCache(new CacheConfiguration<>(DEFAULT_CACHE_NAME)
            .setAtomicityMode(TRANSACTIONAL).setBackups(2).setWriteSynchronizationMode(FULL_SYNC));

        for (Ignite ig : G.allGrids())
            assertNotNull(ig.cache(DEFAULT_CACHE_NAME));

        CountDownLatch lockLatch = new CountDownLatch(1);
        CountDownLatch unlockLatch = new CountDownLatch(1);

        IgniteInternalFuture<?> fut = startTransactions("testTransactionHistoryInfo", lockLatch, unlockLatch, false);

        U.awaitQuiet(lockLatch);

        doSleep(3000); // Should be more than enough for all transactions to appear in contexts.

        Set<GridCacheVersion> nearXids = new HashSet<>();

        for (int i = 0; i < SERVER_NODE_CNT; i++) {
            IgniteEx grid = grid(i);

            IgniteTxManager tm = grid.context().cache().context().tm();

            for (IgniteInternalTx tx : tm.activeTransactions())
                nearXids.add(tx.nearXidVersion());
        }

        unlockLatch.countDown();

        fut.get();

        doSleep(3000); // Should be more than enough for all transactions to disappear from contexts after finish.

        injectTestSystemOut();

        boolean commitMatched = false;
        boolean rollbackMatched = false;

        for (GridCacheVersion nearXid : nearXids) {
            assertEquals(EXIT_CODE_OK, execute("--tx", "--info", nearXid.toString()));

            String out = testOut.toString();

            assertContains(log, out, "Transaction was found in completed versions history of the following nodes:");

            if (out.contains(TransactionState.COMMITTED.name())) {
                commitMatched = true;

                assertNotContains(log, out, TransactionState.ROLLED_BACK.name());
            }

            if (out.contains(TransactionState.ROLLED_BACK.name())) {
                rollbackMatched = true;

                assertNotContains(log, out, TransactionState.COMMITTED.name());
            }

        }

        assertTrue(commitMatched);
        assertTrue(rollbackMatched);
    }

    /**
     *
     */
    @Test
    public void testCacheHelp() throws Exception {
        Set<String> skippedCommands = new HashSet<>();
        skippedCommands.add(RECHECK_DELAY.toString());
        skippedCommands.add(LOCAL_OUTPUT.toString());

        injectTestSystemOut();

        assertEquals(EXIT_CODE_OK, execute("--cache", "help"));

        String output = testOut.toString();

        for (CacheSubcommands cmd : CacheSubcommands.values()) {
            if (cmd != HELP) {
                assertContains(log, output, cmd.toString());

                Class<? extends Enum<? extends CommandArg>> args = cmd.getCommandArgs();

                if (args != null)
                    for (Enum<? extends CommandArg> arg : args.getEnumConstants())
                        if (!skippedCommands.contains(arg.toString()))
                            assertTrue(cmd + " " + arg, output.contains(arg.toString()));
            }
            else
                assertContains(log, output, CommandHandler.UTILITY_NAME);
        }

        checkHelp(output, "org.apache.ignite.util/control.sh_cache_help.output");
    }

    /**
     *
     */
    @Test
    public void testCorrectCacheOptionsNaming() {
        Pattern p = Pattern.compile("^--([a-z]+(-)?)+([a-z]+)");

        for (CacheSubcommands cmd : CacheSubcommands.values()) {
            Class<? extends Enum<? extends CommandArg>> args = cmd.getCommandArgs();

            if (args != null)
                for (Enum<? extends CommandArg> arg : args.getEnumConstants())
                    assertTrue(arg.toString(), p.matcher(arg.toString()).matches());
        }
    }

    /**
     *
     */
    @Test
    @WithSystemProperty(key = "DISTRIBUTED_ROLLING_UPGRADE_MODE", value = "true")
    public void testHelp() throws Exception {
        injectTestSystemOut();

        assertEquals(EXIT_CODE_OK, execute("--help"));

        String testOutStr = testOut.toString();

        for (CommandList cmd : CommandList.values())
            assertContains(log, testOutStr, cmd.toString());

        assertNotContains(log, testOutStr, "Control.sh");

        checkHelp(testOutStr, "org.apache.ignite.util/control.sh_help.output");
    }

    /**
     * Checks that golden copy of output and current output are same.
     *
     * @param output Current output.
     * @param resourceName Name of resource with golden copy on output.
     * @throws Exception If something goes wrong.
     */
    private void checkHelp(String output, String resourceName) throws Exception {
        String correctOutput = new String(readResource(getClass().getClassLoader(), resourceName));

        try {
            // Split by lines.
            List<String> correctOutputLines = U.sealList(correctOutput.split("\\r?\\n"));
            List<String> outputLines = U.sealList(output.split("\\r?\\n"));

            assertEquals("Wrong number of lines! Golden copy resource: " + resourceName, correctOutputLines.size(), outputLines.size());

            for (int i = 0; i < correctOutputLines.size(); i++) {
                String cLine = correctOutputLines.get(i);
                // Remove all spaces from end of line.
                String line = outputLines.get(i).replaceAll("\\s+$", "");

                if (cLine.contains(ANY)) {
                    String cuttedCLine = cLine.substring(0, cLine.length() - ANY.length());

                    assertTrue("line: " + i, line.startsWith(cuttedCLine));
                }
                else
                    assertEquals("line: " + i, cLine, line);
            }
        }
        catch (AssertionError e) {
            log.info("Correct output is: " + correctOutput);

            throw e;
        }
    }

    /**
     *
     */
    @Test
    public void testPrintTimestampAtEndsOfExecution() {
        injectTestSystemOut();

        assertEquals(EXIT_CODE_OK, execute());

        String testOutStr = testOut.toString();

        assertMatches(log, testOutStr, "Time: " + LOCAL_DATETIME_REGEXP);
        assertMatches(log, testOutStr, "Control utility has completed execution at: " + LOCAL_DATETIME_REGEXP);
        assertMatches(log, testOutStr, "Execution time: \\d+ ms");

    }

    /**
     *
     */
    @Test
    public void testCacheIdleVerify() {
        IgniteEx ignite = crd;

        createCacheAndPreload(ignite, 100);

        injectTestSystemOut();

        assertEquals(EXIT_CODE_OK, execute("--cache", "idle_verify"));

        assertContains(log, testOut.toString(), "no conflicts have been found");

        HashSet<Integer> clearKeys = new HashSet<>(asList(1, 2, 3, 4, 5, 6));

        ignite.context().cache().cache(DEFAULT_CACHE_NAME).clearLocallyAll(clearKeys, true, true, true);

        assertEquals(EXIT_CODE_OK, execute("--cache", "idle_verify"));

        assertContains(log, testOut.toString(), "conflict partitions");
    }

    /**
     *
     */
    @Test
    public void testCacheIdleVerifyNodeFilter() {
        IgniteEx ignite = crd;

        Object lastNodeCId = ignite.localNode().consistentId();

        ignite.createCache(new CacheConfiguration<>(DEFAULT_CACHE_NAME)
            .setAffinity(new RendezvousAffinityFunction(false, 32))
            .setNodeFilter(node -> !node.consistentId().equals(lastNodeCId))
            .setBackups(1));

        try (IgniteDataStreamer streamer = ignite.dataStreamer(DEFAULT_CACHE_NAME)) {
            for (int i = 0; i < 100; i++)
                streamer.addData(i, i);
        }

        injectTestSystemOut();

        assertEquals(EXIT_CODE_OK, execute("--cache", "idle_verify", DEFAULT_CACHE_NAME));

        assertContains(log, testOut.toString(), "no conflicts have been found");
    }

    /**
     * Tests that both update counter and hash conflicts are detected.
     */
    @Test
    public void testCacheIdleVerifyTwoConflictTypes() {
        IgniteEx ignite = crd;

        createCacheAndPreload(ignite, 100);

        injectTestSystemOut();

        assertEquals(EXIT_CODE_OK, execute("--cache", "idle_verify"));

        assertContains(log, testOut.toString(), "no conflicts have been found");

        GridCacheContext<Object, Object> cacheCtx = ignite.cachex(DEFAULT_CACHE_NAME).context();

        corruptDataEntry(cacheCtx, 1, true, false, new GridCacheVersion(0, 0, 0), "broken");

        corruptDataEntry(cacheCtx, 1 + cacheCtx.config().getAffinity().partitions() / 2, false, true, new GridCacheVersion(0, 0, 0), "broken");

        assertEquals(EXIT_CODE_OK, execute("--cache", "idle_verify"));

        assertContains(log, testOut.toString(), "found 2 conflict partitions");
    }

    /**
     * Tests that empty partitions with non-zero update counter are not included into the idle_verify dump.
     *
     * @throws Exception If failed.
     */
    @Test
    public void testCacheIdleVerifyDumpSkipZerosUpdateCounters() throws Exception {
        IgniteEx ignite = crd;

        int emptyPartId = 31;

        // Less than parts number for ability to check skipZeros flag.
        createCacheAndPreload(ignite, emptyPartId);

        injectTestSystemOut();

        assertEquals(EXIT_CODE_OK, execute("--cache", "idle_verify", "--dump", "--skip-zeros", DEFAULT_CACHE_NAME));

        Matcher fileNameMatcher = dumpFileNameMatcher();

        assertTrue(fileNameMatcher.find());

        String zeroUpdateCntrs = new String(Files.readAllBytes(Paths.get(fileNameMatcher.group(1))));

        assertContains(log, zeroUpdateCntrs, "idle_verify check has finished, found " + emptyPartId + " partitions");
        assertContains(log, zeroUpdateCntrs, "1 partitions was skipped");
        assertContains(log, zeroUpdateCntrs, "idle_verify check has finished, no conflicts have been found.");

        assertSort(emptyPartId, zeroUpdateCntrs);

        // The result of the following cache operations is that
        // the size of the 32-th partition is equal to zero and update counter is equal to 2.
        ignite.cache(DEFAULT_CACHE_NAME).put(emptyPartId, emptyPartId);

        ignite.cache(DEFAULT_CACHE_NAME).remove(emptyPartId, emptyPartId);

        assertEquals(EXIT_CODE_OK, execute("--cache", "idle_verify", "--dump", "--skip-zeros", DEFAULT_CACHE_NAME));

        fileNameMatcher = dumpFileNameMatcher();

        assertTrue(fileNameMatcher.find());

        String nonZeroUpdateCntrs = new String(Files.readAllBytes(Paths.get(fileNameMatcher.group(1))));

        assertContains(log, nonZeroUpdateCntrs, "idle_verify check has finished, found " + 31 + " partitions");
        assertContains(log, nonZeroUpdateCntrs, "1 partitions was skipped");
        assertContains(log, nonZeroUpdateCntrs, "idle_verify check has finished, no conflicts have been found.");

        assertSort(31, zeroUpdateCntrs);

        assertEquals(zeroUpdateCntrs, nonZeroUpdateCntrs);
    }

    /**
     * Tests that idle verify print partitions info.
     *
     * @throws Exception If failed.
     */
    @Test
    public void testCacheIdleVerifyDump() throws Exception {
        IgniteEx ignite = crd;

        int keysCount = 20;//less than parts number for ability to check skipZeros flag.

        createCacheAndPreload(ignite, keysCount);

        int parts = ignite.affinity(DEFAULT_CACHE_NAME).partitions();

        ignite.createCache(new CacheConfiguration<>()
            .setAffinity(new RendezvousAffinityFunction(false, parts))
            .setBackups(1)
            .setName(DEFAULT_CACHE_NAME + "other"));

        injectTestSystemOut();

        assertEquals(EXIT_CODE_OK, execute("--cache", "idle_verify", "--dump", DEFAULT_CACHE_NAME));

        Matcher fileNameMatcher = dumpFileNameMatcher();

        if (fileNameMatcher.find()) {
            String dumpWithZeros = new String(Files.readAllBytes(Paths.get(fileNameMatcher.group(1))));

            assertContains(log, dumpWithZeros, "idle_verify check has finished, found " + parts + " partitions");
            assertContains(log, dumpWithZeros, "Partition: PartitionKeyV2 [grpId=1544803905, grpName=default, partId=0]");
            assertContains(log, dumpWithZeros, "updateCntr=0, partitionState=OWNING, size=0, partHash=0");
            assertContains(log, dumpWithZeros, "no conflicts have been found");

            assertSort(parts, dumpWithZeros);
        }

        assertEquals(EXIT_CODE_OK, execute("--cache", "idle_verify", "--dump", "--skip-zeros", DEFAULT_CACHE_NAME));

        fileNameMatcher = dumpFileNameMatcher();

        if (fileNameMatcher.find()) {
            String dumpWithoutZeros = new String(Files.readAllBytes(Paths.get(fileNameMatcher.group(1))));

            assertContains(log, dumpWithoutZeros, "idle_verify check has finished, found " + keysCount + " partitions");
            assertContains(log, dumpWithoutZeros, (parts - keysCount) + " partitions was skipped");
            assertContains(log, dumpWithoutZeros, "Partition: PartitionKeyV2 [grpId=1544803905, grpName=default, partId=");

            assertNotContains(log, dumpWithoutZeros, "updateCntr=0, partitionState=OWNING, size=0, partHash=0");

            assertContains(log, dumpWithoutZeros, "no conflicts have been found");

            assertSort(keysCount, dumpWithoutZeros);
        }
        else
            fail("Should be found both files");
    }

    /**
     * Common method for idle_verify tests with multiple options.
     */
    @Test
    public void testCacheIdleVerifyMultipleCacheFilterOptions()
        throws Exception {
        IgniteEx ignite = crd;

        ignite.createCache(new CacheConfiguration<>()
            .setAffinity(new RendezvousAffinityFunction(false, 32))
            .setGroupName("shared_grp")
            .setBackups(1)
            .setName(DEFAULT_CACHE_NAME));

        ignite.createCache(new CacheConfiguration<>()
            .setAffinity(new RendezvousAffinityFunction(false, 32))
            .setGroupName("shared_grp")
            .setBackups(1)
            .setName(DEFAULT_CACHE_NAME + "_second"));

        ignite.createCache(new CacheConfiguration<>()
            .setAffinity(new RendezvousAffinityFunction(false, 64))
            .setBackups(1)
            .setName(DEFAULT_CACHE_NAME + "_third"));

        ignite.createCache(new CacheConfiguration<>()
            .setAffinity(new RendezvousAffinityFunction(false, 128))
            .setBackups(1)
            .setName("wrong_cache"));

        injectTestSystemOut();

        testCacheIdleVerifyMultipleCacheFilterOptionsCommon(
            true,
            "idle_verify check has finished, found",
            "idle_verify task was executed with the following args: caches=[], excluded=[wrong.*], cacheFilter=[SYSTEM]",
            "--cache", "idle_verify", "--dump", "--cache-filter", "SYSTEM", "--exclude-caches", "wrong.*"
        );
        testCacheIdleVerifyMultipleCacheFilterOptionsCommon(
            true,
            "idle_verify check has finished, found 96 partitions",
            null,
            "--cache", "idle_verify", "--dump", "--exclude-caches", "wrong.*"
        );
        testCacheIdleVerifyMultipleCacheFilterOptionsCommon(
            true,
            "idle_verify check has finished, found 32 partitions",
            null,
            "--cache", "idle_verify", "--dump", "shared.*"
        );
        testCacheIdleVerifyMultipleCacheFilterOptionsCommon(
            true,
            "idle_verify check has finished, found 160 partitions",
            null,
            "--cache", "idle_verify", "--dump", "shared.*,wrong.*"
        );
        testCacheIdleVerifyMultipleCacheFilterOptionsCommon(
            true,
            "idle_verify check has finished, found 160 partitions",
            null,
            "--cache", "idle_verify", "--dump", "shared.*,wrong.*", "--cache-filter", "USER"
        );
        testCacheIdleVerifyMultipleCacheFilterOptionsCommon(
            true,
            "idle_verify check has finished, found 160 partitions",
            null,
            "--cache", "idle_verify", "--dump", "shared.*,wrong.*"
        );
        testCacheIdleVerifyMultipleCacheFilterOptionsCommon(
            true,
            "There are no caches matching given filter options",
            null,
            "--cache", "idle_verify", "--exclude-caches", ".*"
        );
        testCacheIdleVerifyMultipleCacheFilterOptionsCommon(
            false,
            "Invalid cache name regexp",
            null,
            "--cache", "idle_verify", "--dump", "--exclude-caches", "["
        );
        testCacheIdleVerifyMultipleCacheFilterOptionsCommon(
            true,
            "idle_verify check has finished, no conflicts have been found.",
            null,
            "--cache", "idle_verify", "--exclude-caches", "wrong.*"
        );
        testCacheIdleVerifyMultipleCacheFilterOptionsCommon(
            true,
            "idle_verify check has finished, no conflicts have been found.",
            null,
            "--cache", "idle_verify", "--dump", "--cache-filter", "PERSISTENT"
        );
        testCacheIdleVerifyMultipleCacheFilterOptionsCommon(
            true,
            "There are no caches matching given filter options.",
            null,
            "--cache", "idle_verify", "--cache-filter", "NOT_PERSISTENT"
        );
    }

    /**
     * Runs idle_verify with specified arguments and checks the dump if dump option was present.
     *
     * @param exitOk whether CommandHandler should exit without errors
     * @param outputExp expected dump output
     * @param cmdExp expected command built from command line arguments
     * @param args command handler arguments
     * @throws IOException if some of file operations failed
     */
    private void testCacheIdleVerifyMultipleCacheFilterOptionsCommon(
        boolean exitOk,
        String outputExp,
        String cmdExp,
        String... args
    ) throws IOException {
        Set<String> argsSet = new HashSet<>(asList(args));

        int exitCode = execute(args);

        assertEquals(testOut.toString(), exitOk, EXIT_CODE_OK == exitCode);

        if (exitCode == EXIT_CODE_OK) {
            Matcher fileNameMatcher = dumpFileNameMatcher();

            if (fileNameMatcher.find()) {
                assertContains(log, argsSet, "--dump");

                Path filePath = Paths.get(fileNameMatcher.group(1));

                String dump = new String(Files.readAllBytes(filePath));

                Files.delete(filePath);

                assertContains(log, dump, outputExp);

                if (cmdExp != null)
                    assertContains(log, dump, cmdExp);
            }
            else {
                assertNotContains(log, argsSet, "--dump");

                assertContains(log, testOut.toString(), outputExp);
            }
        }
        else
            assertContains(log, testOut.toString(), outputExp);
    }

    /**
     * Checking sorting of partitions.
     *
     * @param expectedPartsCount Expected parts count.
     * @param output Output.
     */
    private void assertSort(int expectedPartsCount, String output) {
        Pattern partIdPattern = Pattern.compile(".*partId=([0-9]*)");
        Pattern primaryPattern = Pattern.compile("Partition instances: \\[PartitionHashRecordV2 \\[isPrimary=true");

        Matcher partIdMatcher = partIdPattern.matcher(output);
        Matcher primaryMatcher = primaryPattern.matcher(output);

        int i = 0;

        while (partIdMatcher.find()) {
            assertEquals(i++, Integer.parseInt(partIdMatcher.group(1)));
            assertTrue(primaryMatcher.find());//primary node should be first in every line
        }

        assertEquals(expectedPartsCount, i);
    }

    /**
     * Tests that idle verify print partitions info.
     *
     * @throws Exception If failed.
     */
    @Test
    public void testCacheIdleVerifyDumpForCorruptedData() throws Exception {
        IgniteEx ignite = crd;

        createCacheAndPreload(ignite, 100);

        injectTestSystemOut();

        corruptingAndCheckDefaultCache(ignite, "USER", true);
    }

    /**
     * Tests that idle verify print partitions info while launched without dump option.
     *
     * @throws Exception If failed.
     */
    @Test
    public void testCacheIdleVerifyForCorruptedData() throws Exception {
        IgniteEx ignite = crd;

        createCacheAndPreload(ignite, 100);

        injectTestSystemOut();

        corruptingAndCheckDefaultCache(ignite, "USER", false);
    }

    /**
     * @param ignite Ignite.
     * @param cacheFilter cacheFilter.
     * @param dump Whether idle_verify should be launched with dump option or not.
     */
    private void corruptingAndCheckDefaultCache(IgniteEx ignite, String cacheFilter, boolean dump) throws IOException {
        injectTestSystemOut();

        GridCacheContext<Object, Object> cacheCtx = ignite.cachex(DEFAULT_CACHE_NAME).context();

        corruptDataEntry(cacheCtx, 0, true, false, new GridCacheVersion(0, 0, 0), "broken");

        corruptDataEntry(cacheCtx, cacheCtx.config().getAffinity().partitions() / 2, false, true, new GridCacheVersion(0, 0, 0), "broken");

        String resReport = null;

        if (dump) {
            assertEquals(EXIT_CODE_OK, execute("--cache", "idle_verify", "--dump", "--cache-filter", cacheFilter));

            Matcher fileNameMatcher = dumpFileNameMatcher();

            if (fileNameMatcher.find()) {
                resReport = new String(Files.readAllBytes(Paths.get(fileNameMatcher.group(1))));

                log.info(resReport);
            }
            else
                fail("Should be found dump with conflicts");
        }
        else {
            assertEquals(EXIT_CODE_OK, execute("--cache", "idle_verify", "--cache-filter", cacheFilter));

            resReport = testOut.toString();
        }

        assertContains(log, resReport, "found 2 conflict partitions: [counterConflicts=1, hashConflicts=1]");
    }

    /**
     * Tests that idle verify print partitions info over system caches.
     *
     * @throws Exception If failed.
     */
    @Test
    public void testCacheIdleVerifyDumpForCorruptedDataOnSystemCache() throws Exception {
        int parts = 32;

        atomicConfiguration = new AtomicConfiguration()
            .setAffinity(new RendezvousAffinityFunction(false, parts))
            .setBackups(2);

        IgniteEx ignite = crd;

        injectTestSystemOut();

        // Adding some assignments without deployments.
        for (int i = 0; i < 100; i++) {
            ignite.semaphore("s" + i, i, false, true);

            ignite.atomicSequence("sq" + i, 0, true)
                .incrementAndGet();
        }

        CacheGroupContext storedSysCacheCtx = ignite.context().cache().cacheGroup(CU.cacheId("default-ds-group"));

        assertNotNull(storedSysCacheCtx);

        corruptDataEntry(storedSysCacheCtx.caches().get(0), new GridCacheInternalKeyImpl("sq0",
            "default-ds-group"), true, false, new GridCacheVersion(0, 0, 0), "broken");

        corruptDataEntry(storedSysCacheCtx.caches().get(0), new GridCacheInternalKeyImpl("sq" + parts / 2,
            "default-ds-group"), false, true, new GridCacheVersion(0, 0, 0), "broken");

        CacheGroupContext memoryVolatileCacheCtx = ignite.context().cache().cacheGroup(CU.cacheId(
            "default-volatile-ds-group@volatileDsMemPlc"));

        assertNotNull(memoryVolatileCacheCtx);
        assertEquals("volatileDsMemPlc", memoryVolatileCacheCtx.dataRegion().config().getName());
        assertEquals(false, memoryVolatileCacheCtx.dataRegion().config().isPersistenceEnabled());

<<<<<<< HEAD
        corruptDataEntry(memorySysCacheCtx.caches().get(0), new GridCacheInternalKeyImpl("s0",
            "default-volatile-ds-group"), true, false, new GridCacheVersion(0, 0, 0), "broken");

        corruptDataEntry(memorySysCacheCtx.caches().get(0), new GridCacheInternalKeyImpl("s" + parts / 2,
            "default-volatile-ds-group"), false, true, new GridCacheVersion(0, 0, 0), "broken");
=======
        corruptDataEntry(memoryVolatileCacheCtx.caches().get(0), new GridCacheInternalKeyImpl("s0",
            "default-volatile-ds-group@volatileDsMemPlc"), true, false);

        corruptDataEntry(memoryVolatileCacheCtx.caches().get(0), new GridCacheInternalKeyImpl("s" + parts / 2,
            "default-volatile-ds-group@volatileDsMemPlc"), false, true);
>>>>>>> 3210d12f

        assertEquals(EXIT_CODE_OK, execute("--cache", "idle_verify", "--dump", "--cache-filter", "SYSTEM"));

        Matcher fileNameMatcher = dumpFileNameMatcher();

        if (fileNameMatcher.find()) {
            String dumpWithConflicts = new String(Files.readAllBytes(Paths.get(fileNameMatcher.group(1))));

            U.log(log, dumpWithConflicts);

            // Non-persistent caches do not have counter conflicts
            assertContains(log, dumpWithConflicts, "found 3 conflict partitions: [counterConflicts=1, " +
                "hashConflicts=2]");
        }
        else
            fail("Should be found dump with conflicts");
    }

    /**
     * Tests that idle verify print partitions info over persistence client caches.
     *
     * @throws Exception If failed.
     */
    @Test
    public void testCacheIdleVerifyDumpForCorruptedDataOnPersistenceClientCache() throws Exception {
        IgniteEx ignite = crd;

        createCacheAndPreload(ignite, 100);

        corruptingAndCheckDefaultCache(ignite, "PERSISTENT", true);
    }

    /**
     * Tests that idle verify print partitions info with exclude cache group.
     *
     * @throws Exception If failed.
     */
    @Test
    public void testCacheIdleVerifyDumpExcludedCacheGrp() throws Exception {
        IgniteEx ignite = crd;

        int parts = 32;

        IgniteCache<Object, Object> cache = ignite.createCache(new CacheConfiguration<>()
            .setAffinity(new RendezvousAffinityFunction(false, parts))
            .setGroupName("shared_grp")
            .setBackups(1)
            .setName(DEFAULT_CACHE_NAME));

        IgniteCache<Object, Object> secondCache = ignite.createCache(new CacheConfiguration<>()
            .setAffinity(new RendezvousAffinityFunction(false, parts))
            .setGroupName("shared_grp")
            .setBackups(1)
            .setName(DEFAULT_CACHE_NAME + "_second"));

        injectTestSystemOut();

        assertEquals(EXIT_CODE_OK, execute("--cache", "idle_verify", "--dump", "--exclude-caches", "shared_grp"));

        Matcher fileNameMatcher = dumpFileNameMatcher();

        if (fileNameMatcher.find()) {
            String dumpWithConflicts = new String(Files.readAllBytes(Paths.get(fileNameMatcher.group(1))));

            assertContains(log, dumpWithConflicts, "There are no caches matching given filter options");
        }
        else
            fail("Should be found dump with conflicts");
    }

    /**
     * Tests that idle verify print partitions info with exclude caches.
     *
     * @throws Exception If failed.
     */
    @Test
    public void testCacheIdleVerifyDumpExcludedCaches() throws Exception {
        IgniteEx ignite = crd;

        int parts = 32;

        ignite.createCache(new CacheConfiguration<>()
            .setAffinity(new RendezvousAffinityFunction(false, parts))
            .setGroupName("shared_grp")
            .setBackups(1)
            .setName(DEFAULT_CACHE_NAME));

        ignite.createCache(new CacheConfiguration<>()
            .setAffinity(new RendezvousAffinityFunction(false, parts))
            .setGroupName("shared_grp")
            .setBackups(1)
            .setName(DEFAULT_CACHE_NAME + "_second"));

        ignite.createCache(new CacheConfiguration<>()
            .setAffinity(new RendezvousAffinityFunction(false, parts))
            .setBackups(1)
            .setName(DEFAULT_CACHE_NAME + "_third"));

        injectTestSystemOut();

        assertEquals(EXIT_CODE_OK, execute("--cache", "idle_verify", "--dump", "--exclude-caches", DEFAULT_CACHE_NAME
            + "," + DEFAULT_CACHE_NAME + "_second"));

        Matcher fileNameMatcher = dumpFileNameMatcher();

        if (fileNameMatcher.find()) {
            String dumpWithConflicts = new String(Files.readAllBytes(Paths.get(fileNameMatcher.group(1))));

            assertContains(log, dumpWithConflicts, "idle_verify check has finished, found 32 partitions");
            assertContains(log, dumpWithConflicts, "default_third");
            assertNotContains(log, dumpWithConflicts, "shared_grp");
        }
        else
            fail("Should be found dump with conflicts");
    }

    /**
     * @return Build matcher for dump file name.
     */
    @NotNull private Matcher dumpFileNameMatcher() {
        Pattern fileNamePattern = Pattern.compile(".*VisorIdleVerifyDumpTask successfully written output to '(.*)'");

        return fileNamePattern.matcher(testOut.toString());
    }

    /**
     *
     */
    @Test
    public void testCacheContention() throws Exception {
        int cnt = 10;

        final ExecutorService svc = Executors.newFixedThreadPool(cnt);

        try {
            Ignite ignite = crd;

            final IgniteCache<Object, Object> cache = ignite.createCache(new CacheConfiguration<>()
                .setAffinity(new RendezvousAffinityFunction(false, 32))
                .setAtomicityMode(TRANSACTIONAL)
                .setBackups(1)
                .setName(DEFAULT_CACHE_NAME));

            final CountDownLatch l = new CountDownLatch(1);

            final CountDownLatch l2 = new CountDownLatch(1);

            svc.submit(new Runnable() {
                @Override public void run() {
                    try (final Transaction tx = ignite.transactions().txStart()) {
                        cache.put(0, 0);

                        l.countDown();

                        U.awaitQuiet(l2);

                        tx.commit();
                    }
                }
            });

            for (int i = 0; i < cnt - 1; i++) {
                svc.submit(new Runnable() {
                    @Override public void run() {
                        U.awaitQuiet(l);

                        try (final Transaction tx = ignite.transactions().txStart()) {
                            cache.get(0);

                            tx.commit();
                        }
                    }
                });
            }

            U.awaitQuiet(l);

            Thread.sleep(300);

            injectTestSystemOut();

            assertEquals(EXIT_CODE_OK, execute("--cache", "contention", "5"));

            l2.countDown();

            String out = testOut.toString();

            assertContains(log, out, "TxEntry");
            assertContains(log, out, "op=READ");
            assertContains(log, out, "op=CREATE");
            assertContains(log, out, "id=" + ignite(0).cluster().localNode().id());
            assertContains(log, out, "id=" + ignite(1).cluster().localNode().id());
        }
        finally {
            svc.shutdown();
            svc.awaitTermination(100, TimeUnit.DAYS);
        }
    }

    /**
     *
     */
    @Test
    public void testCacheGroups() {
        Ignite ignite = crd;

        IgniteCache<Object, Object> cache = ignite.createCache(new CacheConfiguration<>()
            .setAffinity(new RendezvousAffinityFunction(false, 32))
            .setBackups(1)
            .setGroupName("G100")
            .setName(DEFAULT_CACHE_NAME));

        for (int i = 0; i < 100; i++)
            cache.put(i, i);

        injectTestSystemOut();

        assertEquals(EXIT_CODE_OK, execute("--cache", "list", ".*", "--groups"));

        assertContains(log, testOut.toString(), "G100");
    }

    /**
     *
     */
    @Test
    public void testCacheAffinity() {
        Ignite ignite = crd;

        IgniteCache<Object, Object> cache1 = ignite.createCache(new CacheConfiguration<>()
            .setAffinity(new RendezvousAffinityFunction(false, 32))
            .setBackups(1)
            .setName(DEFAULT_CACHE_NAME));

        for (int i = 0; i < 100; i++)
            cache1.put(i, i);

        injectTestSystemOut();

        assertEquals(EXIT_CODE_OK, execute("--cache", "list", ".*"));

        String out = testOut.toString();

        assertContains(log, out, "cacheName=" + DEFAULT_CACHE_NAME);
        assertContains(log, out, "prim=32");
        assertContains(log, out, "mapped=32");
        assertContains(log, out, "affCls=RendezvousAffinityFunction");
    }

    /**
     *
     */
    @Test
    public void testCacheConfigNoOutputFormat() {
        testCacheConfig(null, 1, 1);
    }

    /**
     *
     */
    @Test
    public void testCacheConfigSingleLineOutputFormatSingleNodeSignleCache() {
        testCacheConfigSingleLineOutputFormat(1, 1);
    }

    /**
     *
     */
    @Test
    public void testCacheConfigSingleLineOutputFormatTwoNodeSignleCache() {
        testCacheConfigSingleLineOutputFormat(2, 1);
    }

    /**
     *
     */
    @Test
    public void testCacheConfigSingleLineOutputFormatTwoNodeManyCaches() {
        testCacheConfigSingleLineOutputFormat(2, 100);
    }

    /**
     *
     */
    @Test
    public void testCacheConfigMultiLineOutputFormatSingleNodeSingleCache() {
        testCacheConfigMultiLineOutputFormat(1, 1);
    }

    /**
     *
     */
    @Test
    public void testCacheConfigMultiLineOutputFormatTwoNodeSingleCache() {
        testCacheConfigMultiLineOutputFormat(2, 1);
    }

    /**
     *
     */
    @Test
    public void testCacheConfigMultiLineOutputFormatTwoNodeManyCaches() {
        testCacheConfigMultiLineOutputFormat(2, 100);
    }

    /**
     *
     */
    private void testCacheConfigSingleLineOutputFormat(int nodesCnt, int cachesCnt) {
        testCacheConfig("single-line", nodesCnt, cachesCnt);
    }

    /**
     *
     */
    private void testCacheConfigMultiLineOutputFormat(int nodesCnt, int cachesCnt) {
        testCacheConfig("multi-line", nodesCnt, cachesCnt);
    }

    /**
     *
     */
    private void testCacheConfig(String outputFormat, int nodesCnt, int cachesCnt) {
        assertTrue("Invalid number of nodes or caches", nodesCnt > 0 && cachesCnt > 0);

        Ignite ignite = crd;

        List<CacheConfiguration> ccfgs = new ArrayList<>(cachesCnt);

        for (int i = 0; i < cachesCnt; i++) {
            ccfgs.add(
                new CacheConfiguration<>()
                    .setAffinity(new RendezvousAffinityFunction(false, 32))
                    .setBackups(1)
                    .setName(DEFAULT_CACHE_NAME + i)
            );
        }

        ignite.createCaches(ccfgs);

        IgniteCache<Object, Object> cache1 = ignite.cache(DEFAULT_CACHE_NAME + 0);

        for (int i = 0; i < 100; i++)
            cache1.put(i, i);

        injectTestSystemOut();

        int exitCode;

        if (outputFormat == null)
            exitCode = execute("--cache", "list", ".*", "--config");
        else
            exitCode = execute("--cache", "list", ".*", "--config", "--output-format", outputFormat);

        assertEquals(EXIT_CODE_OK, exitCode);

        String outStr = testOut.toString();

        if (outputFormat == null || SINGLE_LINE.text().equals(outputFormat)) {
            for (int i = 0; i < cachesCnt; i++)
                assertContains(log, outStr, "name=" + DEFAULT_CACHE_NAME + i);

            assertContains(log, outStr, "partitions=32");
            assertContains(log, outStr, "function=o.a.i.cache.affinity.rendezvous.RendezvousAffinityFunction");
        }
        else if (MULTI_LINE.text().equals(outputFormat)) {
            for (int i = 0; i < cachesCnt; i++)
                assertContains(log, outStr, "[cache = '" + DEFAULT_CACHE_NAME + i + "']");

            assertContains(log, outStr, "Affinity Partitions: 32");
            assertContains(log, outStr, "Affinity Function: o.a.i.cache.affinity.rendezvous.RendezvousAffinityFunction");
        }
        else
            fail("Unknown output format: " + outputFormat);
    }

    /**
     *
     */
    @Test
    public void testCacheDistribution() {
        Ignite ignite = crd;

        createCacheAndPreload(ignite, 100);

        injectTestSystemOut();

        // Run distribution for all node and all cache
        assertEquals(EXIT_CODE_OK, execute("--cache", "distribution", "null"));

        String out = testOut.toString();

        // Result include info by cache "default"
        assertContains(log, out, "[next group: id=1544803905, name=default]");

        // Result include info by cache "ignite-sys-cache"
        assertContains(log, out, "[next group: id=-2100569601, name=ignite-sys-cache]");

        // Run distribution for all node and all cache and include additional user attribute
        assertEquals(EXIT_CODE_OK, execute("--cache", "distribution", "null", "--user-attributes", "ZONE,CELL,DC"));

        out += "\n" + testOut.toString();

        List<String> outLines = Arrays.stream(out.split("\n"))
            .map(String::trim)
            .collect(toList());

        int firstIndex = outLines.indexOf("[next group: id=1544803905, name=default]");
        int lastIndex = outLines.lastIndexOf("[next group: id=1544803905, name=default]");

        String dataLine = outLines.get(firstIndex + 1);
        String userArrtDataLine = outLines.get(lastIndex + 1);

        long commaNum = dataLine.chars().filter(i -> i == ',').count();
        long userArrtCommaNum = userArrtDataLine.chars().filter(i -> i == ',').count();

        // Check that number of columns increased by 3
        assertEquals(3, userArrtCommaNum - commaNum);
    }

    /**
     *
     */
    @Test
    public void testCacheResetLostPartitions() {
        Ignite ignite = crd;

        createCacheAndPreload(ignite, 100);

        injectTestSystemOut();

        assertEquals(EXIT_CODE_OK, execute("--cache", "reset_lost_partitions", "ignite-sys-cache,default"));

        final String out = testOut.toString();

        assertContains(log, out, "Reset LOST-partitions performed successfully. Cache group (name = 'ignite-sys-cache'");

        assertContains(log, out, "Reset LOST-partitions performed successfully. Cache group (name = 'default'");
    }

    /**
     * @param h Handler.
     * @param validateClo Validate clo.
     * @param args Args.
     */
    private void validate(CommandHandler h, IgniteInClosure<Map<ClusterNode, VisorTxTaskResult>> validateClo,
        String... args) {
        assertEquals(EXIT_CODE_OK, execute(h, args));

        validateClo.apply(h.getLastOperationResult());
    }

    /**
     * @param from From.
     * @param cnt Count.
     */
    private Map<Object, Object> generate(int from, int cnt) {
        Map<Object, Object> map = new TreeMap<>();

        for (int i = 0; i < cnt; i++)
            map.put(i + from, i + from);

        return map;
    }

    /**
     * Test execution of --wal print command.
     */
    @Test
    public void testUnusedWalPrint() {
        Ignite ignite = crd;

        List<String> nodes = new ArrayList<>(2);

        for (ClusterNode node : ignite.cluster().forServers().nodes())
            nodes.add(node.consistentId().toString());

        injectTestSystemOut();

        assertEquals(EXIT_CODE_OK, execute("--wal", "print"));

        String out = testOut.toString();

        for (String id : nodes)
            assertContains(log, out, id);

        assertNotContains(log, out, "error");

        assertEquals(EXIT_CODE_OK, execute("--wal", "print", nodes.get(0)));

        out = testOut.toString();

        assertNotContains(log, out, nodes.get(1));

        assertNotContains(log, out, "error");
    }

    /**
     * Test execution of --wal delete command.
     */
    @Test
    public void testUnusedWalDelete() {
        Ignite ignite = crd;

        List<String> nodes = new ArrayList<>(2);

        for (ClusterNode node : ignite.cluster().forServers().nodes())
            nodes.add(node.consistentId().toString());

        injectTestSystemOut();

        assertEquals(EXIT_CODE_OK, execute("--wal", "delete"));

        String out = testOut.toString();

        for (String id : nodes)
            assertContains(log, out, id);

        assertNotContains(log, out, "error");

        assertEquals(EXIT_CODE_OK, execute("--wal", "delete", nodes.get(0)));

        out = testOut.toString();

        assertNotContains(log, out, nodes.get(1));

        assertNotContains(log, out, "error");
    }

    /**
     * Starts several long transactions in order to test --tx command. Transactions will last until unlock latch is
     * released: first transaction will wait for unlock latch directly, some others will wait for key lock acquisition.
     *
     * @param lockLatch Lock latch. Will be released inside body of the first transaction.
     * @param unlockLatch Unlock latch. Should be released externally. First transaction won't be finished until unlock
     * latch is released.
     * @param topChangeBeforeUnlock <code>true</code> should be passed if cluster topology is expected to change between
     * method call and unlock latch release. Commit of the first transaction will be asserted to fail in such case.
     * @return Future to be completed after finish of all started transactions.
     */
    private IgniteInternalFuture<?> startTransactions(
        String testName,
        CountDownLatch lockLatch,
        CountDownLatch unlockLatch,
        boolean topChangeBeforeUnlock
    ) throws Exception {
        IgniteEx client = grid("client");

        AtomicInteger idx = new AtomicInteger();

        return multithreadedAsync(new Runnable() {
            @Override public void run() {
                int id = idx.getAndIncrement();

                switch (id) {
                    case 0:
                        try (Transaction tx = grid(0).transactions().txStart()) {
                            grid(0).cache(DEFAULT_CACHE_NAME).putAll(generate(0, 100));

                            lockLatch.countDown();

                            U.awaitQuiet(unlockLatch);

                            tx.commit();

                            if (topChangeBeforeUnlock)
                                fail("Commit must fail");
                        }
                        catch (Exception e) {
                            if (topChangeBeforeUnlock)
                                assertTrue(X.hasCause(e, TransactionRollbackException.class));
                            else
                                throw e;
                        }

                        break;
                    case 1:
                        U.awaitQuiet(lockLatch);

                        doSleep(3000);

                        try (Transaction tx = grid(0).transactions().withLabel("label1").txStart(PESSIMISTIC, READ_COMMITTED, Integer.MAX_VALUE, 0)) {
                            grid(0).cache(DEFAULT_CACHE_NAME).putAll(generate(200, 110));

                            grid(0).cache(DEFAULT_CACHE_NAME).put(0, 0);
                        }

                        break;
                    case 2:
                        try (Transaction tx = grid(1).transactions().txStart()) {
                            U.awaitQuiet(lockLatch);

                            grid(1).cache(DEFAULT_CACHE_NAME).put(0, 0);
                        }

                        break;
                    case 3:
                        try (Transaction tx = client.transactions().withLabel("label2").txStart(OPTIMISTIC, READ_COMMITTED, 0, 0)) {
                            U.awaitQuiet(lockLatch);

                            client.cache(DEFAULT_CACHE_NAME).putAll(generate(100, 10));

                            client.cache(DEFAULT_CACHE_NAME).put(0, 0);

                            tx.commit();
                        }

                        break;
                }
            }
        }, 4, "tx-thread-" + testName);
    }

    /**
     * Test is that when the --help control.sh command is executed, output will contain non-experimental commands. In
     * case system property {@link IgniteSystemProperties#IGNITE_ENABLE_EXPERIMENTAL_COMMAND} = {@code true}.
     */
    @Test
    @WithSystemProperty(key = IGNITE_ENABLE_EXPERIMENTAL_COMMAND, value = "true")
    @WithSystemProperty(key = "DISTRIBUTED_ROLLING_UPGRADE_MODE", value = "true")
    public void testContainsNotExperimentalCmdInHelpOutputWhenEnableExperimentalTrue() {
        checkContainsNotExperimentalCmdInHelpOutput();
    }

    /**
     * Test is that when the --help control.sh command is executed, output will contain non-experimental commands. In
     * case system property {@link IgniteSystemProperties#IGNITE_ENABLE_EXPERIMENTAL_COMMAND} = {@code false}.
     */
    @Test
    @WithSystemProperty(key = IGNITE_ENABLE_EXPERIMENTAL_COMMAND, value = "false")
    @WithSystemProperty(key = "DISTRIBUTED_ROLLING_UPGRADE_MODE", value = "true")
    public void testContainsNotExperimentalCmdInHelpOutputWhenEnableExperimentalFalse() {
        checkContainsNotExperimentalCmdInHelpOutput();
    }

    /**
     * Test for contains of experimental commands in output of the --help control.sh command.
     */
    @Test
    @WithSystemProperty(key = IGNITE_ENABLE_EXPERIMENTAL_COMMAND, value = "true")
    public void testContainsExperimentalCmdInHelpOutput() {
        checkExperimentalCmdInHelpOutput(true);
    }

    /**
     * Test for not contains of experimental commands in output of the --help control.sh command.
     */
    @Test
    @WithSystemProperty(key = IGNITE_ENABLE_EXPERIMENTAL_COMMAND, value = "false")
    public void testNotContainsExperimentalCmdInHelpOutput() {
        checkExperimentalCmdInHelpOutput(false);
    }

    /**
     * Test to verify that the experimental command will not be executed if {@link IgniteSystemProperties#IGNITE_ENABLE_EXPERIMENTAL_COMMAND}
     * = {@code false}, a warning will be displayed instead.
     */
    @Test
    @WithSystemProperty(key = IGNITE_ENABLE_EXPERIMENTAL_COMMAND, value = "false")
    public void testContainsWarnInsteadExecExperimentalCmdWhenEnableExperimentalFalse() {
        injectTestSystemOut();

        Map<CommandList, Collection<String>> cmdArgs = new EnumMap<>(CommandList.class);

        cmdArgs.put(WAL, asList("print", "delete"));
        cmdArgs.put(MANAGEMENT, asList("on", "off", "uri", "status"));

        String warning = String.format(
            "For use experimental command add %s=true to JVM_OPTS in %s",
            IGNITE_ENABLE_EXPERIMENTAL_COMMAND,
            UTILITY_NAME
        );

        stream(CommandList.values()).filter(cmd -> cmd.command().experimental())
            .peek(cmd -> assertTrue(cmdArgs.containsKey(cmd)))
            .forEach(cmd -> cmdArgs.get(cmd).forEach(cmdArg -> {
                assertEquals(EXIT_CODE_OK, execute(cmd.text(), cmdArg));

                assertContains(log, testOut.toString(), warning);
            }));
    }

    /**
     * Checking for contains or not of experimental commands in output of the --help control.sh command.
     *
     * @param contains Check contains or not.
     */
    private void checkExperimentalCmdInHelpOutput(boolean contains) {
        execHelpCmd(helpOut -> {
            stream(CommandList.values()).filter(cmd -> cmd.command().experimental())
                .forEach(cmd -> {
                    if (contains)
                        assertContains(log, helpOut, cmd.text());
                    else
                        assertNotContains(log, helpOut, cmd.text());
                });
        });
    }

    /**
     * Check that when executing the "--help" control.sh command, the output will contain non-experimental commands.
     */
    private void checkContainsNotExperimentalCmdInHelpOutput() {
        execHelpCmd(helpOut -> {
            stream(CommandList.values()).filter(cmd -> !cmd.command().experimental())
                .forEach(cmd -> assertContains(log, helpOut, cmd.text()));
        });
    }

    /**
     * Executing the command "--help" control.sh with transfer of output to consumer.
     *
     * @param consumer Consumer.
     */
    private void execHelpCmd(Consumer<String> consumer) {
        assert nonNull(consumer);

        injectTestSystemOut();

        execute("--help");

        consumer.accept(testOut.toString());
    }
}<|MERGE_RESOLUTION|>--- conflicted
+++ resolved
@@ -105,9 +105,11 @@
 import static org.apache.ignite.transactions.TransactionIsolation.READ_COMMITTED;
 
 /**
- * Command line handler test. You can use this class if you don't need create nodes for each test because here create
- * {@link #SERVER_NODE_CNT} server and 1 client nodes at before all tests. If you need create nodes for each test you
- * can use {@link GridCommandHandlerTest}
+ * Command line handler test.
+ * You can use this class if you don't need create nodes for each test because
+ * here create {@link #SERVER_NODE_CNT} server and 1 client nodes at before all
+ * tests. If you need create nodes for each test you can use
+ * {@link GridCommandHandlerTest}
  */
 @SystemPropertiesList({
     @WithSystemProperty(key = IGNITE_DISTRIBUTED_META_STORAGE_FEATURE, value = "true"),
@@ -327,9 +329,7 @@
         assertTrue(rollbackMatched);
     }
 
-    /**
-     *
-     */
+    /** */
     @Test
     public void testCacheHelp() throws Exception {
         Set<String> skippedCommands = new HashSet<>();
@@ -360,9 +360,7 @@
         checkHelp(output, "org.apache.ignite.util/control.sh_cache_help.output");
     }
 
-    /**
-     *
-     */
+    /** */
     @Test
     public void testCorrectCacheOptionsNaming() {
         Pattern p = Pattern.compile("^--([a-z]+(-)?)+([a-z]+)");
@@ -376,9 +374,7 @@
         }
     }
 
-    /**
-     *
-     */
+    /** */
     @Test
     @WithSystemProperty(key = "DISTRIBUTED_ROLLING_UPGRADE_MODE", value = "true")
     public void testHelp() throws Exception {
@@ -434,9 +430,7 @@
         }
     }
 
-    /**
-     *
-     */
+    /** */
     @Test
     public void testPrintTimestampAtEndsOfExecution() {
         injectTestSystemOut();
@@ -451,9 +445,7 @@
 
     }
 
-    /**
-     *
-     */
+    /** */
     @Test
     public void testCacheIdleVerify() {
         IgniteEx ignite = crd;
@@ -921,19 +913,11 @@
         assertEquals("volatileDsMemPlc", memoryVolatileCacheCtx.dataRegion().config().getName());
         assertEquals(false, memoryVolatileCacheCtx.dataRegion().config().isPersistenceEnabled());
 
-<<<<<<< HEAD
-        corruptDataEntry(memorySysCacheCtx.caches().get(0), new GridCacheInternalKeyImpl("s0",
-            "default-volatile-ds-group"), true, false, new GridCacheVersion(0, 0, 0), "broken");
-
-        corruptDataEntry(memorySysCacheCtx.caches().get(0), new GridCacheInternalKeyImpl("s" + parts / 2,
-            "default-volatile-ds-group"), false, true, new GridCacheVersion(0, 0, 0), "broken");
-=======
         corruptDataEntry(memoryVolatileCacheCtx.caches().get(0), new GridCacheInternalKeyImpl("s0",
-            "default-volatile-ds-group@volatileDsMemPlc"), true, false);
+            "default-volatile-ds-group@volatileDsMemPlc"), true, false, new GridCacheVersion(0, 0, 0), "broken");
 
         corruptDataEntry(memoryVolatileCacheCtx.caches().get(0), new GridCacheInternalKeyImpl("s" + parts / 2,
-            "default-volatile-ds-group@volatileDsMemPlc"), false, true);
->>>>>>> 3210d12f
+            "default-volatile-ds-group@volatileDsMemPlc"), false, true, new GridCacheVersion(0, 0, 0), "broken");
 
         assertEquals(EXIT_CODE_OK, execute("--cache", "idle_verify", "--dump", "--cache-filter", "SYSTEM"));
 
@@ -1059,9 +1043,7 @@
         return fileNamePattern.matcher(testOut.toString());
     }
 
-    /**
-     *
-     */
+    /** */
     @Test
     public void testCacheContention() throws Exception {
         int cnt = 10;
@@ -1133,9 +1115,7 @@
         }
     }
 
-    /**
-     *
-     */
+    /** */
     @Test
     public void testCacheGroups() {
         Ignite ignite = crd;
@@ -1156,9 +1136,7 @@
         assertContains(log, testOut.toString(), "G100");
     }
 
-    /**
-     *
-     */
+    /** */
     @Test
     public void testCacheAffinity() {
         Ignite ignite = crd;
@@ -1183,79 +1161,59 @@
         assertContains(log, out, "affCls=RendezvousAffinityFunction");
     }
 
-    /**
-     *
-     */
+    /** */
     @Test
     public void testCacheConfigNoOutputFormat() {
         testCacheConfig(null, 1, 1);
     }
 
-    /**
-     *
-     */
+    /** */
     @Test
     public void testCacheConfigSingleLineOutputFormatSingleNodeSignleCache() {
         testCacheConfigSingleLineOutputFormat(1, 1);
     }
 
-    /**
-     *
-     */
+    /** */
     @Test
     public void testCacheConfigSingleLineOutputFormatTwoNodeSignleCache() {
         testCacheConfigSingleLineOutputFormat(2, 1);
     }
 
-    /**
-     *
-     */
+    /** */
     @Test
     public void testCacheConfigSingleLineOutputFormatTwoNodeManyCaches() {
         testCacheConfigSingleLineOutputFormat(2, 100);
     }
 
-    /**
-     *
-     */
+    /** */
     @Test
     public void testCacheConfigMultiLineOutputFormatSingleNodeSingleCache() {
         testCacheConfigMultiLineOutputFormat(1, 1);
     }
 
-    /**
-     *
-     */
+    /** */
     @Test
     public void testCacheConfigMultiLineOutputFormatTwoNodeSingleCache() {
         testCacheConfigMultiLineOutputFormat(2, 1);
     }
 
-    /**
-     *
-     */
+    /** */
     @Test
     public void testCacheConfigMultiLineOutputFormatTwoNodeManyCaches() {
         testCacheConfigMultiLineOutputFormat(2, 100);
     }
 
-    /**
-     *
-     */
+    /** */
     private void testCacheConfigSingleLineOutputFormat(int nodesCnt, int cachesCnt) {
         testCacheConfig("single-line", nodesCnt, cachesCnt);
     }
 
-    /**
-     *
-     */
+    /** */
     private void testCacheConfigMultiLineOutputFormat(int nodesCnt, int cachesCnt) {
         testCacheConfig("multi-line", nodesCnt, cachesCnt);
     }
 
-    /**
-     *
-     */
+    /** */
     private void testCacheConfig(String outputFormat, int nodesCnt, int cachesCnt) {
         assertTrue("Invalid number of nodes or caches", nodesCnt > 0 && cachesCnt > 0);
 
@@ -1310,9 +1268,7 @@
             fail("Unknown output format: " + outputFormat);
     }
 
-    /**
-     *
-     */
+    /** */
     @Test
     public void testCacheDistribution() {
         Ignite ignite = crd;
@@ -1327,10 +1283,10 @@
         String out = testOut.toString();
 
         // Result include info by cache "default"
-        assertContains(log, out, "[next group: id=1544803905, name=default]");
+        assertContains(log ,out, "[next group: id=1544803905, name=default]");
 
         // Result include info by cache "ignite-sys-cache"
-        assertContains(log, out, "[next group: id=-2100569601, name=ignite-sys-cache]");
+        assertContains(log ,out, "[next group: id=-2100569601, name=ignite-sys-cache]");
 
         // Run distribution for all node and all cache and include additional user attribute
         assertEquals(EXIT_CODE_OK, execute("--cache", "distribution", "null", "--user-attributes", "ZONE,CELL,DC"));
@@ -1338,11 +1294,11 @@
         out += "\n" + testOut.toString();
 
         List<String> outLines = Arrays.stream(out.split("\n"))
-            .map(String::trim)
-            .collect(toList());
+                                .map(String::trim)
+                                .collect(toList());
 
         int firstIndex = outLines.indexOf("[next group: id=1544803905, name=default]");
-        int lastIndex = outLines.lastIndexOf("[next group: id=1544803905, name=default]");
+        int lastIndex  = outLines.lastIndexOf("[next group: id=1544803905, name=default]");
 
         String dataLine = outLines.get(firstIndex + 1);
         String userArrtDataLine = outLines.get(lastIndex + 1);
@@ -1354,9 +1310,7 @@
         assertEquals(3, userArrtCommaNum - commaNum);
     }
 
-    /**
-     *
-     */
+    /** */
     @Test
     public void testCacheResetLostPartitions() {
         Ignite ignite = crd;
