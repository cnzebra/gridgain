--- conflicted
+++ resolved
@@ -60,11 +60,8 @@
     GridCommandHandlerTest.class,
     GridCommandHandlerClusterByClassTest.class,
     GridCommandHandlerSslTest.class,
-<<<<<<< HEAD
     CommandHandlerParsedArgsTest.class,
-=======
     GridCommandHandlerRUTest.class,
->>>>>>> 347350bc
     GridInternalTaskUnusedWalSegmentsTest.class,
 
     GridNodeMetricsLogPdsSelfTest.class,
