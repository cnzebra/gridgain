/*
 * Copyright 2019 GridGain Systems, Inc. and Contributors.
 *
 * Licensed under the GridGain Community Edition License (the "License");
 * you may not use this file except in compliance with the License.
 * You may obtain a copy of the License at
 *
 *     https://www.gridgain.com/products/software/community-edition/gridgain-community-edition-license
 *
 * Unless required by applicable law or agreed to in writing, software
 * distributed under the License is distributed on an "AS IS" BASIS,
 * WITHOUT WARRANTIES OR CONDITIONS OF ANY KIND, either express or implied.
 * See the License for the specific language governing permissions and
 * limitations under the License.
 */

package org.apache.ignite.internal.processors.cache.distributed;

import java.util.ArrayList;
import java.util.Collection;
import java.util.Collections;
import java.util.Comparator;
import java.util.HashMap;
import java.util.HashSet;
import java.util.List;
import java.util.Map;
import java.util.Random;
import java.util.Set;
import java.util.UUID;
import java.util.concurrent.Callable;
import java.util.concurrent.ThreadLocalRandom;
import java.util.concurrent.atomic.AtomicBoolean;
import java.util.concurrent.atomic.AtomicInteger;
import java.util.concurrent.atomic.AtomicLong;
import javax.cache.processor.EntryProcessor;
import javax.cache.processor.MutableEntry;
import org.apache.ignite.Ignite;
import org.apache.ignite.IgniteCache;
import org.apache.ignite.IgniteDataStreamer;
import org.apache.ignite.IgniteException;
import org.apache.ignite.IgniteServices;
import org.apache.ignite.IgniteSystemProperties;
import org.apache.ignite.IgniteTransactions;
import org.apache.ignite.cache.CacheAtomicityMode;
import org.apache.ignite.cache.affinity.Affinity;
import org.apache.ignite.cache.affinity.AffinityFunction;
import org.apache.ignite.cache.affinity.AffinityFunctionContext;
import org.apache.ignite.cache.affinity.rendezvous.RendezvousAffinityFunction;
import org.apache.ignite.cluster.ClusterNode;
import org.apache.ignite.configuration.CacheConfiguration;
import org.apache.ignite.configuration.DataRegionConfiguration;
import org.apache.ignite.configuration.DataStorageConfiguration;
import org.apache.ignite.configuration.IgniteConfiguration;
import org.apache.ignite.events.DiscoveryEvent;
import org.apache.ignite.internal.DiscoverySpiTestListener;
import org.apache.ignite.internal.GridKernalContext;
import org.apache.ignite.internal.IgniteEx;
import org.apache.ignite.internal.IgniteInternalFuture;
import org.apache.ignite.internal.IgniteKernal;
import org.apache.ignite.internal.IgniteNodeAttributes;
import org.apache.ignite.internal.TestRecordingCommunicationSpi;
import org.apache.ignite.internal.cluster.ClusterTopologyServerNotFoundException;
import org.apache.ignite.internal.cluster.NodeOrderComparator;
import org.apache.ignite.internal.managers.discovery.IgniteDiscoverySpi;
import org.apache.ignite.internal.processors.affinity.AffinityTopologyVersion;
import org.apache.ignite.internal.processors.affinity.GridAffinityFunctionContextImpl;
import org.apache.ignite.internal.processors.cache.CacheAffinityChangeMessage;
import org.apache.ignite.internal.processors.cache.DynamicCacheDescriptor;
import org.apache.ignite.internal.processors.cache.GridCacheContext;
import org.apache.ignite.internal.processors.cache.GridCacheSharedContext;
import org.apache.ignite.internal.processors.cache.distributed.dht.preloader.GridDhtForceKeysRequest;
import org.apache.ignite.internal.processors.cache.distributed.dht.preloader.GridDhtForceKeysResponse;
import org.apache.ignite.internal.processors.cache.distributed.dht.preloader.GridDhtPartitionSupplyMessage;
import org.apache.ignite.internal.processors.cache.distributed.dht.preloader.GridDhtPartitionsAbstractMessage;
import org.apache.ignite.internal.processors.cache.distributed.dht.preloader.GridDhtPartitionsExchangeFuture;
import org.apache.ignite.internal.processors.cache.distributed.dht.preloader.GridDhtPartitionsFullMessage;
import org.apache.ignite.internal.processors.cache.distributed.dht.preloader.GridDhtPartitionsSingleMessage;
import org.apache.ignite.internal.util.future.GridFinishedFuture;
import org.apache.ignite.internal.util.lang.GridAbsPredicate;
import org.apache.ignite.internal.util.typedef.F;
import org.apache.ignite.internal.util.typedef.G;
import org.apache.ignite.internal.util.typedef.PA;
import org.apache.ignite.internal.util.typedef.X;
import org.apache.ignite.internal.util.typedef.internal.CU;
import org.apache.ignite.internal.util.typedef.internal.U;
import org.apache.ignite.lang.IgniteBiPredicate;
import org.apache.ignite.lang.IgniteClosure;
import org.apache.ignite.lang.IgnitePredicate;
import org.apache.ignite.plugin.extensions.communication.Message;
import org.apache.ignite.resources.IgniteInstanceResource;
import org.apache.ignite.services.Service;
import org.apache.ignite.services.ServiceContext;
import org.apache.ignite.spi.discovery.tcp.TcpDiscoverySpi;
import org.apache.ignite.testframework.GridTestUtils;
import org.apache.ignite.testframework.junits.common.GridCommonAbstractTest;
import org.apache.ignite.transactions.Transaction;
import org.apache.ignite.transactions.TransactionConcurrency;
import org.apache.ignite.transactions.TransactionIsolation;
import org.jetbrains.annotations.Nullable;
import org.junit.Test;

import static org.apache.ignite.cache.CacheAtomicityMode.ATOMIC;
import static org.apache.ignite.cache.CacheAtomicityMode.TRANSACTIONAL;
import static org.apache.ignite.cache.CacheRebalanceMode.ASYNC;
import static org.apache.ignite.cache.CacheRebalanceMode.SYNC;
import static org.apache.ignite.cache.CacheWriteSynchronizationMode.FULL_SYNC;
import static org.apache.ignite.internal.processors.cache.ExchangeContext.IGNITE_EXCHANGE_COMPATIBILITY_VER_1;

/**
 *
 */
public class CacheLateAffinityAssignmentTest extends GridCommonAbstractTest {
    /** */
    private boolean client;

    /** */
    private boolean forceSrvMode;

    /** */
    private static final String CACHE_NAME1 = "testCache1";

    /** */
    private static final String CACHE_NAME2 = "testCache2";

    /** */
    private IgniteClosure<String, CacheConfiguration[]> cacheC;

    /** */
    private IgnitePredicate<ClusterNode> cacheNodeFilter;

    /** */
    private IgniteClosure<String, TestRecordingCommunicationSpi> spiC;

    /** */
    private IgniteClosure<String, Boolean> clientC;

    /** Expected ideal affinity assignments. */
    private Map<Long, Map<Integer, List<List<ClusterNode>>>> idealAff = new HashMap<>();

    /** */
    private boolean skipCheckOrder;

    /** {@inheritDoc} */
    @Override protected IgniteConfiguration getConfiguration(String igniteInstanceName) throws Exception {
        IgniteConfiguration cfg = super.getConfiguration(igniteInstanceName);

        TestRecordingCommunicationSpi commSpi;

        if (spiC != null)
            commSpi = spiC.apply(igniteInstanceName);
        else
            commSpi = new TestRecordingCommunicationSpi();

        commSpi.setSharedMemoryPort(-1);

        cfg.setCommunicationSpi(commSpi);

        TcpDiscoverySpi discoSpi = (TcpDiscoverySpi)cfg.getDiscoverySpi();

        discoSpi.setForceServerMode(forceSrvMode);
        discoSpi.setNetworkTimeout(60_000);

        cfg.setClientFailureDetectionTimeout(100000);

        CacheConfiguration[] ccfg;

        if (cacheC != null)
            ccfg = cacheC.apply(igniteInstanceName);
        else
            ccfg = new CacheConfiguration[]{cacheConfiguration()};

        if (ccfg != null)
            cfg.setCacheConfiguration(ccfg);

        if (clientC != null) {
            client = clientC.apply(igniteInstanceName);

            discoSpi.setJoinTimeout(30_000);
        }

        DataStorageConfiguration cfg1 = new DataStorageConfiguration();

        cfg1.setDefaultDataRegionConfiguration(new DataRegionConfiguration().setMaxSize(512L * 1024 * 1024));

        cfg.setDataStorageConfiguration(cfg1);

        cfg.setClientMode(client);

        return cfg;
    }

    /**
     * @return Cache configuration.
     */
    private CacheConfiguration cacheConfiguration() {
        CacheConfiguration ccfg = new CacheConfiguration();

        ccfg.setName(CACHE_NAME1);
        ccfg.setNodeFilter(cacheNodeFilter);
        ccfg.setAffinity(affinityFunction(null));
        ccfg.setWriteSynchronizationMode(FULL_SYNC);
        ccfg.setBackups(0);

        return ccfg;
    }

    /** {@inheritDoc} */
    @Override protected void beforeTest() throws Exception {
        super.beforeTest();

        cleanPersistenceDir();
    }

    /**
     * @param parts Number of partitions.
     * @return Affinity function.
     */
    protected AffinityFunction affinityFunction(@Nullable Integer parts) {
        return new RendezvousAffinityFunction(false,
            parts == null ? RendezvousAffinityFunction.DFLT_PARTITION_COUNT : parts);
    }

    /** {@inheritDoc} */
    @Override protected void afterTest() throws Exception {
        try {
            checkCaches();
        }
        finally {
            stopAllGrids();
        }
    }

    /**
     * Checks that new joined primary is not assigned immediately.
     *
     * @throws Exception If failed.
     */
    @Test
    public void testDelayedAffinityCalculation() throws Exception {
        Ignite ignite0 = startServer(0, 1);

        checkAffinity(1, topVer(1, 0), true);

        GridCacheContext cctx = ((IgniteKernal)ignite0).context().cache().internalCache(CACHE_NAME1).context();

        AffinityFunction func = cctx.config().getAffinity();

        AffinityFunctionContext ctx = new GridAffinityFunctionContextImpl(
            new ArrayList<>(ignite0.cluster().nodes()),
            null,
            null,
            topVer(1, 0),
            cctx.config().getBackups());

        List<List<ClusterNode>> calcAff1_0 = func.assignPartitions(ctx);

        startServer(1, 2);

        ctx = new GridAffinityFunctionContextImpl(
            new ArrayList<>(ignite0.cluster().nodes()),
            calcAff1_0,
            null,
            topVer(1, 0),
            cctx.config().getBackups());

        List<List<ClusterNode>> calcAff2_0 = func.assignPartitions(ctx);

        checkAffinity(2, topVer(2, 0), false);

        List<List<ClusterNode>> aff2_0 = affinity(ignite0, topVer(2, 0), CACHE_NAME1);

        for (int p = 0; p < calcAff1_0.size(); p++) {
            List<ClusterNode> a1 = calcAff1_0.get(p);
            List<ClusterNode> a2 = calcAff2_0.get(p);

            List<ClusterNode> a = aff2_0.get(p);

            // Primary did not change.
            assertEquals(a1.get(0), a.get(0));

            // New primary is backup.
            if (!a1.get(0).equals(a2.get(0)))
                assertTrue(a.contains(a2.get(0)));
        }

        checkAffinity(2, topVer(2, 1), true);

        List<List<ClusterNode>> aff2_1 = affinity(ignite0, topVer(2, 1), CACHE_NAME1);

        assertEquals(calcAff2_0, aff2_1);
    }

    /**
     * Simple test, node join.
     *
     * @throws Exception If failed.
     */
    @Test
    public void testAffinitySimpleSequentialStart() throws Exception {
        startServer(0, 1);

        startServer(1, 2);

        checkAffinity(2, topVer(2, 0), false);

        checkAffinity(2, topVer(2, 1), true);

        startServer(2, 3);

        checkAffinity(3, topVer(3, 0), false);

        checkAffinity(3, topVer(3, 1), true);

        awaitPartitionMapExchange();
    }

    /**
     * @throws Exception If failed.
     */
    @Test
    public void testAffinitySimpleSequentialStartNoCacheOnCoordinator() throws Exception {
        cacheC = new IgniteClosure<String, CacheConfiguration[]>() {
            @Override public CacheConfiguration[] apply(String igniteInstanceName) {
                if (igniteInstanceName.equals(getTestIgniteInstanceName(0)))
                    return null;

                return new CacheConfiguration[]{cacheConfiguration()};
            }
        };

        cacheNodeFilter = new TestCacheNodeExcludingFilter(F.asList(getTestIgniteInstanceName(0)));

        testAffinitySimpleSequentialStart();

        assertNull(((IgniteKernal)ignite(0)).context().cache().internalCache(CACHE_NAME1));
    }

    /**
     * @throws Exception If failed.
     */
    @Test
    public void testAffinitySimpleNoCacheOnCoordinator1() throws Exception {
        cacheC = new IgniteClosure<String, CacheConfiguration[]>() {
            @Override public CacheConfiguration[] apply(String igniteInstanceName) {
                if (igniteInstanceName.equals(getTestIgniteInstanceName(1)))
                    return null;

                return new CacheConfiguration[]{cacheConfiguration()};
            }
        };

        cacheNodeFilter = new TestCacheNodeExcludingFilter(F.asList(getTestIgniteInstanceName(1)));

        startServer(0, 1);

        startServer(1, 2);

        checkAffinity(2, topVer(2, 1), true);

        startServer(2, 3);

        startServer(3, 4);

        Map<String, List<List<ClusterNode>>> aff = checkAffinity(4, topVer(4, 1), true);

        stopGrid(0); // Kill coordinator, now coordinator node1 without cache.

        boolean primaryChanged = calculateAffinity(5, false, aff);

        checkAffinity(3, topVer(5, 0), !primaryChanged);

        if (primaryChanged)
            checkAffinity(3, topVer(5, 1), true);

        assertNull(((IgniteKernal)ignite(1)).context().cache().internalCache(CACHE_NAME1));
    }

    /**
     * @throws Exception If failed.
     */
    @Test
    public void testAffinitySimpleNoCacheOnCoordinator2() throws Exception {
        System.setProperty(IGNITE_EXCHANGE_COMPATIBILITY_VER_1, "true");

        try {
            cacheC = new IgniteClosure<String, CacheConfiguration[]>() {
                @Override public CacheConfiguration[] apply(String igniteInstanceName) {
                    if (igniteInstanceName.equals(getTestIgniteInstanceName(1)) ||
                        igniteInstanceName.equals(getTestIgniteInstanceName(2)))
                        return null;

                    return new CacheConfiguration[]{cacheConfiguration()};
                }
            };

            cacheNodeFilter = new TestCacheNodeExcludingFilter(F.asList(getTestIgniteInstanceName(1), getTestIgniteInstanceName(2)));

            startServer(0, 1);
            startServer(1, 2);
            startServer(2, 3);
            startServer(3, 4);

            for (int i = 0; i < 4; i++) {
                TestRecordingCommunicationSpi spi =
                    (TestRecordingCommunicationSpi)ignite(i).configuration().getCommunicationSpi();

                // Prevent exchange finish while node0 or node1 is coordinator.
                spi.blockMessages(GridDhtPartitionsSingleMessage.class, ignite(0).name());
                spi.blockMessages(GridDhtPartitionsSingleMessage.class, ignite(1).name());
            }

            stopGrid(0);
            stopGrid(1);

            calculateAffinity(5);
            calculateAffinity(6);

            checkAffinity(2, topVer(6, 0), true);

            assertNull(((IgniteKernal)ignite(2)).context().cache().internalCache(CACHE_NAME1));
            assertNotNull(((IgniteKernal)ignite(3)).context().cache().internalCache(CACHE_NAME1));

            assertNotNull(ignite(2).cache(CACHE_NAME1));

            checkAffinity(2, topVer(6, 0), true);

            startServer(4, 7);

            checkAffinity(3, topVer(7, 0), false);

            checkAffinity(3, topVer(7, 1), true);
        }
        finally {
            System.clearProperty(IGNITE_EXCHANGE_COMPATIBILITY_VER_1);
        }
    }

    /**
     * @throws Exception If failed.
     */
    @Test
    public void testCreateCloseClientCacheOnCoordinator1() throws Exception {
        cacheC = new IgniteClosure<String, CacheConfiguration[]>() {
            @Override public CacheConfiguration[] apply(String igniteInstanceName) {
                return null;
            }
        };

        cacheNodeFilter = new TestCacheNodeExcludingFilter(F.asList(getTestIgniteInstanceName(0)));

        Ignite ignite0 = startServer(0, 1);

        ignite0.createCache(cacheConfiguration());

        ignite0.cache(CACHE_NAME1);

        ignite0.cache(CACHE_NAME1).close();

        startServer(1, 2);

        startServer(2, 3);
    }

    /**
     * @throws Exception If failed.
     */
    @Test
    public void testCreateCloseClientCacheOnCoordinator2() throws Exception {
        cacheC = new IgniteClosure<String, CacheConfiguration[]>() {
            @Override public CacheConfiguration[] apply(String igniteInstanceName) {
                if (igniteInstanceName.equals(getTestIgniteInstanceName(0)))
                    return null;

                return new CacheConfiguration[]{cacheConfiguration()};
            }
        };

        cacheNodeFilter = new TestCacheNodeExcludingFilter(F.asList(getTestIgniteInstanceName(0)));

        Ignite ignite0 = startServer(0, 1);

        int topVer = 1;

        int nodes = 1;

        for (int i = 0;  i < 3; i++) {
            log.info("Iteration [iter=" + i + ", topVer=" + topVer + ']');

            topVer++;

            startServer(nodes++, topVer);

            checkAffinity(nodes, topVer(topVer, 1), true);

            ignite0.cache(CACHE_NAME1);

            checkAffinity(nodes, topVer(topVer, 1), true);

            topVer++;

            startServer(nodes++, topVer);

            checkAffinity(nodes, topVer(topVer, 1), true);

            ignite0.cache(CACHE_NAME1).close();

            checkAffinity(nodes, topVer(topVer, 1), true);
        }
    }

    /**
     * @throws Exception If failed.
     */
    @Test
    public void testCacheDestroyAndCreate1() throws Exception {
        cacheDestroyAndCreate(true);
    }

    /**
     * @throws Exception If failed.
     */
    @Test
    public void testCacheDestroyAndCreate2() throws Exception {
        cacheDestroyAndCreate(false);
    }

    /**
     * @param cacheOnCrd If {@code false} does not create cache on coordinator.
     * @throws Exception If failed.
     */
    private void cacheDestroyAndCreate(boolean cacheOnCrd) throws Exception {
        if (!cacheOnCrd)
            cacheNodeFilter = new TestCacheNodeExcludingFilter(Collections.singletonList(getTestIgniteInstanceName(0)));

        startServer(0, 1);

        startServer(1, 2);

        startServer(2, 3);

        checkAffinity(3, topVer(3, 1), true);

        startClient(3, 4);

        checkAffinity(4, topVer(4, 0), true);

        CacheConfiguration ccfg = cacheConfiguration();
        ccfg.setName(CACHE_NAME2);

        ignite(1).createCache(ccfg);

        calculateAffinity(4);

        checkAffinity(4, topVer(4, 1), true);

        ignite(1).destroyCache(CACHE_NAME2);

        idealAff.get(4L).remove(CU.cacheId(CACHE_NAME2));

        ccfg = cacheConfiguration();
        ccfg.setName(CACHE_NAME2);
        ccfg.setAffinity(affinityFunction(10));

        ignite(1).createCache(ccfg);

        calculateAffinity(4);

        checkAffinity(4, topVer(4, 3), true);

        checkCaches();

        ignite(1).destroyCache(CACHE_NAME2);

        idealAff.get(4L).remove(CU.cacheId(CACHE_NAME2));

        ccfg = cacheConfiguration();
        ccfg.setName(CACHE_NAME2);
        ccfg.setAffinity(affinityFunction(20));

        ignite(1).createCache(ccfg);

        calculateAffinity(4);

        checkAffinity(4, topVer(4, 5), true);
    }

    /**
     * Simple test, node leaves.
     *
     * @throws Exception If failed.
     */
    @Test
    public void testAffinitySimpleNodeLeave1() throws Exception {
        affinitySimpleNodeLeave(2);
    }

    /**
     * Simple test, node leaves.
     *
     * @throws Exception If failed.
     */
    @Test
    public void testAffinitySimpleNodeLeave2() throws Exception {
        affinitySimpleNodeLeave(4);
    }

    /**
     * @param cnt Count of server nodes.
     * @throws Exception If failed.
     */
    private void affinitySimpleNodeLeave(int cnt) throws Exception {
        int topVer = 1;

        startServer(topVer - 1, topVer++);

        for (int i = 0; i < cnt - 1; i++, topVer++) {
            startServer(topVer - 1, topVer);

            checkAffinity(topVer, topVer(topVer, 0), false);

            checkAffinity(topVer, topVer(topVer, 1), true);
        }

        stopNode(1, topVer);

        checkAffinity(cnt - 1, topVer(topVer, 0), true);

        checkNoExchange(cnt - 1, topVer(topVer, 1));

        awaitPartitionMapExchange();
    }

    /**
     * Simple test, node leaves.
     *
     * @throws Exception If failed.
     */
    @Test
    public void testAffinitySimpleNodeLeaveClientAffinity() throws Exception {
        startServer(0, 1);

        startServer(1, 2);

        checkAffinity(2, topVer(2, 1), true);

        startClient(2, 3);

        checkAffinity(3, topVer(3, 0), true);

        stopNode(1, 4);

        checkAffinity(2, topVer(4, 0), true);

        awaitPartitionMapExchange();
    }

    /**
     * @throws Exception If failed.
     */
    @Test
    public void testNodeLeaveExchangeWaitAffinityMessage() throws Exception {
        System.setProperty(IGNITE_EXCHANGE_COMPATIBILITY_VER_1, "true");

        try {
            Ignite ignite0 = startServer(0, 1);

            startServer(1, 2);

            startServer(2, 3);

            checkAffinity(3, topVer(3, 1), true);

            checkOrderCounters(3, topVer(3, 1));

            startClient(3, 4);

            checkAffinity(4, topVer(4, 0), true);

            DiscoverySpiTestListener lsnr = new DiscoverySpiTestListener();

            ((IgniteDiscoverySpi)ignite0.configuration().getDiscoverySpi()).setInternalListener(lsnr);

            lsnr.blockCustomEvent(CacheAffinityChangeMessage.class);

            stopGrid(1);

            List<IgniteInternalFuture<?>> futs = affFutures(3, topVer(5, 0));

            U.sleep(1000);

            for (IgniteInternalFuture<?> fut : futs)
                assertFalse(fut.isDone());

            lsnr.stopBlockCustomEvents();

            checkAffinity(3, topVer(5, 0), false);

            checkOrderCounters(3, topVer(5, 0));
        }
        finally {
            System.clearProperty(IGNITE_EXCHANGE_COMPATIBILITY_VER_1);
        }
    }

    /**
     * Simple test, client node joins/leaves.
     *
     * @throws Exception If failed.
     */
    @Test
    public void testAffinitySimpleClientNodeEvents1() throws Exception {
        affinitySimpleClientNodeEvents(1);
    }

    /**
     * Simple test, client node joins/leaves.
     *
     * @throws Exception If failed.
     */
    @Test
    public void testAffinitySimpleClientNodeEvents2() throws Exception {
        affinitySimpleClientNodeEvents(3);
    }

    /**
     * Simple test, client node joins/leaves.
     *
     * @param srvs Number of server nodes.
     * @throws Exception If failed.
     */
    private void affinitySimpleClientNodeEvents(int srvs) throws Exception {
        long topVer = 0;

        for (int i = 0; i < srvs; i++)
            startServer(i, ++topVer);

        if (srvs == 1)
            checkAffinity(srvs, topVer(srvs, 0), true);
        else
            checkAffinity(srvs, topVer(srvs, 1), true);

        startClient(srvs, ++topVer);

        checkAffinity(srvs + 1, topVer(srvs + 1, 0), true);

        stopNode(srvs, ++topVer);

        checkAffinity(srvs, topVer(srvs + 2, 0), true);
    }

    /**
     * Wait for rebalance, 2 nodes join.
     *
     * @throws Exception If failed.
     */
    @Test
    public void testDelayAssignmentMultipleJoin1() throws Exception {
        delayAssignmentMultipleJoin(2);
    }

    /**
     * Wait for rebalance, 4 nodes join.
     *
     * @throws Exception If failed.
     */
    @Test
    public void testDelayAssignmentMultipleJoin2() throws Exception {
        delayAssignmentMultipleJoin(4);
    }

    /**
     * @param joinCnt Number of joining nodes.
     * @throws Exception If failed.
     */
    private void delayAssignmentMultipleJoin(int joinCnt) throws Exception {
        Ignite ignite0 = startServer(0, 1);

        TestRecordingCommunicationSpi spi =
            (TestRecordingCommunicationSpi)ignite0.configuration().getCommunicationSpi();

        blockSupplySend(spi, CACHE_NAME1);

        int majorVer = 1;

        for (int i = 0; i < joinCnt; i++) {
            majorVer++;

            startServer(i + 1, majorVer);

            checkAffinity(majorVer, topVer(majorVer, 0), false);
        }

        List<IgniteInternalFuture<?>> futs = affFutures(majorVer, topVer(majorVer, 1));

        U.sleep(1000);

        for (IgniteInternalFuture<?> fut : futs)
            assertFalse(fut.isDone());

        spi.stopBlock();

        checkAffinity(majorVer, topVer(majorVer, 1), true);

        for (IgniteInternalFuture<?> fut : futs)
            assertTrue(fut.isDone());

        awaitPartitionMapExchange();
    }

    /**
     * Wait for rebalance, client node joins.
     *
     * @throws Exception If failed.
     */
    @Test
    public void testDelayAssignmentClientJoin() throws Exception {
        Ignite ignite0 = startServer(0, 1);

        TestRecordingCommunicationSpi spi =
            (TestRecordingCommunicationSpi)ignite0.configuration().getCommunicationSpi();

        blockSupplySend(spi, CACHE_NAME1);

        startServer(1, 2);

        startClient(2, 3);

        checkAffinity(3, topVer(3, 0), false);

        spi.stopBlock();

        checkAffinity(3, topVer(3, 1), true);
    }

    /**
     * Wait for rebalance, client node leaves.
     *
     * @throws Exception If failed.
     */
    @Test
    public void testDelayAssignmentClientLeave() throws Exception {
        Ignite ignite0 = startServer(0, 1);

        startClient(1, 2);

        checkAffinity(2, topVer(2, 0), true);

        TestRecordingCommunicationSpi spi =
            (TestRecordingCommunicationSpi)ignite0.configuration().getCommunicationSpi();

        blockSupplySend(spi, CACHE_NAME1);

        startServer(2, 3);

        checkAffinity(3, topVer(3, 0), false);

        stopNode(1, 4);

        checkAffinity(2, topVer(4, 0), false);

        spi.stopBlock();

        checkAffinity(2, topVer(4, 1), true);
    }

    /**
     * Wait for rebalance, client cache is started.
     *
     * @throws Exception If failed.
     */
    @Test
    public void testDelayAssignmentClientCacheStart() throws Exception {
        Ignite ignite0 = startServer(0, 1);

        TestRecordingCommunicationSpi spi =
                (TestRecordingCommunicationSpi)ignite0.configuration().getCommunicationSpi();

        blockSupplySend(spi, CACHE_NAME1);

        startServer(1, 2);

        startServer(2, 3);

        cacheC = new IgniteClosure<String, CacheConfiguration[]>() {
            @Override public CacheConfiguration[] apply(String nodeName) {
                return null;
            }
        };

        Ignite client = startClient(3, 4);

        checkAffinity(4, topVer(4, 0), false);

        assertNotNull(client.cache(CACHE_NAME1));

        checkAffinity(4, topVer(4, 0), false);

        spi.stopBlock();

        checkAffinity(4, topVer(4, 1), true);
    }

    /**
     * Wait for rebalance, cache is started.
     *
     * @throws Exception If failed.
     */
    @Test
    public void testDelayAssignmentCacheStart() throws Exception {
        Ignite ignite0 = startServer(0, 1);

        TestRecordingCommunicationSpi spi =
            (TestRecordingCommunicationSpi)ignite0.configuration().getCommunicationSpi();

        blockSupplySend(spi, CACHE_NAME1);

        startServer(1, 2);

        startServer(2, 3);

        checkAffinity(3, topVer(3, 0), false);

        CacheConfiguration ccfg = cacheConfiguration();

        ccfg.setName(CACHE_NAME2);

        ignite0.createCache(ccfg);

        calculateAffinity(3);

        checkAffinity(3, topVer(3, 1), false);

        spi.stopBlock();

        checkAffinity(3, topVer(3, 2), true);
    }

    /**
     * Wait for rebalance, cache is destroyed.
     *
     * @throws Exception If failed.
     */
    @Test
    public void testDelayAssignmentCacheDestroy() throws Exception {
        Ignite ignite0 = startServer(0, 1);

        CacheConfiguration ccfg = cacheConfiguration();

        ccfg.setName(CACHE_NAME2);

        ignite0.createCache(ccfg);

        TestRecordingCommunicationSpi spi =
            (TestRecordingCommunicationSpi)ignite0.configuration().getCommunicationSpi();

        blockSupplySend(spi, CACHE_NAME2);

        startServer(1, 2);

        startServer(2, 3);

        checkAffinity(3, topVer(3, 0), false);

        ignite0.destroyCache(CACHE_NAME2);

        checkAffinity(3, topVer(3, 1), false);

        checkAffinity(3, topVer(3, 2), true);

        spi.stopBlock();
    }

    /**
     * Simple test, stop random node.
     *
     * @throws Exception If failed.
     */
    @Test
    public void testAffinitySimpleStopRandomNode() throws Exception {
        //fail("IGNITE-GG-12292");

        final int ITERATIONS = 3;

        for (int iter = 0; iter < 3; iter++) {
            log.info("Iteration: " + iter);

            final int NODES = 5;

            for (int i = 0 ; i < NODES; i++)
                startServer(i, i + 1);

            int majorVer = NODES;

            checkAffinity(majorVer, topVer(majorVer, 1), true);

            Set<Integer> stopOrder = new HashSet<>();

            while (stopOrder.size() != NODES - 1)
                stopOrder.add(ThreadLocalRandom.current().nextInt(NODES));

            int nodes = NODES;

            for (Integer idx : stopOrder) {
                log.info("Stop node: " + idx);

                majorVer++;

                stopNode(idx, majorVer);

                checkAffinity(--nodes, topVer(majorVer, 0), false);

                awaitPartitionMapExchange();
            }

            if (iter < ITERATIONS - 1) {
                stopAllGrids();

                idealAff.clear();
            }
        }
    }

    /**
     * Wait for rebalance, coordinator leaves, 2 nodes.
     *
     * @throws Exception If failed.
     */
    @Test
    public void testDelayAssignmentCoordinatorLeave1() throws Exception {
        Ignite ignite0 = startServer(0, 1);

        TestRecordingCommunicationSpi spi =
            (TestRecordingCommunicationSpi)ignite0.configuration().getCommunicationSpi();

        blockSupplySend(spi, CACHE_NAME1);

        startServer(1, 2);

        stopNode(0, 3);

        checkAffinity(1, topVer(3, 0), true);

        checkNoExchange(1, topVer(3, 1));

        awaitPartitionMapExchange();
    }

    /**
     * Wait for rebalance, coordinator leaves, 3 nodes.
     *
     * @throws Exception If failed.
     */
    @Test
    public void testDelayAssignmentCoordinatorLeave2() throws Exception {
        Ignite ignite0 = startServer(0, 1);

        Ignite ignite1 = startServer(1, 2);

        checkAffinity(2, topVer(2, 1), true);

        TestRecordingCommunicationSpi spi0 =
            (TestRecordingCommunicationSpi)ignite0.configuration().getCommunicationSpi();
        TestRecordingCommunicationSpi spi1 =
            (TestRecordingCommunicationSpi)ignite1.configuration().getCommunicationSpi();

        blockSupplySend(spi0, CACHE_NAME1);
        blockSupplySend(spi1, CACHE_NAME1);

        startServer(2, 3);

        stopNode(0, 4);

        checkAffinity(2, topVer(4, 0), false);

        spi1.stopBlock();

        checkAffinity(2, topVer(4, 1), true);
    }

    /**
     * Checks LAA absent on owner left.
     */
    @Test
    public void testSinglePartitionCacheOwnerLeft() throws Exception {
        testSinglePartitionCacheNodeLeft(true);
    }

    /**
     * Checks LAA absent on non owner left.
     */
    @Test
    public void testSinglePartitionCacheNonOwnerLeft() throws Exception {
        testSinglePartitionCacheNodeLeft(false);
    }

    /**
     * Since we have only 1 partition, at each node left it will be lost (no rebalance needed) or it will be still
     * located at second node (thanks to special affinity) (no rebalance neeeded). So, LAA should never happen.
     *
     * @param ownerLeft Kill owner flag.
     */
    private void testSinglePartitionCacheNodeLeft(boolean ownerLeft) throws Exception {
        String cacheName = "single-partitioned";

        cacheC = new IgniteClosure<String, CacheConfiguration[]>() {
            @Override public CacheConfiguration[] apply(String igniteInstanceName) {
                CacheConfiguration ccfg = new CacheConfiguration();

                AffinityFunction aff;

                ccfg.setName(cacheName);
                ccfg.setWriteSynchronizationMode(FULL_SYNC);
                ccfg.setBackups(0);

                aff = ownerLeft ? affinityFunction(1) : new MapSinglePartitionToSecondNodeAffinityFunction();

                ccfg.setAffinity(aff);

                return new CacheConfiguration[] {ccfg};
            }
        };

        int top = 0;
        int nodes = 0;

        startServer(nodes++, ++top);

        checkAffinity(nodes, topVer(top, 0), true);

        checkNoExchange(nodes, topVer(top, 1)); // Checks LAA is absent on initial topology.

        for (int i = 0; i < 10; i++)
            startServer(nodes++, ++top);

        awaitPartitionMapExchange();

        Ignite primary = primaryNode(0, cacheName);

        boolean laaOnJoin = primary.cluster().localNode().order() != 1;

        boolean leftHappen = false;

        while (nodes > 1) {
            Map<String, List<List<ClusterNode>>> aff =
                checkAffinity(nodes, topVer(top, leftHappen ? 0 : (laaOnJoin ? 1 : 0)), true);

            ClusterNode owner = aff.get(cacheName).get(/*part*/0).get(/*primary*/0);

            Ignite actualOwner = primaryNode(0, cacheName);

            assertEquals(actualOwner.cluster().localNode().order(), owner.order());

            for (Ignite node : G.allGrids()) {
                ClusterNode locNode = node.cluster().localNode();

                boolean equals = locNode.order() == owner.order();

                if (equals == ownerLeft) {
                    if (!ownerLeft)
                        assertNotSame(locNode.order(), 2);

                    grid(locNode).close();

                    calculateAffinity(++top);

                    leftHappen = true;

                    break;
                }
            }

            checkAffinity(--nodes, topVer(top, 0), true);

            checkNoExchange(nodes, topVer(top, 1));
        }
    }

    /**
     *
     */
    private static class MapSinglePartitionToSecondNodeAffinityFunction extends RendezvousAffinityFunction {
        /**
         * Default constructor.
         */
        public MapSinglePartitionToSecondNodeAffinityFunction() {
            super(false, 1);
        }

        /** {@inheritDoc} */
        @Override public List<List<ClusterNode>> assignPartitions(AffinityFunctionContext affCtx) {
            for (ClusterNode node : affCtx.currentTopologySnapshot() ) {
                // Always aims to map to second started node to avoid rebalance.
                if (node.order() == 2 || affCtx.currentTopologySnapshot().size() == 1)
                    return Collections.singletonList(Collections.singletonList(node));
            }

            fail("Should not happen.");

            return null;
        }
    }

    /**
     * @throws Exception If failed.
     */
    @Test
    public void testBlockedFinishMsg1() throws Exception {
        doTestCoordLeaveBlockedFinishExchangeMessage(4, 3, false, 2);
    }

    /**
     *
     * @throws Exception If failed.
     */
    @Test
    public void testBlockedFinishMsg2() throws Exception {
        doTestCoordLeaveBlockedFinishExchangeMessage(4, 3, false);
    }

    /**
     *
     * @throws Exception If failed.
     */
    @Test
    public void testBlockedFinishMsg3() throws Exception {
        doTestCoordLeaveBlockedFinishExchangeMessage(4, 3, false, 1);
    }

    /**
     *
     * @throws Exception If failed.
     */
    @Test
    public void testBlockedFinishMsg4() throws Exception {
        doTestCoordLeaveBlockedFinishExchangeMessage(5, 3, false);
    }

    /**
     *
     * @throws Exception If failed.
     */
    @Test
    public void testBlockedFinishMsg5() throws Exception {
        doTestCoordLeaveBlockedFinishExchangeMessage(5, 3, false, 1);
    }

    /**
     *
     * @throws Exception If failed.
     */
    @Test
    public void testBlockedFinishMsg6() throws Exception {
        doTestCoordLeaveBlockedFinishExchangeMessage(5, 3, false, 2);
    }

    /**
     *
     * @throws Exception If failed.
     */
    @Test
    public void testBlockedFinishMsg7() throws Exception {
        doTestCoordLeaveBlockedFinishExchangeMessage(5, 3, false, 2, 4);
    }

    /**
     *
     * @throws Exception If failed.
     */
    @Test
    public void testBlockedFinishMsg8() throws Exception {
        doTestCoordLeaveBlockedFinishExchangeMessage(6, 3, false, 2, 4);
    }

    /**
     *
     * @throws Exception If failed.
     */
    @Test
    public void testBlockedFinishMsg9() throws Exception {
        doTestCoordLeaveBlockedFinishExchangeMessage(5, 1, false, 4);
    }

    /**
     *
     * @throws Exception If failed.
     */
    @Test
    public void testBlockedFinishMsgForClient() throws Exception {
        doTestCoordLeaveBlockedFinishExchangeMessage(5, 1, true, 4);
    }

    /**
     * Coordinator leaves without sending all {@link GridDhtPartitionsFullMessage} messages,
     * exchange must be completed.
     *
     * @param cnt Number of nodes.
     * @param stopId Node to stop.
     * @param lastClient {@code True} if last started node is client.
     * @param blockedIds Nodes not receiving exchange finish message.
     * @throws Exception If failed.
     */
    private void doTestCoordLeaveBlockedFinishExchangeMessage(int cnt,
        int stopId,
        boolean lastClient,
        int... blockedIds) throws Exception
    {
        int ord = 1;

        for (int i = 0; i < cnt; i++) {
            if (i == cnt - 1 && lastClient)
                startClient(ord - 1, ord++);
            else
                startServer(ord - 1, ord++);
        }

        awaitPartitionMapExchange();

        TestRecordingCommunicationSpi spi0 = TestRecordingCommunicationSpi.spi(grid(0));

        final Set<String> blocked = new HashSet<>();

        for (int id : blockedIds) {
            String name = grid(id).name();

            blocked.add(name);
        }

        spi0.blockMessages(new IgniteBiPredicate<ClusterNode, Message>() {
            @Override public boolean apply(ClusterNode node, Message msg) {
                return blocked.contains(node.attribute(IgniteNodeAttributes.ATTR_IGNITE_INSTANCE_NAME))
                    && (msg instanceof GridDhtPartitionsFullMessage)
                    && (((GridDhtPartitionsFullMessage)msg).exchangeId() != null);
            }
        });

        AffinityTopologyVersion currentTop = ignite(0).context().cache().context().exchange().readyAffinityVersion();

        checkAffinity(cnt, currentTop, true);

        stopNode(stopId, ord);

        AffinityTopologyVersion topVer = topVer(ord, 0);

        List<IgniteInternalFuture<?>> futs = new ArrayList<>(cnt);

        List<Ignite> grids = G.allGrids();

        for (Ignite ignite : grids)
            futs.add(affinityReadyFuture(topVer, ignite));

        assertEquals(futs.size(), grids.size());

        for (int i = 0; i < futs.size(); i++) {
            final IgniteInternalFuture<?> fut = futs.get(i);

            Ignite ignite = grids.get(i);

            if (!blocked.contains(ignite.name())) {
                GridTestUtils.waitForCondition(new GridAbsPredicate() {
                    @Override public boolean apply() {
                        return fut.isDone();
                    }
                }, 5000);

                assertTrue(ignite.name(), fut.isDone());
            }
            else
                assertFalse(ignite.name(), fut.isDone());
        }

        ord++;

        stopNode(0, ord); // Triggers exchange completion from new coordinator.

        checkAffinity(cnt - 2, topVer(ord - 1, 0), true, false);

        checkAffinity(cnt - 2, topVer(ord, 0), true);

        awaitPartitionMapExchange();
    }

    /**
     * Assignment is delayed, coordinator leaves, nodes must complete exchange with same assignments.
     *
     * @throws Exception If failed.
     */
    @Test
    public void testCoordinatorLeaveAfterNodeLeavesDelayAssignment() throws Exception {
        Ignite ignite0 = startServer(0, 1);

        startServer(1, 2);

        Ignite ignite2 = startServer(2, 3);

        Ignite ignite3 = startServer(3, 4);

        TestRecordingCommunicationSpi spi0 =
            (TestRecordingCommunicationSpi) ignite0.configuration().getCommunicationSpi(), spi2, spi3;

        // Prevent exchange completion.
        spi0.blockMessages(GridDhtPartitionsFullMessage.class, ignite2.name());

        // Block rebalance.
        blockSupplySend(spi0, CACHE_NAME1);
        blockSupplySend((spi2 = TestRecordingCommunicationSpi.spi(ignite2)), CACHE_NAME1);
        blockSupplySend((spi3 = TestRecordingCommunicationSpi.spi(ignite3)), CACHE_NAME1);

        stopNode(1, 5);

        AffinityTopologyVersion topVer = topVer(5, 0);

        IgniteInternalFuture<?> fut0 = affinityReadyFuture(topVer, ignite0);
        IgniteInternalFuture<?> fut2 = affinityReadyFuture(topVer, ignite2);
        IgniteInternalFuture<?> fut3 = affinityReadyFuture(topVer, ignite3);

        U.sleep(1_000);

        assertTrue(fut0.isDone());
        assertFalse(fut2.isDone());
        assertTrue(fut3.isDone());

        // Finish rebalance on ignite3.
        spi2.stopBlock(true);

        stopNode(0, 6);

        spi3.stopBlock(true);

        checkAffinity(2, topVer, false);
    }

    /**
     * Coordinator leaves during node leave exchange.
     *
     * @throws Exception If failed.
     */
    @Test
    public void testNodeLeftExchangeCoordinatorLeave1() throws Exception {
        nodeLeftExchangeCoordinatorLeave(3);
    }

    /**
     * Coordinator leaves during node leave exchange.
     *
     * @throws Exception If failed.
     */
    @Test
    public void testNodeLeftExchangeCoordinatorLeave2() throws Exception {
        nodeLeftExchangeCoordinatorLeave(5);
    }

    /**
     * @param nodes Number of nodes.
     * @throws Exception If failed.
     */
    private void nodeLeftExchangeCoordinatorLeave(int nodes) throws Exception {
        System.setProperty(IGNITE_EXCHANGE_COMPATIBILITY_VER_1, "true");

        try {
            assert nodes > 2 : nodes;

            long topVer = 0;

            for (int i = 0; i < nodes; i++)
                startServer(i, ++topVer);

            Ignite ignite1 = grid(1);

            checkAffinity(nodes, topVer(nodes, 1), true);

            TestRecordingCommunicationSpi spi1 =
                (TestRecordingCommunicationSpi)ignite1.configuration().getCommunicationSpi();

            // Prevent exchange finish while node0 is coordinator.
            spi1.blockMessages(GridDhtPartitionsSingleMessage.class, ignite(0).name());

            stopNode(2, ++topVer); // New exchange started.

            stopGrid(0); // Stop coordinator while exchange in progress.

            Map<String, List<List<ClusterNode>>> aff = checkAffinity(nodes - 2, topVer(topVer, 0), false);

            topVer++;

            boolean primaryChanged = calculateAffinity(nodes + 2, false, aff);

            checkAffinity(nodes - 2, topVer(topVer, 0), !primaryChanged);

            if (primaryChanged)
                checkAffinity(nodes - 2, topVer(topVer, 1), true);

            awaitPartitionMapExchange();
        }
        finally {
            System.clearProperty(IGNITE_EXCHANGE_COMPATIBILITY_VER_1);
        }
    }

    /**
     * @throws Exception If failed.
     */
    @Test
    public void testJoinExchangeBecomeCoordinator() throws Exception {
        long topVer = 0;

        final int NODES = 3;

        for (int i = 0; i < NODES; i++)
            startServer(i, ++topVer);

        checkAffinity(NODES, topVer(topVer, 1), true);

        AtomicBoolean joined = new AtomicBoolean();

        for (int i = 0; i < NODES; i++) {
            TestRecordingCommunicationSpi spi =
                (TestRecordingCommunicationSpi)ignite(i).configuration().getCommunicationSpi();

            spi.blockMessages(new IgniteBiPredicate<ClusterNode, Message>() {
                @Override public boolean apply(ClusterNode node, Message msg) {
                    if (msg.getClass().equals(GridDhtPartitionsSingleMessage.class) &&
                        ((GridDhtPartitionsAbstractMessage)msg).exchangeId() != null)
                        joined.set(true); // Join exchange started.

                    return msg.getClass().equals(GridDhtPartitionsSingleMessage.class) ||
                        msg.getClass().equals(GridDhtPartitionsFullMessage.class);
                }
            });
        }

        IgniteInternalFuture<?> stopFut = GridTestUtils.runAsync(new Callable<Void>() {
            @Override public Void call() throws Exception {
<<<<<<< HEAD
                while (!joined.get())
                    U.sleep(10);
=======
                for (int j = 1; j < NODES; j++) {
                    TestRecordingCommunicationSpi spi =
                        (TestRecordingCommunicationSpi)ignite(j).configuration().getCommunicationSpi();

                    spi.waitForBlocked();
                }
>>>>>>> 8a37a24b

                for (int i = 0; i < NODES; i++)
                    stopGrid(getTestIgniteInstanceName(i), false, false);

                return null;
            }
        }, "stop-thread");

        Ignite node = startGrid(NODES);

        assertEquals(NODES + 1, node.cluster().localNode().order());

        stopFut.get();

        for (int i = 0; i < NODES + 1; i++)
            calculateAffinity(++topVer);

        checkAffinity(1, topVer(topVer, 0), true);

        for (int i = 0; i < NODES; i++)
            startServer(i, ++topVer);

        checkAffinity(NODES + 1, topVer(topVer, 1), true);
    }

    /**
     * Wait for rebalance, send affinity change message, but affinity already changed (new node joined).
     *
     * @throws Exception If failed.
     */
    @Test
    public void testDelayAssignmentAffinityChanged() throws Exception {
        Ignite ignite0 = startServer(0, 1);

        DiscoverySpiTestListener lsnr = new DiscoverySpiTestListener();

        ((IgniteDiscoverySpi)ignite0.configuration().getDiscoverySpi()).setInternalListener(lsnr);

        TestRecordingCommunicationSpi commSpi0 =
            (TestRecordingCommunicationSpi)ignite0.configuration().getCommunicationSpi();

        startClient(1, 2);

        checkAffinity(2, topVer(2, 0), true);

        lsnr.blockCustomEvent(CacheAffinityChangeMessage.class);

        startServer(2, 3);

        checkAffinity(3, topVer(3, 0), false);

        lsnr.waitCustomEvent();

        blockSupplySend(commSpi0, CACHE_NAME1);

        startServer(3, 4);

        lsnr.stopBlockCustomEvents();

        checkAffinity(4, topVer(4, 0), false);

        checkNoExchange(4, topVer(4, 1));

        commSpi0.stopBlock();

        checkAffinity(4, topVer(4, 1), true);
    }

    /**
     * Wait for rebalance, send affinity change message, but affinity already changed (new node joined).
     *
     * @throws Exception If failed.
     */
    @Test
    public void testDelayAssignmentAffinityChanged2() throws Exception {
        System.setProperty(IGNITE_EXCHANGE_COMPATIBILITY_VER_1, "true");

        try {
            Ignite ignite0 = startServer(0, 1);

            DiscoverySpiTestListener lsnr = new DiscoverySpiTestListener();

            ((IgniteDiscoverySpi)ignite0.configuration().getDiscoverySpi()).setInternalListener(lsnr);

            TestRecordingCommunicationSpi commSpi0 =
                (TestRecordingCommunicationSpi)ignite0.configuration().getCommunicationSpi();

            startClient(1, 2);

            checkAffinity(2, topVer(2, 0), true);

            startServer(2, 3);

            checkAffinity(3, topVer(3, 1), false);

            lsnr.blockCustomEvent(CacheAffinityChangeMessage.class);

            stopNode(2, 4);

            lsnr.waitCustomEvent();

            blockSupplySend(commSpi0, CACHE_NAME1);

            final IgniteInternalFuture<?> startedFuture = multithreadedAsync(new Callable<Void>() {
                @Override public Void call() throws Exception {
                    startServer(3, 5);

                    return null;
                }
            }, 1, "server-starter");

            Thread.sleep(2_000);

            lsnr.stopBlockCustomEvents();

            boolean started = GridTestUtils.waitForCondition(new GridAbsPredicate() {
                @Override public boolean apply() {
                    return startedFuture.isDone();
                }
            }, 10_000);

            if (!started)
                startedFuture.cancel();

            assertTrue(started);

            checkAffinity(3, topVer(5, 0), false);

            checkNoExchange(3, topVer(5, 1));

            commSpi0.stopBlock();

            checkAffinity(3, topVer(5, 1), true);

            long nodeJoinTopVer = grid(3).context().discovery().localJoinEvent().topologyVersion();

            assertEquals(5, nodeJoinTopVer);

            List<GridDhtPartitionsExchangeFuture> exFutures = grid(3).context().cache().context().exchange().exchangeFutures();

            for (GridDhtPartitionsExchangeFuture f : exFutures) {
                //Shouldn't contains staled futures.
                assertTrue(f.initialVersion().topologyVersion() >= nodeJoinTopVer);
            }
        }
        finally {
            System.clearProperty(IGNITE_EXCHANGE_COMPATIBILITY_VER_1);
        }
    }

    /**
     * Wait for rebalance, cache is destroyed and created again.
     *
     * @throws Exception If failed.
     */
    @Test
    public void testDelayAssignmentCacheDestroyCreate() throws Exception {
        Ignite ignite0 = startServer(0, 1);

        CacheConfiguration ccfg = cacheConfiguration();

        ccfg.setName(CACHE_NAME2);

        ignite0.createCache(ccfg);

        DiscoverySpiTestListener lsnr = new DiscoverySpiTestListener();

        ((IgniteDiscoverySpi)ignite0.configuration().getDiscoverySpi()).setInternalListener(lsnr);

        TestRecordingCommunicationSpi spi =
            (TestRecordingCommunicationSpi)ignite0.configuration().getCommunicationSpi();

        blockSupplySend(spi, CACHE_NAME2);

        lsnr.blockCustomEvent(CacheAffinityChangeMessage.class);

        startServer(1, 2);

        startGrid(3);

        checkAffinity(3, topVer(3, 0), false);

        spi.stopBlock();

        lsnr.waitCustomEvent();

        ignite0.destroyCache(CACHE_NAME2);

        ccfg = cacheConfiguration();
        ccfg.setName(CACHE_NAME2);
        ccfg.setAffinity(affinityFunction(10));

        ignite0.createCache(ccfg);

        lsnr.stopBlockCustomEvents();

        checkAffinity(3, topVer(3, 1), false);
        checkAffinity(3, topVer(3, 2), false);

        idealAff.get(2L).remove(CU.cacheId(CACHE_NAME2));

        calculateAffinity(3);

        checkAffinity(3, topVer(3, 3), true);
    }

    /**
     * @throws Exception If failed.
     */
    @Test
    public void testClientCacheStartClose() throws Exception {
        cacheC = new IgniteClosure<String, CacheConfiguration[]>() {
            @Override public CacheConfiguration[] apply(String igniteInstanceName) {
                if (igniteInstanceName.equals(getTestIgniteInstanceName(1)))
                    return null;

                return new CacheConfiguration[]{cacheConfiguration()};
            }
        };

        startServer(0, 1);

        Ignite client = startClient(1, 2);

        checkAffinity(2, topVer(2, 0), true);

        IgniteCache cache = client.cache(CACHE_NAME1);

        checkAffinity(2, topVer(2, 0), true);

        cache.close();

        checkAffinity(2, topVer(2, 0), true);
    }

    /**
     * @throws Exception If failed.
     */
    @Test
    public void testCacheStartDestroy() throws Exception {
        startGridsMultiThreaded(3, false);

        for (int i = 0; i < 3; i++)
            calculateAffinity(i + 1);

        checkAffinity(3, topVer(3, 1), true);

        Ignite client = startClient(3, 4);

        checkAffinity(4, topVer(4, 0), true);

        CacheConfiguration ccfg = cacheConfiguration();

        ccfg.setName(CACHE_NAME2);

        ignite(0).createCache(ccfg);

        calculateAffinity(4);

        checkAffinity(4, topVer(4, 1), true);

        client.cache(CACHE_NAME2);

        checkAffinity(4, topVer(4, 1), true);

        client.destroyCache(CACHE_NAME2);

        checkAffinity(4, topVer(4, 2), true);
    }

    /**
     * @throws Exception If failed.
     */
    @Test
    public void testInitCacheReceivedOnJoin() throws Exception {
        cacheC = s -> null;

        startServer(0, 1);

        startServer(1, 2);

        checkAffinity(2, topVer(2, 1), true);

        cacheC = s -> new CacheConfiguration[]{cacheConfiguration()};

        startServer(2, 3);

        checkAffinity(3, topVer(3, 0), false);

        checkAffinity(3, topVer(3, 1), true);

        cacheC = s -> {
            CacheConfiguration ccfg = cacheConfiguration();

            ccfg.setName(CACHE_NAME2);

            return new CacheConfiguration[]{ccfg};
        };

        startClient(3, 4);

        checkAffinity(4, topVer(4, 0), true);
    }

    /**
     * @throws Exception If failed.
     */
    @Test
    public void testClientStartFirst1() throws Exception {
        clientStartFirst(1);
    }

    /**
     * @throws Exception If failed.
     */
    @Test
    public void testClientStartFirst2() throws Exception {
        clientStartFirst(3);
    }

    /**
     * @param clients Number of client nodes.
     * @throws Exception If failed.
     */
    private void clientStartFirst(int clients) throws Exception {
        forceSrvMode = true;

        int topVer = 0;

        for (int i = 0; i < clients; i++)
            startClient(topVer, ++topVer);

        cacheC = new IgniteClosure<String, CacheConfiguration[]>() {
            @Override public CacheConfiguration[] apply(String nodeName) {
                return null;
            }
        };

        startServer(topVer, ++topVer);

        checkAffinity(topVer, topVer(topVer, 0), true);

        startServer(topVer, ++topVer);

        checkAffinity(topVer, topVer(topVer, 0), false);

        checkAffinity(topVer, topVer(topVer, 1), true);

        stopNode(clients, ++topVer);

        checkAffinity(clients + 1, topVer(topVer, 0), true);
    }

    /**
     * @throws Exception If failed.
     */
    @Test
    public void testRandomOperations() throws Exception {
        forceSrvMode = true;

        final int MAX_SRVS = GridTestUtils.SF.applyLB(10, 5);
        final int MAX_CLIENTS = GridTestUtils.SF.applyLB(10, 5);
        final int MAX_CACHES = GridTestUtils.SF.applyLB(15, 5);

        List<String> srvs = new ArrayList<>();
        List<String> clients = new ArrayList<>();

        int srvIdx = 0;
        int clientIdx = 0;
        int cacheIdx = 0;

        List<String> caches = new ArrayList<>();

        long seed = System.currentTimeMillis();

        Random rnd = new Random(seed);

        log.info("Random seed: " + seed);

        long topVer = 0;

        for (int i = 0; i < 100; i++) {
            int op = i == 0 ? 0 : rnd.nextInt(7);

            log.info("Iteration [iter=" + i + ", op=" + op + ']');

            switch (op) {
                case 0: {
                    if (srvs.size() < MAX_SRVS) {
                        srvIdx++;

                        String srvName = "server-" + srvIdx;

                        log.info("Start server: " + srvName);

                        if (rnd.nextBoolean()) {
                            cacheIdx++;

                            String cacheName = "join-cache-" + cacheIdx;

                            log.info("Cache for joining node: " + cacheName);

                            cacheClosure(rnd, caches, cacheName, srvs, srvIdx);
                        }
                        else
                            cacheClosure(rnd, caches, DEFAULT_CACHE_NAME, srvs, srvIdx);

                        startNode(srvName, ++topVer, false);

                        srvs.add(srvName);
                    }
                    else
                        log.info("Skip start server.");

                    break;
                }

                case 1: {
                    if (srvs.size() > 1) {
                        String srvName = srvs.get(rnd.nextInt(srvs.size()));

                        log.info("Stop server: " + srvName);

                        stopNode(srvName, ++topVer);

                        srvs.remove(srvName);
                    }
                    else
                        log.info("Skip stop server.");

                    break;
                }

                case 2: {
                    if (clients.size() < MAX_CLIENTS) {
                        clientIdx++;

                        String clientName = "client-" + clientIdx;

                        log.info("Start client: " + clientName);

                        if (rnd.nextBoolean()) {
                            cacheIdx++;

                            String cacheName = "join-cache-" + cacheIdx;

                            log.info("Cache for joining node: " + cacheName);

                            cacheClosure(rnd, caches, cacheName, srvs, srvIdx);
                        }
                        else
                            cacheClosure(rnd, caches, DEFAULT_CACHE_NAME, srvs, srvIdx);

                        startNode(clientName, ++topVer, true);

                        clients.add(clientName);
                    }
                    else
                        log.info("Skip start client.");

                    break;
                }

                case 3: {
                    if (clients.size() > 1) {
                        String clientName = clients.get(rnd.nextInt(clients.size()));

                        log.info("Stop client: " + clientName);

                        stopNode(clientName, ++topVer);

                        clients.remove(clientName);
                    }
                    else
                        log.info("Skip stop client.");

                    break;
                }

                case 4: {
                    if (!caches.isEmpty()) {
                        String cacheName = caches.get(rnd.nextInt(caches.size()));

                        Ignite node = randomNode(rnd, srvs, clients);

                        log.info("Destroy cache [cache=" + cacheName + ", node=" + node.name() + ']');

                        node.destroyCache(cacheName);

                        caches.remove(cacheName);
                    }
                    else
                        log.info("Skip destroy cache.");

                    break;
                }

                case 5: {
                    if (caches.size() < MAX_CACHES) {
                        cacheIdx++;

                        String cacheName = "cache-" + cacheIdx;

                        Ignite node = randomNode(rnd, srvs, clients);

                        log.info("Create cache [cache=" + cacheName + ", node=" + node.name() + ']');

                        node.createCache(randomCacheConfiguration(rnd, cacheName, srvs, srvIdx));

                        calculateAffinity(topVer);

                        caches.add(cacheName);
                    }
                    else
                        log.info("Skip create cache.");

                    break;
                }

                case 6: {
                    if (!caches.isEmpty()) {
                        for (int j = 0; j < 3; j++) {
                            String cacheName = caches.get(rnd.nextInt(caches.size()));

                            for (int k = 0; k < 3; k++) {
                                Ignite node = randomNode(rnd, srvs, clients);

                                log.info("Get/closes cache [cache=" + cacheName + ", node=" + node.name() + ']');

                                node.cache(cacheName).close();
                            }
                        }
                    }
                    else
                        log.info("Skip get/close cache.");

                    break;
                }

                default:
                    fail();
            }

            IgniteKernal node = (IgniteKernal)grid(srvs.get(0));

            checkAffinity(srvs.size() + clients.size(),
                node.context().cache().context().exchange().readyAffinityVersion(),
                false);
        }

        srvIdx++;

        String srvName = "server-" + srvIdx;

        log.info("Start server: " + srvName);

        cacheClosure(rnd, caches, DEFAULT_CACHE_NAME, srvs, srvIdx);

        startNode(srvName, ++topVer, false);

        srvs.add(srvName);

        checkAffinity(srvs.size() + clients.size(), topVer(topVer, 1), true);
    }

    /**
     * @throws Exception If failed.
     */
    @Test
    public void testConcurrentStartStaticCaches() throws Exception {
        concurrentStartStaticCaches(false);
    }

    /**
     * @throws Exception If failed.
     */
    @Test
    public void testConcurrentStartStaticCachesWithClientNodes() throws Exception {
        concurrentStartStaticCaches(true);
    }

    /**
     * @param withClients If {@code true} also starts client nodes.
     * @throws Exception If failed.
     */
    private void concurrentStartStaticCaches(boolean withClients) throws Exception {
        cacheC = new IgniteClosure<String, CacheConfiguration[]>() {
            @Override public CacheConfiguration[] apply(String igniteInstanceName) {
                int caches = getTestIgniteInstanceIndex(igniteInstanceName) + 1;

                CacheConfiguration[] ccfgs = new CacheConfiguration[caches];

                for (int i = 0; i < caches; i++) {
                    CacheConfiguration ccfg = cacheConfiguration();

                    ccfg.setName("cache-" + i);

                    ccfgs[i] = ccfg;
                }

                return ccfgs;
            }
        };

        if (withClients) {
            clientC = new IgniteClosure<String, Boolean>() {
                @Override public Boolean apply(String igniteInstanceName) {
                    int idx = getTestIgniteInstanceIndex(igniteInstanceName);

                    return idx % 3 == 2;
                }
            };
        }

        int ITERATIONS = 3;

        int NODES = withClients ? 8 : 5;

        for (int i = 0; i < ITERATIONS; i++) {
            log.info("Iteration: " + i);

            TestRecordingCommunicationSpi[] testSpis = new TestRecordingCommunicationSpi[NODES];

            for (int j = 0; j < NODES; j++) {
                testSpis[j] = new TestRecordingCommunicationSpi();

                testSpis[j].blockMessages((node, msg) -> msg instanceof GridDhtPartitionsSingleMessage);
            }

            //Ensure exchanges merge.
            spiC = igniteInstanceName ->  testSpis[getTestIgniteInstanceIndex(igniteInstanceName)];

            GridTestUtils.runAsync(() -> {
                try {
                    for (int j = 1; j < NODES; j++)
                        testSpis[j].waitForBlocked();
                }
                catch (InterruptedException e) {
                    log.error("Thread interrupted.", e);
                }

                for (TestRecordingCommunicationSpi testSpi : testSpis)
                    testSpi.stopBlock();
            });

            startGridsMultiThreaded(NODES);

            for (int t = 0; t < NODES; t++)
                calculateAffinity(t + 1, true, null);

            if (withClients) {
                skipCheckOrder = true;

                checkAffinity(NODES, topVer(NODES, 0), false);
            }
            else
                checkAffinity(NODES, topVer(NODES, 1), true);

            if (i < ITERATIONS - 1) {
                checkCaches();

                awaitPartitionMapExchange();

                stopAllGrids();

                idealAff.clear();
            }
        }
    }

    /**
     * @throws Exception If failed.
     */
    @Test
    public void testServiceReassign() throws Exception {
        skipCheckOrder = true;

        Ignite ignite0 = startServer(0, 1);

        IgniteServices svcs = ignite0.services();

        for (int i = 0; i < 10; i++)
            svcs.deployKeyAffinitySingleton("service-" + i, new TestServiceImpl(i), CACHE_NAME1, i);

        startServer(1, 2);

        startServer(2, 3);

        Map<String, List<List<ClusterNode>>> assignments = checkAffinity(3, topVer(3, 1), true);

        checkServicesDeploy(ignite(0), assignments.get(CACHE_NAME1));

        stopGrid(0);

        boolean primaryChanged = calculateAffinity(4, false, assignments);

        assignments = checkAffinity(2, topVer(4, 0), !primaryChanged);

        if (primaryChanged)
            checkAffinity(2, topVer(4, 1), true);

        checkServicesDeploy(ignite(1), assignments.get(CACHE_NAME1));
    }

    /**
     * @throws Exception If failed.
     */
    @Test
    public void testNoForceKeysRequests() throws Exception {
        cacheC = new IgniteClosure<String, CacheConfiguration[]>() {
            @Override public CacheConfiguration[] apply(String s) {
                return null;
            }
        };

        final AtomicBoolean fail = new AtomicBoolean();

        spiC = new IgniteClosure<String, TestRecordingCommunicationSpi>() {
            @Override public TestRecordingCommunicationSpi apply(String s) {
                TestRecordingCommunicationSpi spi = new TestRecordingCommunicationSpi();

                spi.blockMessages(new IgniteBiPredicate<ClusterNode, Message>() {
                    @Override public boolean apply(ClusterNode node, Message msg) {
                        if (msg instanceof GridDhtForceKeysRequest || msg instanceof GridDhtForceKeysResponse) {
                            fail.set(true);

                            U.dumpStack(log, "Unexpected message: " + msg);
                        }

                        return false;
                    }
                });

                return spi;
            }
        };

        final int SRVS = 3;

        for (int i = 0; i < SRVS; i++)
            startGrid(i);

        client = true;

        startGrid(SRVS);

        client = false;

        final List<CacheConfiguration> ccfgs = new ArrayList<>();

        ccfgs.add(cacheConfiguration("tc1", TRANSACTIONAL, 0));
        ccfgs.add(cacheConfiguration("tc2", TRANSACTIONAL, 1));
        ccfgs.add(cacheConfiguration("tc3", TRANSACTIONAL, 2));

        for (CacheConfiguration ccfg : ccfgs)
            ignite(0).createCache(ccfg);

        final int NODES = SRVS + 1;

        final AtomicInteger nodeIdx = new AtomicInteger();

        final long stopTime = System.currentTimeMillis() + GridTestUtils.SF.applyLB(60_000, 30_000);

        IgniteInternalFuture<?> updateFut = GridTestUtils.runMultiThreadedAsync(new Callable<Void>() {
            @Override public Void call() throws Exception {
                int idx = nodeIdx.getAndIncrement();

                Ignite node = grid(idx);

                List<IgniteCache<Object, Object>> caches = new ArrayList<>();

                for (CacheConfiguration ccfg : ccfgs)
                    caches.add(node.cache(ccfg.getName()));

                while (!fail.get() && System.currentTimeMillis() < stopTime) {
                    for (IgniteCache<Object, Object> cache : caches)
                        cacheOperations(cache);
                }

                return null;
            }
        }, NODES, "update-thread");

        IgniteInternalFuture<?> srvRestartFut = GridTestUtils.runAsync(new Callable<Void>() {
            @Override public Void call() throws Exception {
                while (!fail.get() && System.currentTimeMillis() < stopTime) {
                    Ignite node = startGrid(NODES);

                    List<IgniteCache<Object, Object>> caches = new ArrayList<>();

                    for (CacheConfiguration ccfg : ccfgs)
                        caches.add(node.cache(ccfg.getName()));

                    for (int i = 0; i < 2; i++) {
                        for (IgniteCache<Object, Object> cache : caches)
                            cacheOperations(cache);
                    }

                    U.sleep(500);

                    stopGrid(NODES);

                    U.sleep(500);
                }

                return null;
            }
        }, "srv-restart");

        srvRestartFut.get();
        updateFut.get();

        assertFalse("Unexpected messages.", fail.get());
    }

    /**
     * @throws Exception If failed.
     */
    @Test
    public void testStreamer1() throws Exception {
        cacheC = new IgniteClosure<String, CacheConfiguration[]>() {
            @Override public CacheConfiguration[] apply(String s) {
                return null;
            }
        };

        startServer(0, 1);

        cacheC = null;
        cacheNodeFilter = new TestCacheNodeExcludingFilter(Collections.singletonList(getTestIgniteInstanceName(0)));

        startServer(1, 2);

        IgniteDataStreamer<Object, Object> streamer = ignite(0).dataStreamer(CACHE_NAME1);

        streamer.addData(1, 1);
        streamer.flush();
    }

    /**
     * @param cache Cache
     */
    private void cacheOperations(IgniteCache<Object, Object> cache) {
        ThreadLocalRandom rnd = ThreadLocalRandom.current();

        final int KEYS = 10_000;

        try {
            cache.get(rnd.nextInt(KEYS));

            cache.put(rnd.nextInt(KEYS), rnd.nextInt(10));

            cache.getAndPut(rnd.nextInt(KEYS), rnd.nextInt(10));

            cache.remove(rnd.nextInt(KEYS));

            cache.getAndRemove(rnd.nextInt(KEYS));

            cache.remove(rnd.nextInt(KEYS), rnd.nextInt(10));

            cache.putIfAbsent(rnd.nextInt(KEYS), rnd.nextInt(10));

            cache.replace(rnd.nextInt(KEYS), rnd.nextInt(10));

            cache.replace(rnd.nextInt(KEYS), rnd.nextInt(10), rnd.nextInt(10));

            cache.invoke(rnd.nextInt(KEYS), new TestEntryProcessor(rnd.nextInt(10)));

            if (cache.getConfiguration(CacheConfiguration.class).getAtomicityMode() == TRANSACTIONAL) {
                IgniteTransactions txs = cache.unwrap(Ignite.class).transactions();

                for (TransactionConcurrency concurrency : TransactionConcurrency.values()) {
                    for (TransactionIsolation isolation : TransactionIsolation.values()) {
                        try (Transaction tx = txs.txStart(concurrency, isolation)) {
                            Integer key = rnd.nextInt(KEYS);

                            cache.getAndPut(key, rnd.nextInt(10));

                            cache.invoke(key + 1, new TestEntryProcessor(rnd.nextInt(10)));

                            cache.get(key + 2);

                            tx.commit();
                        }
                    }
                }
            }
        }
        catch (Exception e) {
            log.info("Cache operation failed: " + e);
        }
    }

    /**
     * @param name Cache name.
     * @param atomicityMode Cache atomicity mode.
     * @param backups Number of backups.
     * @return Cache configuration.
     */
    private CacheConfiguration cacheConfiguration(String name, CacheAtomicityMode atomicityMode, int backups) {
        CacheConfiguration ccfg = cacheConfiguration();

        ccfg.setName(name);
        ccfg.setAtomicityMode(atomicityMode);
        ccfg.setBackups(backups);

        return ccfg;
    }

    /**
     * @param ignite Node.
     * @param affinity Affinity.
     * @throws Exception If failed.
     */
    private void checkServicesDeploy(Ignite ignite, final List<List<ClusterNode>> affinity) throws Exception {
        Affinity<Object> aff = ignite.affinity(CACHE_NAME1);

        for (int i = 0; i < 10; i++) {
            final int part = aff.partition(i);

            final String srvcName = "service-" + i;

            final ClusterNode srvcNode = affinity.get(part).get(0);

            boolean wait = GridTestUtils.waitForCondition(new PA() {
                @Override public boolean apply() {
                    TestService srvc = grid(srvcNode).services().service(srvcName);

                    if (srvc == null)
                        return false;

                    assertEquals(srvcNode, srvc.serviceNode());

                    return true;
                }
            }, 5000);

            assertTrue(wait);
        }
    }

    /**
     * @param rnd Random generator.
     * @param srvs Server.
     * @param clients Clients.
     * @return Random node.
     */
    private Ignite randomNode(Random rnd, List<String> srvs, List<String> clients) {
        String name = null;

        if (rnd.nextBoolean()) {
            if (!clients.isEmpty())
                name = clients.get(rnd.nextInt(clients.size()));
        }

        if (name == null)
            name = srvs.get(rnd.nextInt(srvs.size()));

        Ignite node = grid(name);

        assert  node != null;

        return node;
    }

    /**
     * @param rnd Random generator.
     * @param caches Caches list.
     * @param cacheName Cache name.
     * @param srvs Server nodes.
     * @param srvIdx Current servers index.
     */
    private void cacheClosure(Random rnd, List<String> caches, String cacheName, List<String> srvs, int srvIdx) {
        if (!DEFAULT_CACHE_NAME.equals(cacheName)) {
            final CacheConfiguration ccfg = randomCacheConfiguration(rnd, cacheName, srvs, srvIdx);

            cacheC = new IgniteClosure<String, CacheConfiguration[]>() {
                @Override public CacheConfiguration[] apply(String s) {
                    return new CacheConfiguration[]{ccfg};
                }
            };

            caches.add(cacheName);
        }
        else {
            cacheC = new IgniteClosure<String, CacheConfiguration[]>() {
                @Override public CacheConfiguration[] apply(String s) {
                    return null;
                }
            };
        }
    }

    /**
     * @param rnd Random generator.
     * @param name Cache name.
     * @param srvs Server nodes.
     * @param srvIdx Current servers index.
     * @return Cache configuration.
     */
    private CacheConfiguration randomCacheConfiguration(Random rnd, String name, List<String> srvs, int srvIdx) {
        CacheConfiguration ccfg = cacheConfiguration();

        ccfg.setAtomicityMode(rnd.nextBoolean() ? TRANSACTIONAL : ATOMIC);
        ccfg.setBackups(rnd.nextInt(10));
        ccfg.setRebalanceMode(rnd.nextBoolean() ? SYNC : ASYNC);
        ccfg.setAffinity(affinityFunction(rnd.nextInt(2048) + 10));

        if (rnd.nextBoolean()) {
            Set<String> exclude = new HashSet<>();

            for (int i = 0; i < 10; i++) {
                if (i % 2 == 0 && !srvs.isEmpty())
                    exclude.add(srvs.get(rnd.nextInt(srvs.size())));
                else
                    exclude.add("server-" + (srvIdx + rnd.nextInt(10)));
            }

            ccfg.setNodeFilter(new TestCacheNodeExcludingFilter(exclude));
        }

        ccfg.setName(name);

        return ccfg;
    }

    /**
     * @param node Node.
     * @param topVer Topology version.
     * @param cache Cache name.
     * @return Affinity assignments.
     */
    private List<List<ClusterNode>> affinity(Ignite node, AffinityTopologyVersion topVer, String cache) {
        GridCacheContext cctx = ((IgniteKernal)node).context().cache().internalCache(cache).context();

        return cctx.affinity().assignments(topVer);
    }

    /**
     * @param spi SPI.
     * @param cacheName Cache name.
     */
    private void blockSupplySend(TestRecordingCommunicationSpi spi, final String cacheName) {
        final int grpId = groupIdForCache(spi.ignite(), cacheName);

        spi.blockMessages(new IgniteBiPredicate<ClusterNode, Message>() {
            @Override public boolean apply(ClusterNode node, Message msg) {
                if (!msg.getClass().equals(GridDhtPartitionSupplyMessage.class))
                    return false;

                return ((GridDhtPartitionSupplyMessage)msg).groupId() == grpId;
            }
        });
    }

    /**
     * @param expNodes Expected nodes number.
     * @param topVer Topology version.
     * @return Affinity futures.
     */
    private List<IgniteInternalFuture<?>> affFutures(int expNodes, AffinityTopologyVersion topVer) {
        List<Ignite> nodes = G.allGrids();

        assertEquals(expNodes, nodes.size());

        List<IgniteInternalFuture<?>> futs = new ArrayList<>(nodes.size());

        for (Ignite node : nodes) {
            IgniteInternalFuture<?>
                fut = ((IgniteKernal)node).context().cache().context().exchange().affinityReadyFuture(topVer);

            futs.add(fut);
        }

        return futs;
    }

    /**
     * @param topVer Topology version.
     * @param node Node.
     * @return Exchange future.
     */
    private IgniteInternalFuture<?> affinityReadyFuture(AffinityTopologyVersion topVer, Ignite node) {
        IgniteInternalFuture<?> fut =  ((IgniteKernal)node).context().cache().context().exchange().
            affinityReadyFuture(topVer);

        return fut != null ? fut : new GridFinishedFuture<>();
    }

    /**
     * @param major Major version.
     * @param minor Minor version.
     * @return Topology version.
     */
    private static AffinityTopologyVersion topVer(long major, int minor) {
        return new AffinityTopologyVersion(major, minor);
    }

    /**
     *
     */
    private void checkCaches() {
        List<Ignite> nodes = G.allGrids();

        assertFalse(nodes.isEmpty());

        for (Ignite node : nodes) {
            Collection<String> cacheNames = node.cacheNames();

            assertFalse(cacheNames.isEmpty());

            for (String cacheName : cacheNames) {
                try {
                    IgniteCache<Object, Object> cache = node.cache(cacheName);

                    assertNotNull(cache);

                    Long val = System.currentTimeMillis();

                    ThreadLocalRandom rnd = ThreadLocalRandom.current();

                    for (int i = 0; i < 100; i++) {
                        int key = rnd.nextInt(100_000);

                        cache.put(key, val);

                        assertEquals(val, cache.get(key));

                        cache.remove(key);

                        assertNull(cache.get(key));
                    }
                }
                catch (Exception e) {
                    assertTrue("Unexpected error: " + e, X.hasCause(e, ClusterTopologyServerNotFoundException.class));

                    Affinity<Object> aff = node.affinity(cacheName);

                    assert aff.partitions() > 0;

                    for (int p = 0; p > aff.partitions(); p++) {
                        Collection<ClusterNode> partNodes = aff.mapPartitionToPrimaryAndBackups(p);

                        assertTrue(partNodes.isEmpty());
                    }
                }
            }
        }
    }

    /**
     * @param expNode Expected nodes number.
     * @param topVer Topology version.
     * @throws Exception If failed.
     */
    private void checkNoExchange(int expNode, AffinityTopologyVersion topVer) throws Exception {
        List<IgniteInternalFuture<?>> futs = affFutures(expNode, topVer);

        U.sleep(1000);

        for (IgniteInternalFuture<?> fut : futs)
            assertFalse(fut.isDone());
    }

    /**
     * @param expNodes Expected nodes number.
     * @param topVer Topology version.
     * @throws Exception If failed.
     */
    private void checkOrderCounters(int expNodes, AffinityTopologyVersion topVer) throws Exception {
        List<Ignite> nodes = G.allGrids();

        Long order = null;

        for (Ignite node : nodes) {
            IgniteKernal node0 = (IgniteKernal)node;

            if (node0.configuration().isClientMode())
                continue;

            IgniteInternalFuture<?> fut = node0.context().cache().context().exchange().affinityReadyFuture(topVer);

            if (fut != null)
                fut.get();

            AtomicLong orderCntr = GridTestUtils.getFieldValue(node0.context().cache().context().versions(), "order");

            log.info("Order [node=" + node0.name() + ", order=" + orderCntr.get() + ']');

            if (order == null)
                order = orderCntr.get();
            else
                assertEquals(order, (Long)orderCntr.get());
        }

        assertEquals(expNodes, nodes.size());
    }

    /**
     * @param expNodes Expected nodes number.
     * @param topVer Topology version.
     * @param expIdeal If {@code true} expect ideal affinity assignment.
     * @throws Exception If failed.
     * @return Affinity assignments.
     */
    private Map<String, List<List<ClusterNode>>> checkAffinity(int expNodes,
        AffinityTopologyVersion topVer,
        boolean expIdeal) throws Exception {
        return checkAffinity(expNodes, topVer, expIdeal, true);
    }

    /**
     * @param expNodes Expected nodes number.
     * @param topVer Topology version.
     * @param expIdeal If {@code true} expect ideal affinity assignment.
     * @param checkPublicApi {@code True} to check {@link Affinity} API.
     * @throws Exception If failed.
     * @return Affinity assignments.
     */
    private Map<String, List<List<ClusterNode>>> checkAffinity(int expNodes,
        AffinityTopologyVersion topVer,
        boolean expIdeal,
        boolean checkPublicApi
    ) throws Exception {
        boolean compatibility = IgniteSystemProperties.getBoolean(IGNITE_EXCHANGE_COMPATIBILITY_VER_1);

        List<Ignite> nodes = G.allGrids();

        Map<String, List<List<ClusterNode>>> aff = new HashMap<>();

        GridDhtPartitionsExchangeFuture exchFut = null;

        for (Ignite node : nodes) {
            log.info("Check affinity [node=" + node.name() + ", topVer=" + topVer + ", expIdeal=" + expIdeal + ']');

            IgniteKernal node0 = (IgniteKernal)node;

            IgniteInternalFuture<?> fut = node0.context().cache().context().exchange().affinityReadyFuture(topVer);

            if (fut != null)
                fut.get();

            if (!compatibility) {
                List<GridDhtPartitionsExchangeFuture> exchFuts =
                    ((IgniteEx)node).context().cache().context().exchange().exchangeFutures();

                for (GridDhtPartitionsExchangeFuture f : exchFuts) {
                    if (f.exchangeDone() && !f.isMerged() && f.topologyVersion().equals(topVer)) {
                        if (exchFut != null) // Compare with previous node.
                            assertEquals(f.rebalanced(), exchFut.rebalanced()); // Check homogeneity.

                        assertNotSame(exchFut, f);

                        exchFut = f;

                        break;
                    }
                }

                assertNotNull(exchFut);
            }

            for (GridCacheContext cctx : node0.context().cache().context().cacheContexts()) {
                if (cctx.startTopologyVersion().compareTo(topVer) > 0)
                    continue;

                List<List<ClusterNode>> aff1 = aff.get(cctx.name());
                List<List<ClusterNode>> aff2 = cctx.affinity().assignments(topVer);

                if (aff1 == null)
                    aff.put(cctx.name(), aff2);
                else
                    assertAffinity(aff1, aff2, node, cctx.name(), topVer);

                if (expIdeal) {
                    if (!compatibility)
                        assertEquals(
                            "Rebalance state not as expected [node=" + node.name() + ", top=" + topVer + "]",
                            true,
                            exchFut.rebalanced());

                    List<List<ClusterNode>> ideal = idealAssignment(topVer, cctx.cacheId());

                    assertAffinity(ideal, aff2, node, cctx.name(), topVer);

                    if (checkPublicApi) {
                        Affinity<Object> cacheAff = node.affinity(cctx.name());

                        for (int i = 0; i < 10; i++) {
                            int part = cacheAff.partition(i);

                            List<ClusterNode> partNodes = ideal.get(part);

                            if (partNodes.isEmpty()) {
                                try {
                                    cacheAff.mapKeyToNode(i);

                                    fail();
                                }
                                catch (IgniteException ignore) {
                                    // No-op.
                                }
                            }
                            else {
                                ClusterNode primary = cacheAff.mapKeyToNode(i);

                                assertEquals(primary, partNodes.get(0));
                            }
                        }

                        for (int p = 0; p < ideal.size(); p++) {
                            List<ClusterNode> exp = ideal.get(p);
                            Collection<ClusterNode> partNodes = cacheAff.mapPartitionToPrimaryAndBackups(p);

                            assertEqualsCollections(exp, partNodes);
                        }
                    }
                }
            }
        }

        assertEquals(expNodes, nodes.size());

        if (!skipCheckOrder)
            checkOrderCounters(expNodes, topVer);

        return aff;
    }

    /**
     * @param aff1 Affinity 1.
     * @param aff2 Affinity 2.
     * @param node Node.
     * @param cacheName Cache name.
     * @param topVer Topology version.
     */
    private void assertAffinity(List<List<ClusterNode>> aff1,
        List<List<ClusterNode>> aff2,
        Ignite node,
        String cacheName,
        AffinityTopologyVersion topVer) {
        assertEquals(aff1.size(), aff2.size());

        if (!aff1.equals(aff2)) {
            for (int i = 0; i < aff1.size(); i++) {
                Collection<UUID> n1 = new ArrayList<>(F.nodeIds(aff1.get(i)));
                Collection<UUID> n2 = new ArrayList<>(F.nodeIds(aff2.get(i)));

                assertEquals("Wrong affinity [node=" + node.name() +
                    ", topVer=" + topVer +
                    ", cache=" + cacheName +
                    ", part=" + i + ']',
                    n1, n2);
            }

            fail();
        }
    }

    /**
     * @param idx Node index.
     * @param topVer New topology version.
     * @return Started node.
     * @throws Exception If failed.
     */
    private Ignite startClient(int idx, long topVer) throws Exception {
        client = true;

        Ignite ignite = startGrid(idx);

        assertTrue(ignite.configuration().isClientMode());

        client = false;

        calculateAffinity(topVer);

        return ignite;
    }

    /**
     * @param idx Node index.
     * @param topVer New topology version.
     * @throws Exception If failed.
     * @return Started node.
     */
    private Ignite startServer(int idx, long topVer) throws Exception {
        Ignite node = startGrid(idx);

        assertFalse(node.configuration().isClientMode());

        calculateAffinity(topVer);

        return node;
    }

    /**
     * @param name Node name.
     * @param topVer Topology version.
     * @param client Client flag.
     * @throws Exception If failed.
     */
    private void startNode(String name, long topVer, boolean client) throws Exception {
        this.client = client;

        startGrid(name);

        calculateAffinity(topVer);
    }

    /**
     * @param name Node name.
     * @param topVer Topology version.
     * @throws Exception If failed.
     */
    private void stopNode(String name, long topVer) throws Exception {
        stopGrid(name);

        calculateAffinity(topVer);
    }

    /**
     * @param idx Node index.
     * @param topVer New topology version.
     * @throws Exception If failed.
     */
    private void stopNode(int idx, long topVer) throws Exception {
        stopNode(getTestIgniteInstanceName(idx), topVer);
    }

    /**
     * @param topVer Topology version.
     * @param cacheId Cache ID.
     * @return Ideal assignment.
     */
    private List<List<ClusterNode>> idealAssignment(AffinityTopologyVersion topVer, Integer cacheId) {
        Map<Integer, List<List<ClusterNode>>> assignments = idealAff.get(topVer.topologyVersion());

        assert assignments != null : "No assignments [topVer=" + topVer + ", cache=" + cacheId + ']';

        List<List<ClusterNode>> cacheAssignments = assignments.get(cacheId);

        assert cacheAssignments != null : "No cache assignments [topVer=" + topVer + ", cache=" + cacheId + ']';

        return cacheAssignments;
    }

    /**
     * @param topVer Topology version.
     * @throws Exception If failed.
     */
    private void calculateAffinity(long topVer) throws Exception {
        calculateAffinity(topVer, false, null);
    }

    /**
     * @param topVer Topology version.
     * @param filterByRcvd If {@code true} filters caches by 'receivedFrom' property.
     * @param cur Optional current affinity.
     * @throws Exception If failed.
     * @return {@code True} if some primary node changed comparing to given affinity.
     */
    private boolean calculateAffinity(long topVer,
        boolean filterByRcvd,
        @Nullable Map<String, List<List<ClusterNode>>> cur) throws Exception {
        List<Ignite> all = G.allGrids();

        IgniteKernal ignite = (IgniteKernal)Collections.min(all, new Comparator<Ignite>() {
            @Override public int compare(Ignite n1, Ignite n2) {
                return Long.compare(n1.cluster().localNode().order(), n2.cluster().localNode().order());
            }
        });

        assert !all.isEmpty();

        Map<Integer, List<List<ClusterNode>>> assignments = idealAff.get(topVer);

        if (assignments == null)
            idealAff.put(topVer, assignments = new HashMap<>());

        GridKernalContext ctx = ignite.context();

        GridCacheSharedContext cctx = ctx.cache().context();

        AffinityTopologyVersion topVer0 = new AffinityTopologyVersion(topVer);

        cctx.discovery().topologyFuture(topVer).get();

        List<GridDhtPartitionsExchangeFuture> futs = cctx.exchange().exchangeFutures();

        DiscoveryEvent evt = null;

        long stopTime = System.currentTimeMillis() + 10_000;

        boolean primaryChanged = false;

        do {
            for (int i = futs.size() - 1; i >= 0; i--) {
                GridDhtPartitionsExchangeFuture fut = futs.get(i);

                if (fut.initialVersion().equals(topVer0)) {
                    evt = fut.firstEvent();

                    break;
                }
            }

            if (evt == null) {
                U.sleep(500);

                futs = cctx.exchange().exchangeFutures();
            }
            else
                break;
        } while (System.currentTimeMillis() < stopTime);

        assertNotNull("Failed to find exchange future:", evt);

        Collection<ClusterNode> allNodes = ctx.discovery().serverNodes(topVer0);

        for (DynamicCacheDescriptor cacheDesc : ctx.cache().cacheDescriptors().values()) {
            if (assignments.get(cacheDesc.cacheId()) != null)
                continue;

            if (filterByRcvd && cacheDesc.receivedFrom() != null &&
                ctx.discovery().node(topVer0, cacheDesc.receivedFrom()) == null)
                continue;

            AffinityFunction func = cacheDesc.cacheConfiguration().getAffinity();

            func = cctx.cache().clone(func);

            cctx.kernalContext().resource().injectGeneric(func);

            List<ClusterNode> affNodes = new ArrayList<>();

            IgnitePredicate<ClusterNode> filter = cacheDesc.cacheConfiguration().getNodeFilter();

            for (ClusterNode n : allNodes) {
                if (!n.isClient() && (filter == null || filter.apply(n)))
                    affNodes.add(n);
            }

            Collections.sort(affNodes, NodeOrderComparator.getInstance());

            AffinityFunctionContext affCtx = new GridAffinityFunctionContextImpl(
                affNodes,
                previousAssignment(topVer, cacheDesc.cacheId()),
                evt,
                topVer0,
                cacheDesc.cacheConfiguration().getBackups());

            List<List<ClusterNode>> assignment = func.assignPartitions(affCtx);

            if (cur != null) {
                List<List<ClusterNode>> prev = cur.get(cacheDesc.cacheConfiguration().getName());

                assertEquals(prev.size(), assignment.size());

                if (!primaryChanged) {
                    for (int p = 0; p < prev.size(); p++) {
                        List<ClusterNode> nodes0 = prev.get(p);
                        List<ClusterNode> nodes1 = assignment.get(p);

                        if (!nodes0.isEmpty() && !nodes1.isEmpty()) {
                            ClusterNode p0 = nodes0.get(0);
                            ClusterNode p1 = nodes1.get(0);

                            if (allNodes.contains(p0) && !p0.equals(p1)) {
                                primaryChanged = true;

                                log.info("Primary changed [cache=" + cacheDesc.cacheConfiguration().getName() +
                                    ", part=" + p +
                                    ", prev=" + F.nodeIds(nodes0) +
                                    ", new=" + F.nodeIds(nodes1) + ']');

                                break;
                            }
                        }
                    }
                }
            }

            assignments.put(cacheDesc.cacheId(), assignment);
        }

        return primaryChanged;
    }

    /**
     * @param topVer Topology version.
     * @param cacheId Cache ID.
     * @return Previous assignment.
     */
    @Nullable private List<List<ClusterNode>> previousAssignment(long topVer, Integer cacheId) {
        if (topVer == 1)
            return null;

        Map<Integer, List<List<ClusterNode>>> assignments = idealAff.get(topVer - 1);

        assertNotNull(assignments);

        return assignments.get(cacheId);
    }

    /**
     *
     */
    interface TestService {
        /**
         * @return Node.
         */
        ClusterNode serviceNode();
    }

    /**
     *
     */
    private static class TestServiceImpl implements Service, TestService {
        /** */
        @IgniteInstanceResource
        private Ignite ignite;

        /** */
        private int key;

        /**
         * @param key Key.
         */
        public TestServiceImpl(int key) {
            this.key = key;
        }

        /** {@inheritDoc} */
        @Override public void cancel(ServiceContext ctx) {
            // No-op.
        }

        /** {@inheritDoc} */
        @Override public void init(ServiceContext ctx) throws Exception {
            // No-op.
        }

        /** {@inheritDoc} */
        @Override public void execute(ServiceContext ctx) throws Exception {
            ignite.log().info("Execute service [key=" + key + ", node=" + ignite.name() + ']');
        }

        /** {@inheritDoc} */
        @Override public ClusterNode serviceNode() {
            return ignite.cluster().localNode();
        }
    }

    /**
     *
     */
    static class TestEntryProcessor implements EntryProcessor<Object, Object, Object> {
        /** */
        private Object val;

        /**
         * @param val Value.
         */
        public TestEntryProcessor(Object val) {
            this.val = val;
        }

        /** {@inheritDoc} */
        @Override public Object process(MutableEntry<Object, Object> e, Object... args) {
            e.setValue(val);

            return null;
        }
    }
}<|MERGE_RESOLUTION|>--- conflicted
+++ resolved
@@ -71,7 +71,6 @@
 import org.apache.ignite.internal.processors.cache.distributed.dht.preloader.GridDhtForceKeysRequest;
 import org.apache.ignite.internal.processors.cache.distributed.dht.preloader.GridDhtForceKeysResponse;
 import org.apache.ignite.internal.processors.cache.distributed.dht.preloader.GridDhtPartitionSupplyMessage;
-import org.apache.ignite.internal.processors.cache.distributed.dht.preloader.GridDhtPartitionsAbstractMessage;
 import org.apache.ignite.internal.processors.cache.distributed.dht.preloader.GridDhtPartitionsExchangeFuture;
 import org.apache.ignite.internal.processors.cache.distributed.dht.preloader.GridDhtPartitionsFullMessage;
 import org.apache.ignite.internal.processors.cache.distributed.dht.preloader.GridDhtPartitionsSingleMessage;
@@ -1510,37 +1509,26 @@
 
         checkAffinity(NODES, topVer(topVer, 1), true);
 
-        AtomicBoolean joined = new AtomicBoolean();
-
         for (int i = 0; i < NODES; i++) {
             TestRecordingCommunicationSpi spi =
                 (TestRecordingCommunicationSpi)ignite(i).configuration().getCommunicationSpi();
 
             spi.blockMessages(new IgniteBiPredicate<ClusterNode, Message>() {
                 @Override public boolean apply(ClusterNode node, Message msg) {
-                    if (msg.getClass().equals(GridDhtPartitionsSingleMessage.class) &&
-                        ((GridDhtPartitionsAbstractMessage)msg).exchangeId() != null)
-                        joined.set(true); // Join exchange started.
-
                     return msg.getClass().equals(GridDhtPartitionsSingleMessage.class) ||
-                        msg.getClass().equals(GridDhtPartitionsFullMessage.class);
+                            msg.getClass().equals(GridDhtPartitionsFullMessage.class);
                 }
             });
         }
 
         IgniteInternalFuture<?> stopFut = GridTestUtils.runAsync(new Callable<Void>() {
             @Override public Void call() throws Exception {
-<<<<<<< HEAD
-                while (!joined.get())
-                    U.sleep(10);
-=======
                 for (int j = 1; j < NODES; j++) {
                     TestRecordingCommunicationSpi spi =
-                        (TestRecordingCommunicationSpi)ignite(j).configuration().getCommunicationSpi();
+                            (TestRecordingCommunicationSpi)ignite(j).configuration().getCommunicationSpi();
 
                     spi.waitForBlocked();
                 }
->>>>>>> 8a37a24b
 
                 for (int i = 0; i < NODES; i++)
                     stopGrid(getTestIgniteInstanceName(i), false, false);
