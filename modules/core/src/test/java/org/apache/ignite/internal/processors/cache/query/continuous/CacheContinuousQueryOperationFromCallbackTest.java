/*
 *                   GridGain Community Edition Licensing
 *                   Copyright 2019 GridGain Systems, Inc.
<<<<<<< HEAD
 *
 * Licensed under the Apache License, Version 2.0 (the "License") modified with Commons Clause
 * Restriction; you may not use this file except in compliance with the License. You may obtain a
 * copy of the License at
 *
 * http://www.apache.org/licenses/LICENSE-2.0
 *
=======
 * 
 * Licensed under the Apache License, Version 2.0 (the "License") modified with Commons Clause
 * Restriction; you may not use this file except in compliance with the License. You may obtain a
 * copy of the License at
 * 
 * http://www.apache.org/licenses/LICENSE-2.0
 * 
>>>>>>> 507fe2a6
 * Unless required by applicable law or agreed to in writing, software distributed under the
 * License is distributed on an "AS IS" BASIS, WITHOUT WARRANTIES OR CONDITIONS OF ANY
 * KIND, either express or implied. See the License for the specific language governing permissions
 * and limitations under the License.
<<<<<<< HEAD
 *
 * Commons Clause Restriction
 *
 * The Software is provided to you by the Licensor under the License, as defined below, subject to
 * the following condition.
 *
=======
 * 
 * Commons Clause Restriction
 * 
 * The Software is provided to you by the Licensor under the License, as defined below, subject to
 * the following condition.
 * 
>>>>>>> 507fe2a6
 * Without limiting other conditions in the License, the grant of rights under the License will not
 * include, and the License does not grant to you, the right to Sell the Software.
 * For purposes of the foregoing, “Sell” means practicing any or all of the rights granted to you
 * under the License to provide to third parties, for a fee or other consideration (including without
 * limitation fees for hosting or consulting/ support services related to the Software), a product or
 * service whose value derives, entirely or substantially, from the functionality of the Software.
 * Any license notice or attribution required by the License must also include this Commons Clause
 * License Condition notice.
<<<<<<< HEAD
 *
=======
 * 
>>>>>>> 507fe2a6
 * For purposes of the clause above, the “Licensor” is Copyright 2019 GridGain Systems, Inc.,
 * the “License” is the Apache License, Version 2.0, and the Software is the GridGain Community
 * Edition software provided with this notice.
 */

package org.apache.ignite.internal.processors.cache.query.continuous;

import java.io.Serializable;
import java.util.ArrayList;
import java.util.Collections;
import java.util.LinkedHashSet;
import java.util.List;
import java.util.Set;
import java.util.concurrent.ConcurrentHashMap;
import java.util.concurrent.ThreadLocalRandom;
import java.util.concurrent.TimeUnit;
import java.util.concurrent.atomic.AtomicInteger;
import javax.cache.configuration.FactoryBuilder;
import javax.cache.event.CacheEntryEvent;
import javax.cache.event.CacheEntryListenerException;
import javax.cache.event.CacheEntryUpdatedListener;
import javax.cache.processor.EntryProcessorException;
import javax.cache.processor.MutableEntry;
import org.apache.ignite.Ignite;
import org.apache.ignite.IgniteCache;
import org.apache.ignite.cache.CacheAtomicityMode;
import org.apache.ignite.cache.CacheEntryEventSerializableFilter;
import org.apache.ignite.cache.CacheEntryProcessor;
import org.apache.ignite.cache.CacheMode;
import org.apache.ignite.cache.CacheWriteSynchronizationMode;
import org.apache.ignite.cache.query.ContinuousQuery;
import org.apache.ignite.cache.query.QueryCursor;
import org.apache.ignite.configuration.CacheConfiguration;
import org.apache.ignite.configuration.IgniteConfiguration;
import org.apache.ignite.internal.IgniteInternalFuture;
import org.apache.ignite.internal.util.tostring.GridToStringInclude;
import org.apache.ignite.internal.util.typedef.PA;
import org.apache.ignite.internal.util.typedef.T2;
import org.apache.ignite.internal.util.typedef.internal.S;
import org.apache.ignite.lang.IgniteAsyncCallback;
import org.apache.ignite.resources.IgniteInstanceResource;
import org.apache.ignite.spi.communication.tcp.TcpCommunicationSpi;
import org.apache.ignite.spi.eventstorage.memory.MemoryEventStorageSpi;
import org.apache.ignite.testframework.GridTestUtils;
import org.apache.ignite.testframework.junits.common.GridCommonAbstractTest;
import org.apache.ignite.transactions.Transaction;
import org.apache.ignite.transactions.TransactionSerializationException;
import org.jetbrains.annotations.Nullable;
import org.junit.Test;

import static org.apache.ignite.cache.CacheAtomicityMode.ATOMIC;
import static org.apache.ignite.cache.CacheAtomicityMode.TRANSACTIONAL;
import static org.apache.ignite.cache.CacheAtomicityMode.TRANSACTIONAL_SNAPSHOT;
import static org.apache.ignite.cache.CacheMode.PARTITIONED;
import static org.apache.ignite.cache.CacheMode.REPLICATED;
import static org.apache.ignite.cache.CacheWriteSynchronizationMode.FULL_SYNC;
import static org.apache.ignite.cache.CacheWriteSynchronizationMode.PRIMARY_SYNC;
import static org.apache.ignite.transactions.TransactionConcurrency.PESSIMISTIC;
import static org.apache.ignite.transactions.TransactionIsolation.REPEATABLE_READ;

/**
 *
 */
public class CacheContinuousQueryOperationFromCallbackTest extends GridCommonAbstractTest {
    /** */
    public static final int KEYS = 10;

    /** */
    public static final int KEYS_FROM_CALLBACK = 20;

    /** */
    public static final int KEYS_FROM_CALLBACK_RANGE = 10_000;

    /** */
    private static final int NODES = 5;

    /** */
    public static final int ITERATION_CNT = 20;

    /** */
    public static final int SYSTEM_POOL_SIZE = 10;

    /** */
    private boolean client;

    /** */
    private static AtomicInteger filterCbCntr = new AtomicInteger(0);

    /** {@inheritDoc} */
    @Override protected IgniteConfiguration getConfiguration(String igniteInstanceName) throws Exception {
        IgniteConfiguration cfg = super.getConfiguration(igniteInstanceName);

        cfg.setSystemThreadPoolSize(SYSTEM_POOL_SIZE);

        ((TcpCommunicationSpi)cfg.getCommunicationSpi()).setSharedMemoryPort(-1);

        cfg.setClientMode(client);

        MemoryEventStorageSpi storeSpi = new MemoryEventStorageSpi();
        storeSpi.setExpireCount(100);

        cfg.setEventStorageSpi(storeSpi);

        return cfg;
    }

    /** {@inheritDoc} */
    @Override protected void beforeTestsStarted() throws Exception {
        super.beforeTestsStarted();

        startGridsMultiThreaded(NODES - 1);

        client = true;

        startGrid(NODES - 1);
    }

    /** {@inheritDoc} */
    @Override protected void beforeTest() throws Exception {
        super.beforeTest();

        filterCbCntr.set(0);
    }

    /**
     * @throws Exception If failed.
     */
    @Test
    public void testAtomicOneBackup() throws Exception {
        CacheConfiguration<Object, Object> ccfg = cacheConfiguration(PARTITIONED, 1, ATOMIC, FULL_SYNC);

        doTest(ccfg, true);
    }

    /**
     * @throws Exception If failed.
     */
    @Test
    public void testTxOneBackupFilter() throws Exception {
        CacheConfiguration<Object, Object> ccfg = cacheConfiguration(PARTITIONED, 1, TRANSACTIONAL, FULL_SYNC);

        doTest(ccfg, false);
    }

    /**
     * @throws Exception If failed.
     */
    @Test
    public void testTxOneBackupFilterPrimary() throws Exception {
        CacheConfiguration<Object, Object> ccfg = cacheConfiguration(PARTITIONED, 1, TRANSACTIONAL, PRIMARY_SYNC);

        doTest(ccfg, false);
    }

    /**
     * @throws Exception If failed.
     */
    @Test
    public void testTxOneBackup() throws Exception {
        CacheConfiguration<Object, Object> ccfg = cacheConfiguration(PARTITIONED, 1, TRANSACTIONAL, FULL_SYNC);

        doTest(ccfg, true);
    }

    /**
     * @throws Exception If failed.
     */
    @Test
    public void testAtomicTwoBackups() throws Exception {
        CacheConfiguration<Object, Object> ccfg = cacheConfiguration(PARTITIONED, 2, ATOMIC, FULL_SYNC);

        doTest(ccfg, true);
    }

    /**
     * @throws Exception If failed.
     */
    @Test
    public void testTxTwoBackupsFilter() throws Exception {
        CacheConfiguration<Object, Object> ccfg = cacheConfiguration(PARTITIONED, 2, TRANSACTIONAL, FULL_SYNC);

        doTest(ccfg, false);
    }

    /**
     * @throws Exception If failed.
     */
    @Test
    public void testTxTwoBackupsFilterPrimary() throws Exception {
        CacheConfiguration<Object, Object> ccfg = cacheConfiguration(PARTITIONED, 2, TRANSACTIONAL, PRIMARY_SYNC);

        doTest(ccfg, false);
    }

    /**
     * @throws Exception If failed.
     */
    @Test
    public void testTxReplicatedFilter() throws Exception {
        CacheConfiguration<Object, Object> ccfg = cacheConfiguration(REPLICATED, 0, TRANSACTIONAL, FULL_SYNC);

        doTest(ccfg, false);
    }

    /**
     * @throws Exception If failed.
     */
    @Test
    public void testTxTwoBackup() throws Exception {
        CacheConfiguration<Object, Object> ccfg = cacheConfiguration(PARTITIONED, 2, TRANSACTIONAL, FULL_SYNC);

        doTest(ccfg, true);
    }

    /**
     * @throws Exception If failed.
     */
    @Test
    public void testTxReplicated() throws Exception {
        CacheConfiguration<Object, Object> ccfg = cacheConfiguration(REPLICATED, 2, TRANSACTIONAL, FULL_SYNC);

        doTest(ccfg, true);
    }

    /**
     * @throws Exception If failed.
     */
    @Test
    public void testTxReplicatedPrimary() throws Exception {
        CacheConfiguration<Object, Object> ccfg = cacheConfiguration(REPLICATED, 2, TRANSACTIONAL, PRIMARY_SYNC);

        doTest(ccfg, true);
    }

    /**
     * @throws Exception If failed.
     */
    @Test
    public void testMvccTxTwoBackupsFilter() throws Exception {
        CacheConfiguration<Object, Object> ccfg = cacheConfiguration(PARTITIONED, 2, TRANSACTIONAL_SNAPSHOT, FULL_SYNC);

        doTest(ccfg, false);
    }

    /**
     * @throws Exception If failed.
     */
    @Test
    public void testMvccTxTwoBackupsFilterPrimary() throws Exception {
        CacheConfiguration<Object, Object> ccfg = cacheConfiguration(PARTITIONED, 2, TRANSACTIONAL_SNAPSHOT, PRIMARY_SYNC);

        doTest(ccfg, false);
    }

    /**
     * @throws Exception If failed.
     */
    @Test
    public void testMvccTxReplicatedFilter() throws Exception {
        CacheConfiguration<Object, Object> ccfg = cacheConfiguration(REPLICATED, 0, TRANSACTIONAL_SNAPSHOT, FULL_SYNC);

        doTest(ccfg, false);
    }

    /**
     * @throws Exception If failed.
     */
    @Test
    public void testMvccTxTwoBackup() throws Exception {
        CacheConfiguration<Object, Object> ccfg = cacheConfiguration(PARTITIONED, 2, TRANSACTIONAL_SNAPSHOT, FULL_SYNC);

        doTest(ccfg, true);
    }

    /**
     * @throws Exception If failed.
     */
    @Test
    public void testMvccTxReplicated() throws Exception {
        CacheConfiguration<Object, Object> ccfg = cacheConfiguration(REPLICATED, 2, TRANSACTIONAL_SNAPSHOT, FULL_SYNC);

        doTest(ccfg, true);
    }

    /**
     * @throws Exception If failed.
     */
    @Test
    public void testMvccTxReplicatedPrimary() throws Exception {
        CacheConfiguration<Object, Object> ccfg = cacheConfiguration(REPLICATED, 2, TRANSACTIONAL_SNAPSHOT, PRIMARY_SYNC);

        doTest(ccfg, true);
    }

    /**
     * @throws Exception If failed.
     */
    @Test
    public void testMvccTxOneBackupFilter() throws Exception {
        CacheConfiguration<Object, Object> ccfg = cacheConfiguration(PARTITIONED, 1, TRANSACTIONAL_SNAPSHOT, FULL_SYNC);

        doTest(ccfg, false);
    }

    /**
     * @throws Exception If failed.
     */
    @Test
    public void testMvccTxOneBackupFilterPrimary() throws Exception {
        CacheConfiguration<Object, Object> ccfg = cacheConfiguration(PARTITIONED, 1, TRANSACTIONAL_SNAPSHOT, PRIMARY_SYNC);

        doTest(ccfg, false);
    }

    /**
     * @throws Exception If failed.
     */
    @Test
    public void testMvccTxOneBackup() throws Exception {
        CacheConfiguration<Object, Object> ccfg = cacheConfiguration(PARTITIONED, 1, TRANSACTIONAL_SNAPSHOT, FULL_SYNC);

        doTest(ccfg, true);
    }

    /**
     * @param ccfg Cache configuration.
     * @throws Exception If failed.
     */
    @SuppressWarnings({"TypeMayBeWeakened", "unchecked", "TooBroadScope"})
    protected void doTest(final CacheConfiguration ccfg, boolean fromLsnr) throws Exception {
        ignite(0).createCache(ccfg);

        List<QueryCursor<?>> qries = new ArrayList<>();

        assertEquals(0, filterCbCntr.get());

        try {
            List<Set<T2<QueryTestKey, QueryTestValue>>> rcvdEvts = new ArrayList<>(NODES);
            List<Set<T2<QueryTestKey, QueryTestValue>>> evtsFromCallbacks = new ArrayList<>(NODES);

            final AtomicInteger qryCntr = new AtomicInteger(0);

            final AtomicInteger cbCntr = new AtomicInteger(0);

            final int threadCnt = SYSTEM_POOL_SIZE * 2;

            for (int idx = 0; idx < NODES; idx++) {
                Set<T2<QueryTestKey, QueryTestValue>> evts = Collections.
                    newSetFromMap(new ConcurrentHashMap<T2<QueryTestKey, QueryTestValue>, Boolean>());
                Set<T2<QueryTestKey, QueryTestValue>> evtsFromCb = Collections.
                    newSetFromMap(new ConcurrentHashMap<T2<QueryTestKey, QueryTestValue>, Boolean>());

                IgniteCache<Object, Object> cache = grid(idx).getOrCreateCache(ccfg.getName());

                ContinuousQuery qry = new ContinuousQuery();

                qry.setLocalListener(new TestCacheAsyncEventListener(evts, evtsFromCb,
                    fromLsnr ? cache : null, qryCntr, cbCntr));

                if (!fromLsnr)
                    qry.setRemoteFilterFactory(
                        FactoryBuilder.factoryOf(new CacheTestRemoteFilterAsync(ccfg.getName())));

                rcvdEvts.add(evts);
                evtsFromCallbacks.add(evtsFromCb);

                QueryCursor qryCursor = cache.query(qry);

                qries.add(qryCursor);
            }

            IgniteInternalFuture<Long> f = GridTestUtils.runMultiThreadedAsync(new Runnable() {
                @Override public void run() {
                    ThreadLocalRandom rnd = ThreadLocalRandom.current();

                    for (int i = 0; i < ITERATION_CNT; i++) {
                        IgniteCache<QueryTestKey, QueryTestValue> cache =
                            grid(rnd.nextInt(NODES)).cache(ccfg.getName());

                        QueryTestKey key = new QueryTestKey(rnd.nextInt(KEYS) - KEYS);

                        boolean startTx = cache.getConfiguration(CacheConfiguration.class).getAtomicityMode() !=
                            ATOMIC && rnd.nextBoolean();

                        Transaction tx = null;

                        boolean committed = false;

                        while (!committed && !Thread.currentThread().isInterrupted()) {
                            try {
                                if (startTx)
                                    tx = cache.unwrap(Ignite.class).transactions().txStart(PESSIMISTIC, REPEATABLE_READ);
<<<<<<< HEAD

                                if ((cache.get(key) == null) || rnd.nextBoolean())
                                    cache.invoke(key, new IncrementTestEntryProcessor());
                                else {
                                    QueryTestValue val;
                                    QueryTestValue newVal;

                                    do {
                                        val = cache.get(key);

=======

                                if ((cache.get(key) == null) || rnd.nextBoolean())
                                    cache.invoke(key, new IncrementTestEntryProcessor());
                                else {
                                    QueryTestValue val;
                                    QueryTestValue newVal;

                                    do {
                                        val = cache.get(key);

>>>>>>> 507fe2a6
                                        newVal = val == null ?
                                            new QueryTestValue(0) : new QueryTestValue(val.val1 + 1);
                                    }
                                    while (!cache.replace(key, val, newVal));
                                }

                                if (tx != null)
                                    tx.commit();

                                committed = true;
                            }
                            catch (Exception e) {
                                assertTrue(e.getCause() instanceof TransactionSerializationException);
                                assertEquals(ccfg.getAtomicityMode(), TRANSACTIONAL_SNAPSHOT);
                            }
                            finally {
                                if (tx != null)
                                    tx.close();
                            }
                        }
                    }
                }
            }, threadCnt, "put-thread");

            f.get(30, TimeUnit.SECONDS);

            assert GridTestUtils.waitForCondition(new PA() {
                @Override public boolean apply() {
                    return qryCntr.get() >= ITERATION_CNT * threadCnt * NODES;
                }
            }, getTestTimeout());

            for (Set<T2<QueryTestKey, QueryTestValue>> set : rcvdEvts)
                checkEvents(set, ITERATION_CNT * threadCnt, grid(0).cache(ccfg.getName()), false);

            if (fromLsnr) {
                final int expCnt = qryCntr.get() * NODES * KEYS_FROM_CALLBACK;

                boolean res = GridTestUtils.waitForCondition(new PA() {
                    @Override public boolean apply() {
                        return cbCntr.get() >= expCnt;
                    }
                }, getTestTimeout());

                assertTrue("Failed to wait events [exp=" + expCnt + ", act=" + cbCntr.get() + "]", res);

                assertEquals(expCnt, cbCntr.get());

                for (Set<T2<QueryTestKey, QueryTestValue>> set : evtsFromCallbacks)
                    checkEvents(set, qryCntr.get() * KEYS_FROM_CALLBACK, grid(0).cache(ccfg.getName()), true);
            }
            else {
                final int expInvkCnt = ITERATION_CNT * threadCnt *
                    (ccfg.getCacheMode() != REPLICATED ? (ccfg.getBackups() + 1) : NODES - 1) * NODES;

                GridTestUtils.waitForCondition(new PA() {
                    @Override public boolean apply() {
                        return filterCbCntr.get() >= expInvkCnt;
                    }
                }, getTestTimeout());

                assertEquals(expInvkCnt, filterCbCntr.get());

                for (Set<T2<QueryTestKey, QueryTestValue>> set : evtsFromCallbacks)
                    checkEvents(set, expInvkCnt * KEYS_FROM_CALLBACK, grid(0).cache(ccfg.getName()), true);
            }
        }
        finally {
            for (QueryCursor<?> qry : qries)
                qry.close();

            ignite(0).destroyCache(ccfg.getName());
        }
    }

    /**
     * @param expCnt Expected count.
     * @param cache Cache.
     * @param set Received events.
     * @throws Exception If failed.
     */
    private void checkEvents(final Set<T2<QueryTestKey, QueryTestValue>> set, final int expCnt, IgniteCache cache,
        boolean cb) throws Exception {
        assertTrue("Expected size: " + expCnt + ", actual: " + set.size(), GridTestUtils.waitForCondition(new PA() {
            @Override public boolean apply() {
                return set.size() >= expCnt;
            }
        }, getTestTimeout()));

        final int setSize = set.size();
<<<<<<< HEAD

        if (cb) {
            int cntr = 0;

            while (!set.isEmpty()) {
                T2<QueryTestKey, QueryTestValue> t = set.iterator().next();

                QueryTestKey key = t.getKey();

                QueryTestValue maxVal = (QueryTestValue)cache.get(key);

=======

        if (cb) {
            int cntr = 0;

            while (!set.isEmpty()) {
                T2<QueryTestKey, QueryTestValue> t = set.iterator().next();

                QueryTestKey key = t.getKey();

                QueryTestValue maxVal = (QueryTestValue)cache.get(key);

>>>>>>> 507fe2a6
                for (int val = 0; val <= maxVal.val1; val++)
                    assertTrue(set.remove(new T2<>(key, new QueryTestValue(val))));

                if (cntr++ > setSize)
                    fail();
            }
        }
        else {
            for (int i = -KEYS; i < 0; i++) {
                QueryTestKey key = new QueryTestKey(i);
<<<<<<< HEAD

                QueryTestValue maxVal = (QueryTestValue)cache.get(key);

=======

                QueryTestValue maxVal = (QueryTestValue)cache.get(key);

>>>>>>> 507fe2a6
                for (int val = 0; val <= maxVal.val1; val++)
                    assertTrue(set.remove(new T2<>(key, new QueryTestValue(val))));
            }

            assertTrue(set.isEmpty());
        }
    }

    /**
     *
     */
    private static class IncrementTestEntryProcessor implements
        CacheEntryProcessor<QueryTestKey, QueryTestValue, Object> {
        /** {@inheritDoc} */
        @Override public Object process(MutableEntry<QueryTestKey, QueryTestValue> entry, Object... arguments)
            throws EntryProcessorException {
            if (entry.exists())
                entry.setValue(new QueryTestValue(entry.getValue().val1 + 1));
            else
                entry.setValue(new QueryTestValue(0));

            return null;
        }
    }

    /**
     *
     */
    @IgniteAsyncCallback
    private static class CacheTestRemoteFilterAsync implements
        CacheEntryEventSerializableFilter<QueryTestKey, QueryTestValue> {
        /** */
        @IgniteInstanceResource
        private Ignite ignite;

        /** */
        private String cacheName;

        /**
         * @param cacheName Cache name.
         */
        public CacheTestRemoteFilterAsync(String cacheName) {
            this.cacheName = cacheName;
        }

        /** {@inheritDoc} */
        @Override public boolean evaluate(CacheEntryEvent<? extends QueryTestKey, ? extends QueryTestValue> e)
            throws CacheEntryListenerException {
            if (e.getKey().key() < 0) {
                IgniteCache<QueryTestKey, QueryTestValue> cache = ignite.cache(cacheName);

                boolean committed = false;
                Transaction tx = null;
                boolean startTx = cache.getConfiguration(CacheConfiguration.class).getAtomicityMode() != ATOMIC;

                Set<QueryTestKey> keys = new LinkedHashSet<>();

                int startKey = ThreadLocalRandom.current().nextInt(KEYS_FROM_CALLBACK_RANGE - KEYS_FROM_CALLBACK);

                for (int key = startKey; key < startKey + KEYS_FROM_CALLBACK; key++)
                    keys.add(new QueryTestKey(key));

                while (!committed && !Thread.currentThread().isInterrupted()) {
                    try {
                        if (startTx)
                            tx = ignite.transactions().txStart(PESSIMISTIC, REPEATABLE_READ);

                        if (ThreadLocalRandom.current().nextBoolean())
                            cache.invokeAll(keys, new IncrementTestEntryProcessor());
                        else {
                            for (QueryTestKey key : keys)
                                cache.invoke(key, new IncrementTestEntryProcessor());
                        }

                        if (tx != null)
                            tx.commit();

                        committed = true;
                    }
                    catch (Exception ex) {
                        assertTrue(ex.getCause() instanceof TransactionSerializationException);
                        assertEquals(cache.getConfiguration(CacheConfiguration.class).getAtomicityMode(),
                            TRANSACTIONAL_SNAPSHOT);
                    }
                    finally {
                        if (tx != null)
                            tx.close();
                    }
                }

                filterCbCntr.incrementAndGet();
            }

            return true;
        }
    }

    /**
     *
     */
    @IgniteAsyncCallback
    private static class TestCacheAsyncEventListener
        implements CacheEntryUpdatedListener<QueryTestKey, QueryTestValue> {
        /** */
        private final Set<T2<QueryTestKey, QueryTestValue>> rcvsEvts;

        /** */
        private final AtomicInteger cntr;

        /** */
        private final AtomicInteger cbCntr;

        /** */
        private final Set<T2<QueryTestKey, QueryTestValue>> evtsFromCb;

        /** */
        private IgniteCache<QueryTestKey, QueryTestValue> cache;

        /**
         * @param rcvsEvts Set for received events.
         * @param evtsFromCb Set for received events.
         * @param cache Ignite cache.
         * @param cntr Received events counter.
         * @param cbCntr Received events counter from callbacks.
         */
        public TestCacheAsyncEventListener(Set<T2<QueryTestKey, QueryTestValue>> rcvsEvts,
            Set<T2<QueryTestKey, QueryTestValue>> evtsFromCb,
            @Nullable IgniteCache cache,
            AtomicInteger cntr,
            AtomicInteger cbCntr) {
            this.rcvsEvts = rcvsEvts;
            this.evtsFromCb = evtsFromCb;
            this.cache = cache;
            this.cntr = cntr;
            this.cbCntr = cbCntr;
        }

        /** {@inheritDoc} */
        @Override public void onUpdated(Iterable<CacheEntryEvent<? extends QueryTestKey, ? extends QueryTestValue>> evts)
            throws CacheEntryListenerException {
            for (CacheEntryEvent<? extends QueryTestKey, ? extends QueryTestValue> e : evts) {
                if (e.getKey().key() < 0) {
                    rcvsEvts.add(new T2<>(e.getKey(), e.getValue()));

                    cntr.incrementAndGet();

                    if (cache != null) {
                        boolean committed = false;
                        Transaction tx = null;
                        boolean startTx = cache.getConfiguration(CacheConfiguration.class).getAtomicityMode() != ATOMIC;

                        Set<QueryTestKey> keys = new LinkedHashSet<>();

                        int startKey = ThreadLocalRandom.current().nextInt(KEYS_FROM_CALLBACK_RANGE - KEYS_FROM_CALLBACK);

                        for (int key = startKey; key < startKey + KEYS_FROM_CALLBACK; key++)
                            keys.add(new QueryTestKey(key));

                        while (!committed && !Thread.currentThread().isInterrupted()) {
                            try {
                                if (startTx)
                                    tx = cache.unwrap(Ignite.class).transactions().txStart(PESSIMISTIC, REPEATABLE_READ);

                                if (ThreadLocalRandom.current().nextBoolean())
                                    cache.invokeAll(keys, new IncrementTestEntryProcessor());
                                else {
                                    for (QueryTestKey key : keys)
                                        cache.invoke(key, new IncrementTestEntryProcessor());
                                }

                                if (tx != null)
                                    tx.commit();

                                committed = true;
                            }
                            catch (Exception ex) {
                                assertTrue(ex.getCause() instanceof TransactionSerializationException);
                                assertEquals(cache.getConfiguration(CacheConfiguration.class).getAtomicityMode(),
                                    TRANSACTIONAL_SNAPSHOT);
                            }
                            finally {
                                if (tx != null)
                                    tx.close();
                            }
                        }
                    }
                }
                else {
                    evtsFromCb.add(new T2<>(e.getKey(), e.getValue()));

                    cbCntr.incrementAndGet();
                }
            }
        }
    }

    /**
     * @param cacheMode Cache mode.
     * @param backups Number of backups.
     * @param atomicityMode Cache atomicity mode.
     * @param writeMode Write sync mode.
     * @return Cache configuration.
     */
    protected CacheConfiguration<Object, Object> cacheConfiguration(
        CacheMode cacheMode,
        int backups,
        CacheAtomicityMode atomicityMode,
        CacheWriteSynchronizationMode writeMode) {
        CacheConfiguration<Object, Object> ccfg = new CacheConfiguration<>(DEFAULT_CACHE_NAME);

        ccfg.setName("test-cache-" + atomicityMode + "-" + cacheMode + "-" + writeMode + "-" + backups);
        ccfg.setAtomicityMode(atomicityMode);
        ccfg.setCacheMode(cacheMode);
        ccfg.setWriteSynchronizationMode(writeMode);

        if (cacheMode == PARTITIONED)
            ccfg.setBackups(backups);

        return ccfg;
    }

    /**
     *
     */
    public static class QueryTestKey implements Serializable, Comparable {
        /** */
        private final Integer key;

        /**
         * @param key Key.
         */
        public QueryTestKey(Integer key) {
            this.key = key;
        }

        /**
         * @return Key.
         */
        public Integer key() {
            return key;
        }

        /** {@inheritDoc} */
        @Override public boolean equals(Object o) {
            if (this == o)
                return true;

            if (o == null || getClass() != o.getClass())
                return false;

            QueryTestKey that = (QueryTestKey)o;

            return key.equals(that.key);
        }

        /** {@inheritDoc} */
        @Override public int hashCode() {
            return key.hashCode();
        }

        /** {@inheritDoc} */
        @Override public String toString() {
            return S.toString(QueryTestKey.class, this);
        }

        /** {@inheritDoc} */
        @Override public int compareTo(Object o) {
            return key - ((QueryTestKey)o).key;
        }
    }

    /**
     *
     */
    public static class QueryTestValue implements Serializable {
        /** */
        @GridToStringInclude
        protected final Integer val1;

        /** */
        @GridToStringInclude
        protected final String val2;

        /**
         * @param val Value.
         */
        public QueryTestValue(Integer val) {
            this.val1 = val;
            this.val2 = String.valueOf(val);
        }

        /** {@inheritDoc} */
        @Override public boolean equals(Object o) {
            if (this == o)
                return true;

            if (o == null || getClass() != o.getClass())
                return false;

            QueryTestValue that = (QueryTestValue) o;

            return val1.equals(that.val1) && val2.equals(that.val2);
        }

        /** {@inheritDoc} */
        @Override public int hashCode() {
            int res = val1.hashCode();

            res = 31 * res + val2.hashCode();

            return res;
        }

        /** {@inheritDoc} */
        @Override public String toString() {
            return S.toString(QueryTestValue.class, this);
        }
    }
}<|MERGE_RESOLUTION|>--- conflicted
+++ resolved
@@ -1,15 +1,6 @@
 /*
  *                   GridGain Community Edition Licensing
  *                   Copyright 2019 GridGain Systems, Inc.
-<<<<<<< HEAD
- *
- * Licensed under the Apache License, Version 2.0 (the "License") modified with Commons Clause
- * Restriction; you may not use this file except in compliance with the License. You may obtain a
- * copy of the License at
- *
- * http://www.apache.org/licenses/LICENSE-2.0
- *
-=======
  * 
  * Licensed under the Apache License, Version 2.0 (the "License") modified with Commons Clause
  * Restriction; you may not use this file except in compliance with the License. You may obtain a
@@ -17,26 +8,16 @@
  * 
  * http://www.apache.org/licenses/LICENSE-2.0
  * 
->>>>>>> 507fe2a6
  * Unless required by applicable law or agreed to in writing, software distributed under the
  * License is distributed on an "AS IS" BASIS, WITHOUT WARRANTIES OR CONDITIONS OF ANY
  * KIND, either express or implied. See the License for the specific language governing permissions
  * and limitations under the License.
-<<<<<<< HEAD
- *
- * Commons Clause Restriction
- *
- * The Software is provided to you by the Licensor under the License, as defined below, subject to
- * the following condition.
- *
-=======
  * 
  * Commons Clause Restriction
  * 
  * The Software is provided to you by the Licensor under the License, as defined below, subject to
  * the following condition.
  * 
->>>>>>> 507fe2a6
  * Without limiting other conditions in the License, the grant of rights under the License will not
  * include, and the License does not grant to you, the right to Sell the Software.
  * For purposes of the foregoing, “Sell” means practicing any or all of the rights granted to you
@@ -45,11 +26,7 @@
  * service whose value derives, entirely or substantially, from the functionality of the Software.
  * Any license notice or attribution required by the License must also include this Commons Clause
  * License Condition notice.
-<<<<<<< HEAD
- *
-=======
  * 
->>>>>>> 507fe2a6
  * For purposes of the clause above, the “Licensor” is Copyright 2019 GridGain Systems, Inc.,
  * the “License” is the Apache License, Version 2.0, and the Software is the GridGain Community
  * Edition software provided with this notice.
@@ -442,7 +419,6 @@
                             try {
                                 if (startTx)
                                     tx = cache.unwrap(Ignite.class).transactions().txStart(PESSIMISTIC, REPEATABLE_READ);
-<<<<<<< HEAD
 
                                 if ((cache.get(key) == null) || rnd.nextBoolean())
                                     cache.invoke(key, new IncrementTestEntryProcessor());
@@ -453,18 +429,6 @@
                                     do {
                                         val = cache.get(key);
 
-=======
-
-                                if ((cache.get(key) == null) || rnd.nextBoolean())
-                                    cache.invoke(key, new IncrementTestEntryProcessor());
-                                else {
-                                    QueryTestValue val;
-                                    QueryTestValue newVal;
-
-                                    do {
-                                        val = cache.get(key);
-
->>>>>>> 507fe2a6
                                         newVal = val == null ?
                                             new QueryTestValue(0) : new QueryTestValue(val.val1 + 1);
                                     }
@@ -555,7 +519,6 @@
         }, getTestTimeout()));
 
         final int setSize = set.size();
-<<<<<<< HEAD
 
         if (cb) {
             int cntr = 0;
@@ -567,19 +530,6 @@
 
                 QueryTestValue maxVal = (QueryTestValue)cache.get(key);
 
-=======
-
-        if (cb) {
-            int cntr = 0;
-
-            while (!set.isEmpty()) {
-                T2<QueryTestKey, QueryTestValue> t = set.iterator().next();
-
-                QueryTestKey key = t.getKey();
-
-                QueryTestValue maxVal = (QueryTestValue)cache.get(key);
-
->>>>>>> 507fe2a6
                 for (int val = 0; val <= maxVal.val1; val++)
                     assertTrue(set.remove(new T2<>(key, new QueryTestValue(val))));
 
@@ -590,15 +540,9 @@
         else {
             for (int i = -KEYS; i < 0; i++) {
                 QueryTestKey key = new QueryTestKey(i);
-<<<<<<< HEAD
 
                 QueryTestValue maxVal = (QueryTestValue)cache.get(key);
 
-=======
-
-                QueryTestValue maxVal = (QueryTestValue)cache.get(key);
-
->>>>>>> 507fe2a6
                 for (int val = 0; val <= maxVal.val1; val++)
                     assertTrue(set.remove(new T2<>(key, new QueryTestValue(val))));
             }
