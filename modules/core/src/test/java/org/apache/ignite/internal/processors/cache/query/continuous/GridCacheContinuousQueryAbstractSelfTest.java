--- conflicted
+++ resolved
@@ -201,13 +201,8 @@
      * @throws Exception If failed.
      */
     @SuppressWarnings("ThrowableResultOfMethodCallIgnored")
-<<<<<<< HEAD
     public void testIllegalArguments() throws Exception {
         final ContinuousQuery<Object, Object> q = Query.continuous();
-=======
-    public void testApi() throws Exception {
-        final CacheContinuousQuery<Object, Object> q = ((IgniteKernal)grid(0)).cache(null).queries().createContinuousQuery();
->>>>>>> f846f8a0
 
         GridTestUtils.assertThrows(
             log,
@@ -249,11 +244,7 @@
      * @throws Exception If failed.
      */
     public void testAllEntries() throws Exception {
-<<<<<<< HEAD
         IgniteCache<Integer, Integer> cache = grid(0).jcache(null);
-=======
-        GridCache<Integer, Integer> cache = ((IgniteKernal)grid(0)).cache(null);
->>>>>>> f846f8a0
 
         ContinuousQuery<Integer, Integer> qry = Query.continuous();
 
@@ -319,11 +310,7 @@
      * @throws Exception If failed.
      */
     public void testEntriesByFilter() throws Exception {
-<<<<<<< HEAD
         IgniteCache<Integer, Integer> cache = grid(0).jcache(null);
-=======
-        GridCache<Integer, Integer> cache = ((IgniteKernal)grid(0)).cache(null);
->>>>>>> f846f8a0
 
         ContinuousQuery<Integer, Integer> qry = Query.continuous();
 
@@ -385,94 +372,6 @@
             assertEquals(2, vals.size());
             assertEquals(4, (int)vals.get(0));
             assertEquals(40, (int)vals.get(1));
-<<<<<<< HEAD
-=======
-
-            assert latch0.await(2, SECONDS);
-        }
-        finally {
-            qry.close();
-            qry0.close();
-        }
-    }
-
-    /**
-     * @throws Exception If failed.
-     */
-    public void testProjection() throws Exception {
-        GridCache<Integer, Integer> cache = ((IgniteKernal)grid(0)).cache(null);
-
-        // Queries for non-partitioned caches always run locally.
-        if (cache.configuration().getCacheMode() != PARTITIONED)
-            return;
-
-        CacheContinuousQuery<Integer, Integer> qry = cache.queries().createContinuousQuery();
-
-        final Map<Integer, List<Integer>> map = new HashMap<>();
-        final CountDownLatch latch = new CountDownLatch(1);
-
-        qry.localCallback(new P2<UUID, Collection<CacheContinuousQueryEntry<Integer, Integer>>>() {
-            @Override public boolean apply(UUID nodeId, Collection<CacheContinuousQueryEntry<Integer, Integer>> entries) {
-                for (Map.Entry<Integer, Integer> e : entries) {
-                    synchronized (map) {
-                        List<Integer> vals = map.get(e.getKey());
-
-                        if (vals == null) {
-                            vals = new ArrayList<>();
-
-                            map.put(e.getKey(), vals);
-                        }
-
-                        vals.add(e.getValue());
-                    }
-
-                    latch.countDown();
-                }
-
-                return true;
-            }
-        });
-
-        try {
-            qry.execute(grid(0).forRemotes());
-
-            int locKey = -1;
-            int rmtKey = -1;
-
-            int key = 0;
-
-            while (true) {
-                ClusterNode n = grid(0).mapKeyToNode(null, key);
-
-                assert n != null;
-
-                if (n.equals(grid(0).localNode()))
-                    locKey = key;
-                else
-                    rmtKey = key;
-
-                key++;
-
-                if (locKey >= 0 && rmtKey >= 0)
-                    break;
-            }
-
-            cache.putx(locKey, 1);
-            cache.putx(rmtKey, 2);
-
-            assert latch.await(LATCH_TIMEOUT, MILLISECONDS);
-
-            assertEquals(1, map.size());
-
-            List<Integer> vals = map.get(rmtKey);
-
-            assertNotNull(vals);
-            assertEquals(1, vals.size());
-            assertEquals(2, (int)vals.get(0));
-        }
-        finally {
-            qry.close();
->>>>>>> f846f8a0
         }
     }
 
@@ -480,11 +379,7 @@
      * @throws Exception If failed.
      */
     public void testLocalNodeOnly() throws Exception {
-<<<<<<< HEAD
         IgniteCache<Integer, Integer> cache = grid(0).jcache(null);
-=======
-        GridCache<Integer, Integer> cache = ((IgniteKernal)grid(0)).cache(null);
->>>>>>> f846f8a0
 
         if (grid(0).cache(null).configuration().getCacheMode() != PARTITIONED)
             return;
@@ -549,100 +444,13 @@
             assertEquals(1, vals.size());
             assertEquals(1, (int)vals.get(0));
         }
-<<<<<<< HEAD
-=======
-        finally {
-            qry.close();
-        }
-    }
-
-    /**
-     * @throws Exception If failed.
-     */
-    public void testStopByCallback() throws Exception {
-        GridCache<Integer, Integer> cache = ((IgniteKernal)grid(0)).cache(null);
-
-        CacheContinuousQuery<Integer, Integer> qry = cache.queries().createContinuousQuery();
-
-        final Map<Integer, List<Integer>> map = new HashMap<>();
-        final CountDownLatch latch = new CountDownLatch(1);
-
-        qry.localCallback(new P2<UUID, Collection<CacheContinuousQueryEntry<Integer, Integer>>>() {
-            @Override public boolean apply(UUID nodeId, Collection<CacheContinuousQueryEntry<Integer, Integer>> entries) {
-                for (Map.Entry<Integer, Integer> e : entries) {
-                    synchronized (map) {
-                        List<Integer> vals = map.get(e.getKey());
-
-                        if (vals == null) {
-                            vals = new ArrayList<>();
-
-                            map.put(e.getKey(), vals);
-                        }
-
-                        vals.add(e.getValue());
-                    }
-
-                    latch.countDown();
-                }
-
-                return false;
-            }
-        });
-
-        // Second query to wait for notifications about all updates.
-        CacheContinuousQuery<Integer, Integer> qry0 = cache.queries().createContinuousQuery();
-
-        final CountDownLatch latch0 = new CountDownLatch(3);
-
-        qry0.localCallback(new P2<UUID, Collection<CacheContinuousQueryEntry<Integer, Integer>>>() {
-            @Override public boolean apply(UUID nodeId,
-                Collection<CacheContinuousQueryEntry<Integer, Integer>> entries) {
-                for (Map.Entry<Integer, Integer> ignored : entries)
-                    latch0.countDown();
-
-                return true;
-            }
-        });
-
-        try {
-            qry.execute();
-            qry0.execute();
-
-            cache.putx(1, 1);
-            cache.putx(2, 2);
-            cache.putx(3, 3);
-
-            assert latch.await(LATCH_TIMEOUT, MILLISECONDS);
-
-            assertEquals(1, map.size());
-
-            List<Integer> list = F.first(map.values());
-
-            assert list != null;
-
-            assertEquals(1, list.size());
-
-            assert latch0.await(2, SECONDS);
-        }
-        finally {
-            qry.close();
-            qry0.close();
-        }
->>>>>>> f846f8a0
     }
 
     /**
      * @throws Exception If failed.
      */
     public void testBuffering() throws Exception {
-<<<<<<< HEAD
         if (grid(0).cache(null).configuration().getCacheMode() != PARTITIONED)
-=======
-        GridCache<Integer, Integer> cache = ((IgniteKernal)grid(0)).cache(null);
-
-        // Buffering make sense only for remote nodes, so test only for partitioned cache.
-        if (cache.configuration().getCacheMode() != PARTITIONED)
->>>>>>> f846f8a0
             return;
 
         IgniteCache<Integer, Integer> cache = grid(0).jcache(null);
@@ -727,11 +535,7 @@
      * @throws Exception If failed.
      */
     public void testTimeInterval() throws Exception {
-<<<<<<< HEAD
         IgniteCache<Integer, Integer> cache = grid(0).jcache(null);
-=======
-        GridCache<Integer, Integer> cache = ((IgniteKernal)grid(0)).cache(null);
->>>>>>> f846f8a0
 
         if (cache.getConfiguration(CacheConfiguration.class).getCacheMode() != PARTITIONED)
             return;
@@ -810,13 +614,8 @@
     /**
      * @throws Exception If failed.
      */
-<<<<<<< HEAD
     public void testInitialPredicate() throws Exception {
         IgniteCache<Integer, Integer> cache = grid(0).jcache(null);
-=======
-    public void testIteration() throws Exception {
-        GridCache<Integer, Integer> cache = ((IgniteKernal)grid(0)).cache(null);
->>>>>>> f846f8a0
 
         ContinuousQuery<Integer, Integer> qry = Query.continuous();
 
@@ -835,29 +634,8 @@
         for (int i = 0; i < 10; i++)
             cache.put(i, i);
 
-<<<<<<< HEAD
         try (QueryCursor<Cache.Entry<Integer, Integer>> cur = cache.query(qry)) {
             List<Cache.Entry<Integer, Integer>> res = cur.getAll();
-=======
-            for (int i = 0; i < 10; i++)
-                assertEquals(i, (int)map.get(i));
-        }
-        finally {
-            qry.close();
-        }
-    }
-
-    /**
-     * @throws Exception If failed.
-     */
-    public void testIterationAndUpdates() throws Exception {
-        GridCache<Integer, Integer> cache = ((IgniteKernal)grid(0)).cache(null);
-
-        CacheContinuousQuery<Integer, Integer> qry = cache.queries().createContinuousQuery();
-
-        final Map<Integer, Integer> map = new ConcurrentHashMap8<>();
-        final CountDownLatch latch = new CountDownLatch(12);
->>>>>>> f846f8a0
 
             Collections.sort(res, new Comparator<Cache.Entry<Integer, Integer>>() {
                 @Override public int compare(Cache.Entry<Integer, Integer> e1, Cache.Entry<Integer, Integer> e2) {
@@ -881,13 +659,8 @@
     /**
      * @throws Exception If failed.
      */
-<<<<<<< HEAD
     public void testInitialPredicateAndUpdates() throws Exception {
         IgniteCache<Integer, Integer> cache = grid(0).jcache(null);
-=======
-    public void testLoadCache() throws Exception {
-        GridCache<Integer, Integer> cache = ((IgniteKernal)grid(0)).cache(null);
->>>>>>> f846f8a0
 
         ContinuousQuery<Integer, Integer> qry = Query.continuous();
 
@@ -895,38 +668,7 @@
             @Override public boolean apply(Integer k, Integer v) {
                 return k >= 5;
             }
-<<<<<<< HEAD
         }));
-=======
-        });
-
-        try {
-            qry.execute();
-
-            for (int i = 0; i < gridCount(); i++)
-                ((IgniteKernal)grid(i)).cache(null).loadCache(null, 0);
-
-            assert latch.await(LATCH_TIMEOUT, MILLISECONDS) : "Count: " + latch.getCount();
-
-            assertEquals(10, map.size());
-
-            for (int i = 0; i < 10; i++)
-                assertEquals(i, (int)map.get(i));
-        }
-        finally {
-            qry.close();
-        }
-    }
-
-    /**
-     * @throws Exception If failed.
-     */
-    public void testTypedProjection() throws Exception {
-        GridCache<Object, Object> cache = ((IgniteKernal)grid(0)).cache(null);
-
-        CacheContinuousQuery<Integer, Integer> qry =
-            cache.projection(Integer.class, Integer.class).queries().createContinuousQuery();
->>>>>>> f846f8a0
 
         final Map<Integer, Integer> map = new ConcurrentHashMap8<>();
         final CountDownLatch latch = new CountDownLatch(2);
@@ -947,36 +689,9 @@
         try (QueryCursor<Cache.Entry<Integer, Integer>> cur = cache.query(qry)) {
             List<Cache.Entry<Integer, Integer>> res = cur.getAll();
 
-<<<<<<< HEAD
             Collections.sort(res, new Comparator<Cache.Entry<Integer, Integer>>() {
                 @Override public int compare(Cache.Entry<Integer, Integer> e1, Cache.Entry<Integer, Integer> e2) {
                     return e1.getKey().compareTo(e2.getKey());
-=======
-            assert latch.await(LATCH_TIMEOUT, MILLISECONDS);
-
-            assertEquals(2, map.size());
-
-            assertEquals(1, (int)map.get(1));
-            assertEquals(2, (int)map.get(2));
-        }
-        finally {
-            qry.close();
-        }
-    }
-
-    /**
-     * @throws Exception If failed.
-     */
-    public void testEntryFilterProjection() throws Exception {
-        CacheProjection<Integer, Integer> cache = ((IgniteKernal)grid(0)).cache(null);
-
-        CacheContinuousQuery<Integer, Integer> qry = cache.projection(
-            new P1<Cache.Entry<Integer, Integer>>() {
-                @Override public boolean apply(Cache.Entry<Integer, Integer> e) {
-                    Integer i = e.getValue();
-
-                    return i != null && i > 10;
->>>>>>> f846f8a0
                 }
             });
 
@@ -1006,13 +721,8 @@
     /**
      * @throws Exception If failed.
      */
-<<<<<<< HEAD
     public void testLoadCache() throws Exception {
         IgniteCache<Integer, Integer> cache = grid(0).jcache(null);
-=======
-    public void testKeyValueFilterProjection() throws Exception {
-        CacheProjection<Integer, Integer> cache = ((IgniteKernal)grid(0)).cache(null);
->>>>>>> f846f8a0
 
         ContinuousQuery<Integer, Integer> qry = Query.continuous();
 
@@ -1048,11 +758,7 @@
         if (atomicityMode() == ATOMIC)
             return;
 
-<<<<<<< HEAD
         IgniteCache<Object, Object> cache = grid(0).jcache(null);
-=======
-        GridCache<Object, Object> cache = ((IgniteKernal)grid(0)).cache(null);
->>>>>>> f846f8a0
 
         ContinuousQuery<Object, Object> qry = Query.continuous();
 
@@ -1088,11 +794,7 @@
      * @throws Exception If failed.
      */
     public void testNodeJoin() throws Exception {
-<<<<<<< HEAD
         IgniteCache<Integer, Integer> cache = grid(0).jcache(null);
-=======
-        GridCache<Integer, Integer> cache = ((IgniteKernal)grid(0)).cache(null);
->>>>>>> f846f8a0
 
         ContinuousQuery<Integer, Integer> qry = Query.continuous();
 
@@ -1128,66 +830,6 @@
         }
         finally {
             stopGrid("anotherGrid");
-<<<<<<< HEAD
-=======
-
-            qry.close();
-        }
-    }
-
-    /**
-     * @throws Exception If failed.
-     */
-    public void testCallbackForPreload() throws Exception {
-        GridCache<Integer, Integer> cache = ((IgniteKernal)grid(0)).cache(null);
-
-        if (cache.configuration().getCacheMode() == LOCAL)
-            return;
-
-        Map<Integer, Integer> map = new HashMap<>();
-
-        final int keysCnt = 1000;
-
-        for (int i = 0; i < keysCnt; i++)
-            map.put(i, i);
-
-        cache.putAll(map);
-
-        Ignite ignite = startGrid("anotherGrid");
-
-        try {
-            cache = ((IgniteKernal)ignite).cache(null);
-
-            CacheContinuousQuery<Integer, Integer> qry = cache.queries().createContinuousQuery();
-
-            final CountDownLatch latch = new CountDownLatch(1);
-            final Collection<Integer> keys = new GridConcurrentHashSet<>();
-
-            qry.localCallback(new IgniteBiPredicate<UUID, Collection<CacheContinuousQueryEntry<Integer, Integer>>>() {
-                @Override public boolean apply(UUID nodeId,
-                    Collection<CacheContinuousQueryEntry<Integer, Integer>> entries) {
-                    for (Map.Entry<Integer, Integer> e : entries) {
-                        keys.add(e.getKey());
-
-                        if (keys.size() >= keysCnt)
-                            latch.countDown();
-                    }
-
-                    return true;
-                }
-            });
-
-            qry.execute();
-
-            assert latch.await(LATCH_TIMEOUT, MILLISECONDS);
-
-            assertEquals(keysCnt, keys.size());
-
-            qry.close();
-        }
-        finally {
-            stopGrid("anotherGrid");
->>>>>>> f846f8a0
         }
     }
 
@@ -1252,11 +894,7 @@
                 grid(i).events().localListen(execLsnr, EVT_CACHE_QUERY_EXECUTED);
             }
 
-<<<<<<< HEAD
             IgniteCache<Integer, Integer> cache = grid(0).jcache(null);
-=======
-            GridCache<Integer, Integer> cache = ((IgniteKernal)grid(0)).cache(null);
->>>>>>> f846f8a0
 
             ContinuousQuery<Integer, Integer> qry = Query.continuous();
 
