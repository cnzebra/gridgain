/*
 * Licensed to the Apache Software Foundation (ASF) under one or more
 * contributor license agreements.  See the NOTICE file distributed with
 * this work for additional information regarding copyright ownership.
 * The ASF licenses this file to You under the Apache License, Version 2.0
 * (the "License"); you may not use this file except in compliance with
 * the License.  You may obtain a copy of the License at
 *
 *      http://www.apache.org/licenses/LICENSE-2.0
 *
 * Unless required by applicable law or agreed to in writing, software
 * distributed under the License is distributed on an "AS IS" BASIS,
 * WITHOUT WARRANTIES OR CONDITIONS OF ANY KIND, either express or implied.
 * See the License for the specific language governing permissions and
 * limitations under the License.
 */
package org.apache.ignite.internal.processors.cache.persistence.wal.aware;

import java.util.concurrent.CountDownLatch;
import junit.framework.TestCase;
import org.apache.ignite.IgniteCheckedException;
import org.apache.ignite.internal.IgniteFutureTimeoutCheckedException;
import org.apache.ignite.internal.IgniteInternalFuture;
import org.apache.ignite.internal.IgniteInterruptedCheckedException;
import org.apache.ignite.logger.NullLogger;
import org.apache.ignite.testframework.GridTestUtils;
import org.junit.Test;
import org.junit.runner.RunWith;
import org.junit.runners.JUnit4;

import static org.hamcrest.CoreMatchers.is;
import static org.junit.Assert.assertThat;

/**
 * Test for {@link SegmentAware}.
 */
@RunWith(JUnit4.class)
public class SegmentAwareTest extends TestCase {
    /**
     * Checking to avoid deadlock SegmentArchivedStorage.markAsMovedToArchive -> SegmentLockStorage.locked <->
     * SegmentLockStorage.releaseWorkSegment -> SegmentArchivedStorage.onSegmentUnlocked
     *
     * @throws IgniteCheckedException if failed.
     */
    @Test
    public void testAvoidDeadlockArchiverAndLockStorage() throws IgniteCheckedException {
        SegmentAware aware = new SegmentAware(10, false, new NullLogger());

        int iterationCnt = 100_000;
        int segmentToHandle = 1;

        IgniteInternalFuture archiverThread = GridTestUtils.runAsync(() -> {
            int i = iterationCnt;

            while (i-- > 0) {
                try {
                    aware.markAsMovedToArchive(segmentToHandle);
                }
                catch (IgniteInterruptedCheckedException e) {
                    throw new RuntimeException(e);
                }
            }
        });

        IgniteInternalFuture lockerThread = GridTestUtils.runAsync(() -> {
            int i = iterationCnt;

            while (i-- > 0) {
                aware.lockWorkSegment(segmentToHandle);

                aware.releaseWorkSegment(segmentToHandle);
            }
        });

        archiverThread.get();
        lockerThread.get();
    }

    /**
     * Waiting finished when work segment is set.
     */
    @Test
    public void testFinishAwaitSegment_WhenExactWaitingSegmentWasSet() throws IgniteCheckedException, InterruptedException {
        //given: thread which awaited segment.
        SegmentAware aware = new SegmentAware(10, false, new NullLogger());

        IgniteInternalFuture future = awaitThread(() -> aware.awaitSegment(5));

        //when: set exact awaiting segment.
        aware.curAbsWalIdx(5);

        //then: waiting should finish immediately
        future.get(20);
    }

    /**
     * Waiting finished when work segment greater than expected is set.
     */
    @Test
    public void testFinishAwaitSegment_WhenGreaterThanWaitingSegmentWasSet() throws IgniteCheckedException, InterruptedException {
        //given: thread which awaited segment.
        SegmentAware aware = new SegmentAware(10, false, new NullLogger());

        IgniteInternalFuture future = awaitThread(() -> aware.awaitSegment(5));

        //when: set grater than awaiting segment.
        aware.curAbsWalIdx(10);

        //then: waiting should finish immediately
        future.get(20);
    }

    /**
     * Waiting finished when work segment is set.
     */
    @Test
    public void testFinishAwaitSegment_WhenNextSegmentEqualToWaitingOne() throws IgniteCheckedException, InterruptedException {
        //given: thread which awaited segment.
        SegmentAware aware = new SegmentAware(10, false, new NullLogger());

        IgniteInternalFuture future = awaitThread(() -> aware.awaitSegment(5));

        //when: set less than awaiting segment.
        aware.curAbsWalIdx(4);

        //then: thread still waiting the segment
        assertFutureIsNotFinish(future);

        //when: trigger next segment.
        aware.nextAbsoluteSegmentIndex();

        //then: waiting should finish immediately
        future.get(20);
    }

    /**
     * Waiting finished when interrupt was triggered.
     */
    @Test
    public void testFinishAwaitSegment_WhenInterruptWasCall() throws IgniteCheckedException, InterruptedException {
        //given: thread which awaited segment.
        SegmentAware aware = new SegmentAware(10, false, new NullLogger());

        IgniteInternalFuture future = awaitThread(() -> aware.awaitSegment(5));

        //when: interrupt waiting.
        aware.interrupt();

        //then: IgniteInterruptedCheckedException should be throw.
        assertTrue(future.get(20) instanceof IgniteInterruptedCheckedException);
    }

    /**
     * Waiting finished when next work segment triggered.
     */
    @Test
    public void testFinishWaitSegmentForArchive_WhenWorkSegmentIncremented() throws IgniteCheckedException, InterruptedException {
        //given: thread which awaited segment.
        SegmentAware aware = new SegmentAware(10, false, new NullLogger());

        aware.curAbsWalIdx(5);
        aware.setLastArchivedAbsoluteIndex(4);

        IgniteInternalFuture future = awaitThread(aware::waitNextSegmentForArchivation);

        //when: next work segment triggered.
        aware.nextAbsoluteSegmentIndex();

        //then: waiting should finish immediately.
        future.get(20);
    }

    /**
     * Waiting finished when work segment is set.
     */
    @Test
    public void testFinishWaitSegmentForArchive_WhenWorkSegmentGreaterValue() throws IgniteCheckedException, InterruptedException {
        //given: thread which awaited segment.
        SegmentAware aware = new SegmentAware(10, false, new NullLogger());

        aware.curAbsWalIdx(5);
        aware.setLastArchivedAbsoluteIndex(4);

        IgniteInternalFuture future = awaitThread(aware::waitNextSegmentForArchivation);

        //when: set work segment greater than required.
        aware.curAbsWalIdx(7);

        //then: waiting should finish immediately.
        future.get(20);
    }

    /**
     * Waiting finished when interrupt was triggered.
     */
    @Test
    public void testFinishWaitSegmentForArchive_WhenInterruptWasCall() throws IgniteCheckedException, InterruptedException {
        //given: thread which awaited segment.
        SegmentAware aware = new SegmentAware(10, false, new NullLogger());

        aware.curAbsWalIdx(5);
        aware.setLastArchivedAbsoluteIndex(4);

        IgniteInternalFuture future = awaitThread(aware::waitNextSegmentForArchivation);

        //when: interrupt waiting.
        aware.interrupt();

        //then: IgniteInterruptedCheckedException should be throw.
        assertTrue(future.get(20) instanceof IgniteInterruptedCheckedException);
    }

    /**
     * Should correct calculate next segment.
     */
    @Test
    public void testCorrectCalculateNextSegmentIndex() throws IgniteCheckedException, InterruptedException {
        //given: thread which awaited segment.
        SegmentAware aware = new SegmentAware(10, false, new NullLogger());

        aware.curAbsWalIdx(5);

        //when: request next work segment.
        long segmentIndex = aware.nextAbsoluteSegmentIndex();

        //then:
        assertThat(segmentIndex, is(6L));
    }

    /**
     * Waiting finished when segment archived.
     */
    @Test
    public void testFinishWaitNextAbsoluteIndex_WhenMarkAsArchivedFirstSegment() throws IgniteCheckedException, InterruptedException {
        //given: thread which awaited segment.
        SegmentAware aware = new SegmentAware(2, false, new NullLogger());

        aware.curAbsWalIdx(1);
        aware.setLastArchivedAbsoluteIndex(-1);

        IgniteInternalFuture future = awaitThread(aware::nextAbsoluteSegmentIndex);

        //when: mark first segment as moved.
        aware.markAsMovedToArchive(0);

        //then: waiting should finish immediately.
        future.get(20);
    }

    /**
     * Waiting finished when segment archived.
     */
    @Test
    public void testFinishWaitNextAbsoluteIndex_WhenSetToArchivedFirst() throws IgniteCheckedException, InterruptedException {
        //given: thread which awaited segment.
        SegmentAware aware = new SegmentAware(2, false, new NullLogger());

        aware.curAbsWalIdx(1);
        aware.setLastArchivedAbsoluteIndex(-1);

        IgniteInternalFuture future = awaitThread(aware::nextAbsoluteSegmentIndex);

        //when: mark first segment as moved.
        aware.setLastArchivedAbsoluteIndex(0);

        //then: waiting should finish immediately.
        future.get(20);
    }

    /**
     * Waiting finished when force interrupt was triggered.
     */
    @Test
    public void testFinishWaitNextAbsoluteIndex_WhenOnlyForceInterruptWasCall() throws IgniteCheckedException, InterruptedException {
        //given: thread which awaited segment.
        SegmentAware aware = new SegmentAware(2, false, new NullLogger());

        aware.curAbsWalIdx(2);
        aware.setLastArchivedAbsoluteIndex(-1);

        IgniteInternalFuture future = awaitThread(aware::nextAbsoluteSegmentIndex);

        //when: interrupt waiting.
        aware.interrupt();

        //then: nothing to happen because nextAbsoluteSegmentIndex is not interrupt by "interrupt" call.
        assertFutureIsNotFinish(future);

        //when: force interrupt waiting.
        aware.forceInterrupt();

        //then: IgniteInterruptedCheckedException should be throw.
        assertTrue(future.get(20) instanceof IgniteInterruptedCheckedException);
    }

    /**
     * Waiting finished when segment archived.
     */
    @Test
    public void testFinishSegmentArchived_WhenSetExactWaitingSegment() throws IgniteCheckedException, InterruptedException {
        //given: thread which awaited segment.
        SegmentAware aware = new SegmentAware(10, false, new NullLogger());

        IgniteInternalFuture future = awaitThread(() -> aware.awaitSegmentArchived(5));

        //when: archived exact expected segment.
        aware.setLastArchivedAbsoluteIndex(5);

        //then: waiting should finish immediately.
        future.get(20);
    }

    /**
     * Waiting finished when segment archived.
     */
    @Test
    public void testFinishSegmentArchived_WhenMarkExactWaitingSegment() throws IgniteCheckedException, InterruptedException {
        //given: thread which awaited segment.
        SegmentAware aware = new SegmentAware(10, false, new NullLogger());

        IgniteInternalFuture future = awaitThread(() -> aware.awaitSegmentArchived(5));

        //when: mark exact segment as moved.
        aware.markAsMovedToArchive(5);

        //then: waiting should finish immediately.
        future.get(20);
    }

    /**
     * Waiting finished when segment archived.
     */
    @Test
    public void testFinishSegmentArchived_WhenSetGreaterThanWaitingSegment() throws IgniteCheckedException, InterruptedException {
        //given: thread which awaited segment.
        SegmentAware aware = new SegmentAware(10, false, new NullLogger());

        IgniteInternalFuture future = awaitThread(() -> aware.awaitSegmentArchived(5));

        //when: archived greater than expected segment.
        aware.setLastArchivedAbsoluteIndex(7);

        //then: waiting should finish immediately.
        future.get(20);
    }

    /**
     * Waiting finished when segment archived.
     */
    @Test
    public void testFinishSegmentArchived_WhenMarkGreaterThanWaitingSegment() throws IgniteCheckedException, InterruptedException {
        //given: thread which awaited segment.
        SegmentAware aware = new SegmentAware(10, false, new NullLogger());

        IgniteInternalFuture future = awaitThread(() -> aware.awaitSegmentArchived(5));

        //when: moved greater than expected segment.
        aware.markAsMovedToArchive(7);

        //then: waiting should finish immediately.
        future.get(20);
    }

    /**
     * Waiting finished when interrupt was triggered.
     */
    @Test
    public void testFinishSegmentArchived_WhenInterruptWasCall() throws IgniteCheckedException, InterruptedException {
        //given: thread which awaited segment.
        SegmentAware aware = new SegmentAware(10, false, new NullLogger());

        aware.curAbsWalIdx(5);
        aware.setLastArchivedAbsoluteIndex(4);

        IgniteInternalFuture future = awaitThread(() -> aware.awaitSegmentArchived(5));

        //when: interrupt waiting.
        aware.interrupt();

        //then: IgniteInterruptedCheckedException should be throw.
        assertTrue(future.get(20) instanceof IgniteInterruptedCheckedException);
    }

    /**
     * Waiting finished when release work segment.
     */
    @Test
    public void testMarkAsMovedToArchive_WhenReleaseLockedSegment() throws IgniteCheckedException, InterruptedException {
        //given: thread which awaited segment.
        SegmentAware aware = new SegmentAware(10, false, new NullLogger());

        aware.checkCanReadArchiveOrReserveWorkSegment(5);

        IgniteInternalFuture future = awaitThread(() -> aware.markAsMovedToArchive(5));

        //when: release exact expected work segment.
        aware.releaseWorkSegment(5);

        //then: waiting should finish immediately.
        future.get(20);
    }

    /**
     * Waiting finished and increment archived segment when interrupt was call.
     */
    @Test
    public void testMarkAsMovedToArchive_WhenInterruptWasCall() throws IgniteCheckedException, InterruptedException {
        //given: thread which awaited segment.
        SegmentAware aware = new SegmentAware(10, false, new NullLogger());
        aware.checkCanReadArchiveOrReserveWorkSegment(5);

        IgniteInternalFuture future = awaitThread(() -> aware.markAsMovedToArchive(5));

        //when: interrupt waiting.
        aware.interrupt();

        //then: IgniteInterruptedCheckedException should be throw.
        assertFalse(future.get(20) instanceof IgniteInterruptedCheckedException);

        //and: last archived segment should be changed.
        assertEquals(5, aware.lastArchivedAbsoluteIndex());
    }

    /**
     * Waiting finished when segment archived.
     */
    @Test
    public void testFinishWaitSegmentToCompress_WhenSetLastArchivedSegment() throws IgniteCheckedException, InterruptedException {
        //given: thread which awaited segment.
        SegmentAware aware = new SegmentAware(10, true, new NullLogger());

        aware.onSegmentCompressed(5);

        IgniteInternalFuture future = awaitThread(aware::waitNextSegmentToCompress);

        //when: archived expected segment.
        aware.setLastArchivedAbsoluteIndex(6);

        //then: waiting should finish immediately.
        future.get(20);
    }

    /**
     * Waiting finished when segment archived.
     */
    @Test
    public void testFinishWaitSegmentToCompress_WhenMarkLastArchivedSegment() throws IgniteCheckedException, InterruptedException {
        //given: thread which awaited segment.
        SegmentAware aware = new SegmentAware(10, true, new NullLogger());

        aware.onSegmentCompressed(5);

        IgniteInternalFuture future = awaitThread(aware::waitNextSegmentToCompress);

        //when: marked expected segment.
        aware.markAsMovedToArchive(6);

        //then: waiting should finish immediately.
        future.get(20);
    }

    /**
     * Next segment for compress based on truncated archive idx.
     */
    @Test
    public void testCorrectCalculateNextCompressSegment() throws IgniteCheckedException, InterruptedException {
<<<<<<< HEAD
        //given: thread which awaited segment.
        SegmentAware aware = new SegmentAware(10, true, new NullLogger());
=======
        SegmentAware aware = new SegmentAware(10, true);
>>>>>>> 47b1be6d

        aware.setLastArchivedAbsoluteIndex(6);

        for (int exp = 0; exp <= 6; exp++)
            assertEquals(exp, aware.waitNextSegmentToCompress());
    }

    /**
     * Waiting finished when interrupt was call.
     */
    @Test
    public void testFinishWaitSegmentToCompress_WhenInterruptWasCall() throws IgniteCheckedException, InterruptedException {
        //given: thread which awaited segment.
        SegmentAware aware = new SegmentAware(10, true, new NullLogger());
        aware.onSegmentCompressed(5);

        IgniteInternalFuture future = awaitThread(aware::waitNextSegmentToCompress);

        //when: interrupt waiting.
        aware.interrupt();

        //then: IgniteInterruptedCheckedException should be throw.
        assertTrue(future.get(20) instanceof IgniteInterruptedCheckedException);
    }

    /**
     * Tests that {@link SegmentAware#onSegmentCompressed} returns segments in proper order.
     */
    @Test
    public void testLastCompressedIdxProperOrdering() throws IgniteInterruptedCheckedException {
        SegmentAware aware = new SegmentAware(10, true, new NullLogger());

        for (int i = 0; i < 5; i++) {
            aware.setLastArchivedAbsoluteIndex(i);
            aware.waitNextSegmentToCompress();
        }

        aware.onSegmentCompressed(0);

        aware.onSegmentCompressed(4);
        assertEquals(0, aware.lastCompressedIdx());
        aware.onSegmentCompressed(1);
        assertEquals(1, aware.lastCompressedIdx());
        aware.onSegmentCompressed(3);
        assertEquals(1, aware.lastCompressedIdx());
        aware.onSegmentCompressed(2);
        assertEquals(4, aware.lastCompressedIdx());
    }

    /**
     * Segment reserve correctly.
     */
    @Test
    public void testReserveCorrectly() {
        //given: thread which awaited segment.
        SegmentAware aware = new SegmentAware(10, false, new NullLogger());

        //when: reserve one segment twice and one segment once.
        aware.reserve(5);
        aware.reserve(5);
        aware.reserve(7);

        //then: segments greater than minimum should be reserved.
        assertTrue(aware.reserved(5));
        assertTrue(aware.reserved(10));
        assertFalse(aware.reserved(4));

        //when: release one of twice locked segment.
        aware.release(5);

        //then: nothing to change.
        assertTrue(aware.reserved(5));
        assertTrue(aware.reserved(10));
        assertFalse(aware.reserved(4));

        //when: again release one of twice locked segment.
        aware.release(5);

        //then: segments greater than second locked segment should be reserved.
        assertTrue(aware.reserved(7));
        assertTrue(aware.reserved(10));
        assertFalse(aware.reserved(5));
        assertFalse(aware.reserved(6));

        //when: release last segment.
        aware.release(7);

        //then: all segments should be released.
        assertFalse(aware.reserved(7));
        assertFalse(aware.reserved(10));
        assertFalse(aware.reserved(6));
    }

    /**
     * Should fail when release unreserved segment.
     */
    @Test
    public void testAssertFail_WhenReleaseUnreservedSegment() {
        //given: thread which awaited segment.
        SegmentAware aware = new SegmentAware(10, false, new NullLogger());

        aware.reserve(5);
        try {

            aware.release(7);
        }
        catch (AssertionError e) {
            return;
        }

        fail("Should fail with AssertError because this segment have not reserved");
    }

    /**
     * Segment locked correctly.
     */
    @Test
    public void testReserveWorkSegmentCorrectly() {
        //given: thread which awaited segment.
        SegmentAware aware = new SegmentAware(10, false, new NullLogger());

        //when: lock one segment twice.
        aware.checkCanReadArchiveOrReserveWorkSegment(5);
        aware.checkCanReadArchiveOrReserveWorkSegment(5);

        //then: exact one segment should locked.
        assertTrue(aware.locked(5));
        assertFalse(aware.locked(6));
        assertFalse(aware.locked(4));

        //when: release segment once.
        aware.releaseWorkSegment(5);

        //then: nothing to change, segment still locked.
        assertTrue(aware.locked(5));
        assertFalse(aware.locked(6));
        assertFalse(aware.locked(4));

        //when: release segment.
        aware.releaseWorkSegment(5);

        //then: all segments should be unlocked.
        assertFalse(aware.locked(5));
        assertFalse(aware.locked(6));
        assertFalse(aware.locked(4));
    }

    /**
     * Should fail when release unlocked segment.
     */
    @Test
    public void testAssertFail_WhenReleaseUnreservedWorkSegment() {
        //given: thread which awaited segment.
        SegmentAware aware = new SegmentAware(10, false, new NullLogger());

        aware.checkCanReadArchiveOrReserveWorkSegment(5);
        try {

            aware.releaseWorkSegment(7);
        }
        catch (AssertionError e) {
            return;
        }

        fail("Should fail with AssertError because this segment have not reserved");
    }

    /**
     * Assert that future is still not finished.
     *
     * @param future Future to check.
     */
    private void assertFutureIsNotFinish(IgniteInternalFuture future) throws IgniteCheckedException {
        try {
            future.get(20);

            fail("Timeout should be appear because thread should be still work");
        }
        catch (IgniteFutureTimeoutCheckedException ignore) {

        }
    }

    /**
     * Create thread for execute waiter.
     *
     * @param waiter Waiter for execute in new thread.
     * @return Future of thread.
     */
    private IgniteInternalFuture awaitThread(Waiter waiter) throws IgniteCheckedException, InterruptedException {
        CountDownLatch latch = new CountDownLatch(1);
        IgniteInternalFuture<Object> future = GridTestUtils.runAsync(
            () -> {
                latch.countDown();
                try {
                    waiter.await();
                }
                catch (IgniteInterruptedCheckedException e) {
                    return e;
                }

                return null;
            }
        );

        latch.await();

        assertFutureIsNotFinish(future);

        return future;
    }

    /**
     * Represent of command for waiting.
     */
    interface Waiter {
        /**
         * Some waiting operation.
         */
        void await() throws IgniteInterruptedCheckedException;
    }
}<|MERGE_RESOLUTION|>--- conflicted
+++ resolved
@@ -464,12 +464,7 @@
      */
     @Test
     public void testCorrectCalculateNextCompressSegment() throws IgniteCheckedException, InterruptedException {
-<<<<<<< HEAD
-        //given: thread which awaited segment.
         SegmentAware aware = new SegmentAware(10, true, new NullLogger());
-=======
-        SegmentAware aware = new SegmentAware(10, true);
->>>>>>> 47b1be6d
 
         aware.setLastArchivedAbsoluteIndex(6);
 
