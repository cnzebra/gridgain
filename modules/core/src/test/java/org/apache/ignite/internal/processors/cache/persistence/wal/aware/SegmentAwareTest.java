/*
 * Licensed to the Apache Software Foundation (ASF) under one or more
 * contributor license agreements.  See the NOTICE file distributed with
 * this work for additional information regarding copyright ownership.
 * The ASF licenses this file to You under the Apache License, Version 2.0
 * (the "License"); you may not use this file except in compliance with
 * the License.  You may obtain a copy of the License at
 *
 *      http://www.apache.org/licenses/LICENSE-2.0
 *
 * Unless required by applicable law or agreed to in writing, software
 * distributed under the License is distributed on an "AS IS" BASIS,
 * WITHOUT WARRANTIES OR CONDITIONS OF ANY KIND, either express or implied.
 * See the License for the specific language governing permissions and
 * limitations under the License.
 */
package org.apache.ignite.internal.processors.cache.persistence.wal.aware;

import java.util.concurrent.CountDownLatch;
import org.apache.ignite.IgniteCheckedException;
import org.apache.ignite.internal.IgniteFutureTimeoutCheckedException;
import org.apache.ignite.internal.IgniteInternalFuture;
import org.apache.ignite.internal.IgniteInterruptedCheckedException;
import org.apache.ignite.logger.NullLogger;
import org.apache.ignite.testframework.GridTestUtils;
import org.junit.Test;

import static org.hamcrest.CoreMatchers.is;
import static org.junit.Assert.assertEquals;
import static org.junit.Assert.assertFalse;
import static org.junit.Assert.assertThat;
import static org.junit.Assert.assertTrue;
import static org.junit.Assert.fail;

/**
 * Test for {@link SegmentAware}.
 */
<<<<<<< HEAD
@RunWith(JUnit4.class)
public class SegmentAwareTest extends TestCase {
=======
public class SegmentAwareTest {
>>>>>>> 0431c288
    /**
     * Checking to avoid deadlock SegmentArchivedStorage.markAsMovedToArchive -> SegmentLockStorage.locked <->
     * SegmentLockStorage.releaseWorkSegment -> SegmentArchivedStorage.onSegmentUnlocked
     *
     * @throws IgniteCheckedException if failed.
     */
    @Test
    public void testAvoidDeadlockArchiverAndLockStorage() throws IgniteCheckedException {
        SegmentAware aware = new SegmentAware(10, false, new NullLogger());

        int iterationCnt = 100_000;
        int segmentToHandle = 1;

        IgniteInternalFuture archiverThread = GridTestUtils.runAsync(() -> {
            int i = iterationCnt;

            while (i-- > 0) {
                try {
                    aware.markAsMovedToArchive(segmentToHandle);
                }
                catch (IgniteInterruptedCheckedException e) {
                    throw new RuntimeException(e);
                }
            }
        });

        IgniteInternalFuture lockerThread = GridTestUtils.runAsync(() -> {
            int i = iterationCnt;

            while (i-- > 0) {
                aware.lockWorkSegment(segmentToHandle);

                aware.releaseWorkSegment(segmentToHandle);
            }
        });

        archiverThread.get();
        lockerThread.get();
    }

    /**
     * Waiting finished when work segment is set.
     */
    @Test
    public void testFinishAwaitSegment_WhenExactWaitingSegmentWasSet() throws IgniteCheckedException, InterruptedException {
        //given: thread which awaited segment.
        SegmentAware aware = new SegmentAware(10, false, new NullLogger());

        IgniteInternalFuture future = awaitThread(() -> aware.awaitSegment(5));

        //when: set exact awaiting segment.
        aware.curAbsWalIdx(5);

        //then: waiting should finish immediately
        future.get(20);
    }

    /**
     * Waiting finished when work segment greater than expected is set.
     */
    @Test
    public void testFinishAwaitSegment_WhenGreaterThanWaitingSegmentWasSet() throws IgniteCheckedException, InterruptedException {
        //given: thread which awaited segment.
        SegmentAware aware = new SegmentAware(10, false, new NullLogger());

        IgniteInternalFuture future = awaitThread(() -> aware.awaitSegment(5));

        //when: set grater than awaiting segment.
        aware.curAbsWalIdx(10);

        //then: waiting should finish immediately
        future.get(20);
    }

    /**
     * Waiting finished when work segment is set.
     */
    @Test
    public void testFinishAwaitSegment_WhenNextSegmentEqualToWaitingOne() throws IgniteCheckedException, InterruptedException {
        //given: thread which awaited segment.
        SegmentAware aware = new SegmentAware(10, false, new NullLogger());

        IgniteInternalFuture future = awaitThread(() -> aware.awaitSegment(5));

        //when: set less than awaiting segment.
        aware.curAbsWalIdx(4);

        //then: thread still waiting the segment
        assertFutureIsNotFinish(future);

        //when: trigger next segment.
        aware.nextAbsoluteSegmentIndex();

        //then: waiting should finish immediately
        future.get(20);
    }

    /**
     * Waiting finished when interrupt was triggered.
     */
    @Test
    public void testFinishAwaitSegment_WhenInterruptWasCall() throws IgniteCheckedException, InterruptedException {
        //given: thread which awaited segment.
        SegmentAware aware = new SegmentAware(10, false, new NullLogger());

        IgniteInternalFuture future = awaitThread(() -> aware.awaitSegment(5));

        //when: interrupt waiting.
        aware.interrupt();

        //then: IgniteInterruptedCheckedException should be throw.
        assertTrue(future.get(20) instanceof IgniteInterruptedCheckedException);
    }

    /**
     * Waiting finished when next work segment triggered.
     */
    @Test
    public void testFinishWaitSegmentForArchive_WhenWorkSegmentIncremented() throws IgniteCheckedException, InterruptedException {
        //given: thread which awaited segment.
        SegmentAware aware = new SegmentAware(10, false, new NullLogger());

        aware.curAbsWalIdx(5);
        aware.setLastArchivedAbsoluteIndex(4);

        IgniteInternalFuture future = awaitThread(aware::waitNextSegmentForArchivation);

        //when: next work segment triggered.
        aware.nextAbsoluteSegmentIndex();

        //then: waiting should finish immediately.
        future.get(20);
    }

    /**
     * Waiting finished when work segment is set.
     */
    @Test
    public void testFinishWaitSegmentForArchive_WhenWorkSegmentGreaterValue() throws IgniteCheckedException, InterruptedException {
        //given: thread which awaited segment.
        SegmentAware aware = new SegmentAware(10, false, new NullLogger());

        aware.curAbsWalIdx(5);
        aware.setLastArchivedAbsoluteIndex(4);

        IgniteInternalFuture future = awaitThread(aware::waitNextSegmentForArchivation);

        //when: set work segment greater than required.
        aware.curAbsWalIdx(7);

        //then: waiting should finish immediately.
        future.get(20);
    }

    /**
     * Waiting finished when interrupt was triggered.
     */
    @Test
    public void testFinishWaitSegmentForArchive_WhenInterruptWasCall() throws IgniteCheckedException, InterruptedException {
        //given: thread which awaited segment.
        SegmentAware aware = new SegmentAware(10, false, new NullLogger());

        aware.curAbsWalIdx(5);
        aware.setLastArchivedAbsoluteIndex(4);

        IgniteInternalFuture future = awaitThread(aware::waitNextSegmentForArchivation);

        //when: interrupt waiting.
        aware.interrupt();

        //then: IgniteInterruptedCheckedException should be throw.
        assertTrue(future.get(20) instanceof IgniteInterruptedCheckedException);
    }

    /**
     * Should correct calculate next segment.
     */
    @Test
    public void testCorrectCalculateNextSegmentIndex() throws IgniteCheckedException, InterruptedException {
        //given: thread which awaited segment.
        SegmentAware aware = new SegmentAware(10, false, new NullLogger());

        aware.curAbsWalIdx(5);

        //when: request next work segment.
        long segmentIndex = aware.nextAbsoluteSegmentIndex();

        //then:
        assertThat(segmentIndex, is(6L));
    }

    /**
     * Waiting finished when segment archived.
     */
    @Test
    public void testFinishWaitNextAbsoluteIndex_WhenMarkAsArchivedFirstSegment() throws IgniteCheckedException, InterruptedException {
        //given: thread which awaited segment.
        SegmentAware aware = new SegmentAware(2, false, new NullLogger());

        aware.curAbsWalIdx(1);
        aware.setLastArchivedAbsoluteIndex(-1);

        IgniteInternalFuture future = awaitThread(aware::nextAbsoluteSegmentIndex);

        //when: mark first segment as moved.
        aware.markAsMovedToArchive(0);

        //then: waiting should finish immediately.
        future.get(20);
    }

    /**
     * Waiting finished when segment archived.
     */
    @Test
    public void testFinishWaitNextAbsoluteIndex_WhenSetToArchivedFirst() throws IgniteCheckedException, InterruptedException {
        //given: thread which awaited segment.
        SegmentAware aware = new SegmentAware(2, false, new NullLogger());

        aware.curAbsWalIdx(1);
        aware.setLastArchivedAbsoluteIndex(-1);

        IgniteInternalFuture future = awaitThread(aware::nextAbsoluteSegmentIndex);

        //when: mark first segment as moved.
        aware.setLastArchivedAbsoluteIndex(0);

        //then: waiting should finish immediately.
        future.get(20);
    }

    /**
     * Waiting finished when force interrupt was triggered.
     */
    @Test
    public void testFinishWaitNextAbsoluteIndex_WhenOnlyForceInterruptWasCall() throws IgniteCheckedException, InterruptedException {
        //given: thread which awaited segment.
        SegmentAware aware = new SegmentAware(2, false, new NullLogger());

        aware.curAbsWalIdx(2);
        aware.setLastArchivedAbsoluteIndex(-1);

        IgniteInternalFuture future = awaitThread(aware::nextAbsoluteSegmentIndex);

        //when: interrupt waiting.
        aware.interrupt();

        //then: nothing to happen because nextAbsoluteSegmentIndex is not interrupt by "interrupt" call.
        assertFutureIsNotFinish(future);

        //when: force interrupt waiting.
        aware.forceInterrupt();

        //then: IgniteInterruptedCheckedException should be throw.
        assertTrue(future.get(20) instanceof IgniteInterruptedCheckedException);
    }

    /**
     * Waiting finished when segment archived.
     */
    @Test
    public void testFinishSegmentArchived_WhenSetExactWaitingSegment() throws IgniteCheckedException, InterruptedException {
        //given: thread which awaited segment.
        SegmentAware aware = new SegmentAware(10, false, new NullLogger());

        IgniteInternalFuture future = awaitThread(() -> aware.awaitSegmentArchived(5));

        //when: archived exact expected segment.
        aware.setLastArchivedAbsoluteIndex(5);

        //then: waiting should finish immediately.
        future.get(20);
    }

    /**
     * Waiting finished when segment archived.
     */
    @Test
    public void testFinishSegmentArchived_WhenMarkExactWaitingSegment() throws IgniteCheckedException, InterruptedException {
        //given: thread which awaited segment.
        SegmentAware aware = new SegmentAware(10, false, new NullLogger());

        IgniteInternalFuture future = awaitThread(() -> aware.awaitSegmentArchived(5));

        //when: mark exact segment as moved.
        aware.markAsMovedToArchive(5);

        //then: waiting should finish immediately.
        future.get(20);
    }

    /**
     * Waiting finished when segment archived.
     */
    @Test
    public void testFinishSegmentArchived_WhenSetGreaterThanWaitingSegment() throws IgniteCheckedException, InterruptedException {
        //given: thread which awaited segment.
        SegmentAware aware = new SegmentAware(10, false, new NullLogger());

        IgniteInternalFuture future = awaitThread(() -> aware.awaitSegmentArchived(5));

        //when: archived greater than expected segment.
        aware.setLastArchivedAbsoluteIndex(7);

        //then: waiting should finish immediately.
        future.get(20);
    }

    /**
     * Waiting finished when segment archived.
     */
    @Test
    public void testFinishSegmentArchived_WhenMarkGreaterThanWaitingSegment() throws IgniteCheckedException, InterruptedException {
        //given: thread which awaited segment.
        SegmentAware aware = new SegmentAware(10, false, new NullLogger());

        IgniteInternalFuture future = awaitThread(() -> aware.awaitSegmentArchived(5));

        //when: moved greater than expected segment.
        aware.markAsMovedToArchive(7);

        //then: waiting should finish immediately.
        future.get(20);
    }

    /**
     * Waiting finished when interrupt was triggered.
     */
    @Test
    public void testFinishSegmentArchived_WhenInterruptWasCall() throws IgniteCheckedException, InterruptedException {
        //given: thread which awaited segment.
        SegmentAware aware = new SegmentAware(10, false, new NullLogger());

        aware.curAbsWalIdx(5);
        aware.setLastArchivedAbsoluteIndex(4);

        IgniteInternalFuture future = awaitThread(() -> aware.awaitSegmentArchived(5));

        //when: interrupt waiting.
        aware.interrupt();

        //then: IgniteInterruptedCheckedException should be throw.
        assertTrue(future.get(20) instanceof IgniteInterruptedCheckedException);
    }

    /**
     * Waiting finished when release work segment.
     */
    @Test
    public void testMarkAsMovedToArchive_WhenReleaseLockedSegment() throws IgniteCheckedException, InterruptedException {
        //given: thread which awaited segment.
        SegmentAware aware = new SegmentAware(10, false, new NullLogger());

        aware.checkCanReadArchiveOrReserveWorkSegment(5);

        IgniteInternalFuture future = awaitThread(() -> aware.markAsMovedToArchive(5));

        //when: release exact expected work segment.
        aware.releaseWorkSegment(5);

        //then: waiting should finish immediately.
        future.get(20);
    }

    /**
     * Waiting finished and increment archived segment when interrupt was call.
     */
    @Test
    public void testMarkAsMovedToArchive_WhenInterruptWasCall() throws IgniteCheckedException, InterruptedException {
        //given: thread which awaited segment.
        SegmentAware aware = new SegmentAware(10, false, new NullLogger());
        aware.checkCanReadArchiveOrReserveWorkSegment(5);

        IgniteInternalFuture future = awaitThread(() -> aware.markAsMovedToArchive(5));

        //when: interrupt waiting.
        aware.interrupt();

        //then: IgniteInterruptedCheckedException should be throw.
        assertFalse(future.get(20) instanceof IgniteInterruptedCheckedException);

        //and: last archived segment should be changed.
        assertEquals(5, aware.lastArchivedAbsoluteIndex());
    }

    /**
     * Waiting finished when segment archived.
     */
    @Test
    public void testFinishWaitSegmentToCompress_WhenSetLastArchivedSegment() throws IgniteCheckedException, InterruptedException {
        //given: thread which awaited segment.
        SegmentAware aware = new SegmentAware(10, true, new NullLogger());

        aware.onSegmentCompressed(5);

        IgniteInternalFuture future = awaitThread(aware::waitNextSegmentToCompress);

        //when: archived expected segment.
        aware.setLastArchivedAbsoluteIndex(6);

        //then: waiting should finish immediately.
        future.get(20);
    }

    /**
     * Waiting finished when segment archived.
     */
    @Test
    public void testFinishWaitSegmentToCompress_WhenMarkLastArchivedSegment() throws IgniteCheckedException, InterruptedException {
        //given: thread which awaited segment.
        SegmentAware aware = new SegmentAware(10, true, new NullLogger());

        aware.onSegmentCompressed(5);

        IgniteInternalFuture future = awaitThread(aware::waitNextSegmentToCompress);

        //when: marked expected segment.
        aware.markAsMovedToArchive(6);

        //then: waiting should finish immediately.
        future.get(20);
    }

    /**
     * Next segment for compress based on truncated archive idx.
     */
    @Test
    public void testCorrectCalculateNextCompressSegment() throws IgniteCheckedException, InterruptedException {
        SegmentAware aware = new SegmentAware(10, true, new NullLogger());

        aware.setLastArchivedAbsoluteIndex(6);

        for (int exp = 0; exp <= 6; exp++)
            assertEquals(exp, aware.waitNextSegmentToCompress());
    }

    /**
     * Waiting finished when interrupt was call.
     */
    @Test
    public void testFinishWaitSegmentToCompress_WhenInterruptWasCall() throws IgniteCheckedException, InterruptedException {
        //given: thread which awaited segment.
        SegmentAware aware = new SegmentAware(10, true, new NullLogger());
        aware.onSegmentCompressed(5);

        IgniteInternalFuture future = awaitThread(aware::waitNextSegmentToCompress);

        //when: interrupt waiting.
        aware.interrupt();

        //then: IgniteInterruptedCheckedException should be throw.
        assertTrue(future.get(20) instanceof IgniteInterruptedCheckedException);
    }

    /**
     * Tests that {@link SegmentAware#onSegmentCompressed} returns segments in proper order.
     */
    @Test
    public void testLastCompressedIdxProperOrdering() throws IgniteInterruptedCheckedException {
        SegmentAware aware = new SegmentAware(10, true, new NullLogger());

        for (int i = 0; i < 5; i++) {
            aware.setLastArchivedAbsoluteIndex(i);
            aware.waitNextSegmentToCompress();
        }

        aware.onSegmentCompressed(0);

        aware.onSegmentCompressed(4);
        assertEquals(0, aware.lastCompressedIdx());
        aware.onSegmentCompressed(1);
        assertEquals(1, aware.lastCompressedIdx());
        aware.onSegmentCompressed(3);
        assertEquals(1, aware.lastCompressedIdx());
        aware.onSegmentCompressed(2);
        assertEquals(4, aware.lastCompressedIdx());
    }

    /**
     * Segment reserve correctly.
     */
    @Test
    public void testReserveCorrectly() {
        //given: thread which awaited segment.
        SegmentAware aware = new SegmentAware(10, false, new NullLogger());

        //when: reserve one segment twice and one segment once.
        aware.reserve(5);
        aware.reserve(5);
        aware.reserve(7);

        //then: segments greater than minimum should be reserved.
        assertTrue(aware.reserved(5));
        assertTrue(aware.reserved(10));
        assertFalse(aware.reserved(4));

        //when: release one of twice locked segment.
        aware.release(5);

        //then: nothing to change.
        assertTrue(aware.reserved(5));
        assertTrue(aware.reserved(10));
        assertFalse(aware.reserved(4));

        //when: again release one of twice locked segment.
        aware.release(5);

        //then: segments greater than second locked segment should be reserved.
        assertTrue(aware.reserved(7));
        assertTrue(aware.reserved(10));
        assertFalse(aware.reserved(5));
        assertFalse(aware.reserved(6));

        //when: release last segment.
        aware.release(7);

        //then: all segments should be released.
        assertFalse(aware.reserved(7));
        assertFalse(aware.reserved(10));
        assertFalse(aware.reserved(6));
    }

    /**
     * Should fail when release unreserved segment.
     */
    @Test
    public void testAssertFail_WhenReleaseUnreservedSegment() {
        //given: thread which awaited segment.
        SegmentAware aware = new SegmentAware(10, false, new NullLogger());

        aware.reserve(5);
        try {

            aware.release(7);
        }
        catch (AssertionError e) {
            return;
        }

        fail("Should fail with AssertError because this segment have not reserved");
    }

    /**
     * Segment locked correctly.
     */
    @Test
    public void testReserveWorkSegmentCorrectly() {
        //given: thread which awaited segment.
        SegmentAware aware = new SegmentAware(10, false, new NullLogger());

        //when: lock one segment twice.
        aware.checkCanReadArchiveOrReserveWorkSegment(5);
        aware.checkCanReadArchiveOrReserveWorkSegment(5);

        //then: exact one segment should locked.
        assertTrue(aware.locked(5));
        assertFalse(aware.locked(6));
        assertFalse(aware.locked(4));

        //when: release segment once.
        aware.releaseWorkSegment(5);

        //then: nothing to change, segment still locked.
        assertTrue(aware.locked(5));
        assertFalse(aware.locked(6));
        assertFalse(aware.locked(4));

        //when: release segment.
        aware.releaseWorkSegment(5);

        //then: all segments should be unlocked.
        assertFalse(aware.locked(5));
        assertFalse(aware.locked(6));
        assertFalse(aware.locked(4));
    }

    /**
     * Should fail when release unlocked segment.
     */
    @Test
    public void testAssertFail_WhenReleaseUnreservedWorkSegment() {
        //given: thread which awaited segment.
        SegmentAware aware = new SegmentAware(10, false, new NullLogger());

        aware.checkCanReadArchiveOrReserveWorkSegment(5);
        try {

            aware.releaseWorkSegment(7);
        }
        catch (AssertionError e) {
            return;
        }

        fail("Should fail with AssertError because this segment have not reserved");
    }

    /**
     * Assert that future is still not finished.
     *
     * @param future Future to check.
     */
    private void assertFutureIsNotFinish(IgniteInternalFuture future) throws IgniteCheckedException {
        try {
            future.get(20);

            fail("Timeout should be appear because thread should be still work");
        }
        catch (IgniteFutureTimeoutCheckedException ignore) {

        }
    }

    /**
     * Create thread for execute waiter.
     *
     * @param waiter Waiter for execute in new thread.
     * @return Future of thread.
     */
    private IgniteInternalFuture awaitThread(Waiter waiter) throws IgniteCheckedException, InterruptedException {
        CountDownLatch latch = new CountDownLatch(1);
        IgniteInternalFuture<Object> future = GridTestUtils.runAsync(
            () -> {
                latch.countDown();
                try {
                    waiter.await();
                }
                catch (IgniteInterruptedCheckedException e) {
                    return e;
                }

                return null;
            }
        );

        latch.await();

        assertFutureIsNotFinish(future);

        return future;
    }

    /**
     * Represent of command for waiting.
     */
    interface Waiter {
        /**
         * Some waiting operation.
         */
        void await() throws IgniteInterruptedCheckedException;
    }
}<|MERGE_RESOLUTION|>--- conflicted
+++ resolved
@@ -35,12 +35,7 @@
 /**
  * Test for {@link SegmentAware}.
  */
-<<<<<<< HEAD
-@RunWith(JUnit4.class)
-public class SegmentAwareTest extends TestCase {
-=======
 public class SegmentAwareTest {
->>>>>>> 0431c288
     /**
      * Checking to avoid deadlock SegmentArchivedStorage.markAsMovedToArchive -> SegmentLockStorage.locked <->
      * SegmentLockStorage.releaseWorkSegment -> SegmentArchivedStorage.onSegmentUnlocked
