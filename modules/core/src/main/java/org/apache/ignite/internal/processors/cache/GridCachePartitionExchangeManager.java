/*
 * Copyright 2019 GridGain Systems, Inc. and Contributors.
 *
 * Licensed under the GridGain Community Edition License (the "License");
 * you may not use this file except in compliance with the License.
 * You may obtain a copy of the License at
 *
 *     https://www.gridgain.com/products/software/community-edition/gridgain-community-edition-license
 *
 * Unless required by applicable law or agreed to in writing, software
 * distributed under the License is distributed on an "AS IS" BASIS,
 * WITHOUT WARRANTIES OR CONDITIONS OF ANY KIND, either express or implied.
 * See the License for the specific language governing permissions and
 * limitations under the License.
 */

package org.apache.ignite.internal.processors.cache;

import java.text.DateFormat;
import java.text.SimpleDateFormat;
import java.util.ArrayList;
import java.util.Collection;
import java.util.Collections;
import java.util.Date;
import java.util.HashMap;
import java.util.HashSet;
import java.util.LinkedList;
import java.util.List;
import java.util.Map;
import java.util.NavigableMap;
import java.util.Objects;
import java.util.Set;
import java.util.TreeMap;
import java.util.UUID;
import java.util.concurrent.ConcurrentHashMap;
import java.util.concurrent.ConcurrentMap;
import java.util.concurrent.ConcurrentNavigableMap;
import java.util.concurrent.ConcurrentSkipListMap;
import java.util.concurrent.LinkedBlockingDeque;
import java.util.concurrent.TimeUnit;
import java.util.concurrent.atomic.AtomicBoolean;
import java.util.concurrent.atomic.AtomicInteger;
import java.util.concurrent.atomic.AtomicLong;
import java.util.concurrent.atomic.AtomicReference;
import java.util.concurrent.locks.ReadWriteLock;
import java.util.concurrent.locks.ReentrantReadWriteLock;
import org.apache.ignite.Ignite;
import org.apache.ignite.IgniteCheckedException;
import org.apache.ignite.IgniteCompute;
import org.apache.ignite.IgniteLogger;
import org.apache.ignite.IgniteSystemProperties;
import org.apache.ignite.cache.affinity.AffinityFunction;
import org.apache.ignite.cluster.BaselineNode;
import org.apache.ignite.cluster.ClusterGroup;
import org.apache.ignite.cluster.ClusterGroupEmptyException;
import org.apache.ignite.cluster.ClusterNode;
import org.apache.ignite.configuration.CacheConfiguration;
import org.apache.ignite.configuration.IgniteConfiguration;
import org.apache.ignite.events.ClusterActivationEvent;
import org.apache.ignite.events.DiscoveryEvent;
import org.apache.ignite.events.EventType;
import org.apache.ignite.failure.FailureContext;
import org.apache.ignite.internal.GridKernalContext;
import org.apache.ignite.internal.IgniteClientDisconnectedCheckedException;
import org.apache.ignite.internal.IgniteDiagnosticAware;
import org.apache.ignite.internal.IgniteDiagnosticPrepareContext;
import org.apache.ignite.internal.IgniteFutureTimeoutCheckedException;
import org.apache.ignite.internal.IgniteInternalFuture;
import org.apache.ignite.internal.IgniteInterruptedCheckedException;
import org.apache.ignite.internal.IgniteNeedReconnectException;
import org.apache.ignite.internal.NodeStoppingException;
import org.apache.ignite.internal.cluster.ClusterTopologyCheckedException;
import org.apache.ignite.internal.events.DiscoveryCustomEvent;
import org.apache.ignite.internal.managers.discovery.DiscoCache;
import org.apache.ignite.internal.managers.discovery.DiscoveryCustomMessage;
import org.apache.ignite.internal.managers.discovery.DiscoveryLocalJoinData;
import org.apache.ignite.internal.managers.eventstorage.DiscoveryEventListener;
import org.apache.ignite.internal.processors.affinity.AffinityTopologyVersion;
import org.apache.ignite.internal.processors.affinity.GridAffinityAssignmentCache;
import org.apache.ignite.internal.processors.cache.distributed.dht.GridDhtTopologyFuture;
import org.apache.ignite.internal.processors.cache.distributed.dht.preloader.CachePartitionFullCountersMap;
import org.apache.ignite.internal.processors.cache.distributed.dht.preloader.CachePartitionPartialCountersMap;
import org.apache.ignite.internal.processors.cache.distributed.dht.preloader.ForceRebalanceExchangeTask;
import org.apache.ignite.internal.processors.cache.distributed.dht.preloader.GridDhtPartitionDemandLegacyMessage;
import org.apache.ignite.internal.processors.cache.distributed.dht.preloader.GridDhtPartitionDemandMessage;
import org.apache.ignite.internal.processors.cache.distributed.dht.preloader.GridDhtPartitionExchangeId;
import org.apache.ignite.internal.processors.cache.distributed.dht.preloader.GridDhtPartitionFullMap;
import org.apache.ignite.internal.processors.cache.distributed.dht.preloader.GridDhtPartitionMap;
import org.apache.ignite.internal.processors.cache.distributed.dht.preloader.GridDhtPartitionSupplyMessage;
import org.apache.ignite.internal.processors.cache.distributed.dht.preloader.GridDhtPartitionsExchangeFuture;
import org.apache.ignite.internal.processors.cache.distributed.dht.preloader.GridDhtPartitionsFullMessage;
import org.apache.ignite.internal.processors.cache.distributed.dht.preloader.GridDhtPartitionsSingleMessage;
import org.apache.ignite.internal.processors.cache.distributed.dht.preloader.GridDhtPartitionsSingleRequest;
import org.apache.ignite.internal.processors.cache.distributed.dht.preloader.GridDhtPreloaderAssignments;
import org.apache.ignite.internal.processors.cache.distributed.dht.preloader.IgniteDhtPartitionHistorySuppliersMap;
import org.apache.ignite.internal.processors.cache.distributed.dht.preloader.IgniteDhtPartitionsToReloadMap;
import org.apache.ignite.internal.processors.cache.distributed.dht.preloader.PartitionsExchangeAware;
import org.apache.ignite.internal.processors.cache.distributed.dht.preloader.RebalanceReassignExchangeTask;
import org.apache.ignite.internal.processors.cache.distributed.dht.preloader.StopCachesOnClientReconnectExchangeTask;
import org.apache.ignite.internal.processors.cache.distributed.dht.preloader.latch.ExchangeLatchManager;
import org.apache.ignite.internal.processors.cache.distributed.dht.topology.GridClientPartitionTopology;
import org.apache.ignite.internal.processors.cache.distributed.dht.topology.GridDhtPartitionTopology;
import org.apache.ignite.internal.processors.cache.persistence.snapshot.IgniteCacheSnapshotManager;
import org.apache.ignite.internal.processors.cache.persistence.snapshot.SnapshotDiscoveryMessage;
import org.apache.ignite.internal.processors.cache.transactions.IgniteInternalTx;
import org.apache.ignite.internal.processors.cache.transactions.IgniteTxManager;
import org.apache.ignite.internal.processors.cache.version.GridCacheVersion;
import org.apache.ignite.internal.processors.cluster.ChangeGlobalStateFinishMessage;
import org.apache.ignite.internal.processors.cluster.ChangeGlobalStateMessage;
import org.apache.ignite.internal.processors.query.schema.SchemaNodeLeaveExchangeWorkerTask;
import org.apache.ignite.internal.processors.timeout.GridTimeoutObject;
import org.apache.ignite.internal.processors.tracing.Span;
<<<<<<< HEAD
=======
import org.apache.ignite.internal.processors.tracing.SpanTags;
import org.apache.ignite.internal.processors.tracing.Traces;
>>>>>>> 1c1233d6
import org.apache.ignite.internal.util.GridListSet;
import org.apache.ignite.internal.util.GridPartitionStateMap;
import org.apache.ignite.internal.util.IgniteUtils;
import org.apache.ignite.internal.util.future.GridCompoundFuture;
import org.apache.ignite.internal.util.future.GridFinishedFuture;
import org.apache.ignite.internal.util.future.GridFutureAdapter;
import org.apache.ignite.internal.util.lang.GridPlainRunnable;
import org.apache.ignite.internal.util.tostring.GridToStringExclude;
import org.apache.ignite.internal.util.tostring.GridToStringInclude;
import org.apache.ignite.internal.util.typedef.CI1;
import org.apache.ignite.internal.util.typedef.CI2;
import org.apache.ignite.internal.util.typedef.F;
import org.apache.ignite.internal.util.typedef.T2;
import org.apache.ignite.internal.util.typedef.X;
import org.apache.ignite.internal.util.typedef.internal.CU;
import org.apache.ignite.internal.util.typedef.internal.S;
import org.apache.ignite.internal.util.typedef.internal.U;
import org.apache.ignite.internal.util.worker.GridWorker;
import org.apache.ignite.lang.IgniteBiInClosure;
import org.apache.ignite.lang.IgniteFuture;
import org.apache.ignite.lang.IgniteInClosure;
import org.apache.ignite.lang.IgniteProductVersion;
import org.apache.ignite.lang.IgniteUuid;
import org.apache.ignite.thread.IgniteThread;
import org.apache.ignite.transactions.TransactionState;
import org.jetbrains.annotations.NotNull;
import org.jetbrains.annotations.Nullable;

import static java.util.concurrent.TimeUnit.MILLISECONDS;
import static org.apache.ignite.IgniteSystemProperties.IGNITE_DIAGNOSTIC_WARN_LIMIT;
import static org.apache.ignite.IgniteSystemProperties.IGNITE_IO_DUMP_ON_TIMEOUT;
import static org.apache.ignite.IgniteSystemProperties.IGNITE_PRELOAD_RESEND_TIMEOUT;
import static org.apache.ignite.IgniteSystemProperties.IGNITE_THREAD_DUMP_ON_EXCHANGE_TIMEOUT;
import static org.apache.ignite.IgniteSystemProperties.getLong;
import static org.apache.ignite.events.EventType.EVT_NODE_FAILED;
import static org.apache.ignite.events.EventType.EVT_NODE_JOINED;
import static org.apache.ignite.events.EventType.EVT_NODE_LEFT;
import static org.apache.ignite.failure.FailureType.CRITICAL_ERROR;
import static org.apache.ignite.failure.FailureType.SYSTEM_WORKER_TERMINATION;
import static org.apache.ignite.internal.GridTopic.TOPIC_CACHE;
import static org.apache.ignite.internal.IgniteFeatures.TRANSACTION_OWNER_THREAD_DUMP_PROVIDING;
import static org.apache.ignite.internal.IgniteFeatures.allNodesSupports;
import static org.apache.ignite.internal.events.DiscoveryCustomEvent.EVT_DISCOVERY_CUSTOM_EVT;
import static org.apache.ignite.internal.managers.communication.GridIoPolicy.SYSTEM_POOL;
import static org.apache.ignite.internal.processors.affinity.AffinityTopologyVersion.NONE;
import static org.apache.ignite.internal.processors.cache.distributed.dht.preloader.CachePartitionPartialCountersMap.PARTIAL_COUNTERS_MAP_SINCE;
import static org.apache.ignite.internal.processors.cache.distributed.dht.preloader.GridDhtPartitionsExchangeFuture.nextDumpTimeout;
import static org.apache.ignite.internal.processors.cache.distributed.dht.preloader.GridDhtPreloader.DFLT_PRELOAD_RESEND_TIMEOUT;

/**
 * Partition exchange manager.
 */
public class GridCachePartitionExchangeManager<K, V> extends GridCacheSharedManagerAdapter<K, V> {
    /** Exchange history size. */
    private final int EXCHANGE_HISTORY_SIZE =
        IgniteSystemProperties.getInteger(IgniteSystemProperties.IGNITE_EXCHANGE_HISTORY_SIZE, 1_000);

    /** */
    private final long IGNITE_EXCHANGE_MERGE_DELAY =
        IgniteSystemProperties.getLong(IgniteSystemProperties.IGNITE_EXCHANGE_MERGE_DELAY, 0);

    /** */
    private final int DIAGNOSTIC_WARN_LIMIT = IgniteSystemProperties.getInteger(IGNITE_DIAGNOSTIC_WARN_LIMIT, 10);

    /** */
    private static final IgniteProductVersion EXCHANGE_PROTOCOL_2_SINCE = IgniteProductVersion.fromString("2.1.4");

    /** Stripe id for cluster activation event. */
    private static final int CLUSTER_ACTIVATION_EVT_STRIPE_ID = Integer.MAX_VALUE;

    /** */
    private static final String EXCHANGE_WORKER_THREAD_NAME = "exchange-worker";

    /** Atomic reference for pending partition resend timeout object. */
    private AtomicReference<ResendTimeoutObject> pendingResend = new AtomicReference<>();

    /** Partition resend timeout after eviction. */
    private final long partResendTimeout = getLong(IGNITE_PRELOAD_RESEND_TIMEOUT, DFLT_PRELOAD_RESEND_TIMEOUT);

    /** */
    private final ReadWriteLock busyLock = new ReentrantReadWriteLock();

    /** Last partition refresh. */
    private final AtomicLong lastRefresh = new AtomicLong(-1);

    /** */
    private final ActionLimiter<IgniteInternalTx> ltrDumpLimiter = new ActionLimiter<>(1);

    /** */
    @GridToStringInclude
    private ExchangeWorker exchWorker;

    /** */
    @GridToStringExclude
    private final ConcurrentMap<Integer, GridClientPartitionTopology> clientTops = new ConcurrentHashMap<>();

    /** */
    @Nullable private volatile GridDhtPartitionsExchangeFuture lastInitializedFut;

    /** */
    private final AtomicReference<GridDhtPartitionsExchangeFuture> lastFinishedFut = new AtomicReference<>();

    /** */
    private final ConcurrentMap<AffinityTopologyVersion, AffinityReadyFuture> readyFuts =
        new ConcurrentSkipListMap<>();

    /** */
    private final ConcurrentNavigableMap<AffinityTopologyVersion, AffinityTopologyVersion> lastAffTopVers =
        new ConcurrentSkipListMap<>();

    /**
     * Latest started rebalance topology version but possibly not finished yet. Value {@code NONE}
     * means that previous rebalance is undefined and the new one should be initiated.
     *
     * Should not be used to determine latest rebalanced topology.
     */
    private volatile AffinityTopologyVersion rebTopVer = NONE;

    /** */
    private GridFutureAdapter<?> reconnectExchangeFut;

    /**
     * Partition map futures.
     * This set also contains already completed exchange futures to address race conditions when coordinator
     * leaves grid and new coordinator sends full partition message to a node which has not yet received
     * discovery event. In case if remote node will retry partition exchange, completed future will indicate
     * that full partition map should be sent to requesting node right away.
     */
    private ExchangeFutureSet exchFuts = new ExchangeFutureSet(EXCHANGE_HISTORY_SIZE);

    /** */
    private volatile IgniteCheckedException stopErr;

    /** */
    private long nextLongRunningOpsDumpTime;

    /** */
    private int longRunningOpsDumpStep;

    /** */
    private DateFormat dateFormat = new SimpleDateFormat("HH:mm:ss.SSS");

    /** Events received while cluster state transition was in progress. */
    private final List<PendingDiscoveryEvent> pendingEvts = new ArrayList<>();

    /** */
    private final GridFutureAdapter<?> crdInitFut = new GridFutureAdapter();

    /** For tests only. */
    private volatile AffinityTopologyVersion exchMergeTestWaitVer;

    /** For tests only. */
    private volatile List mergedEvtsForTest;

    /** Distributed latch manager. */
    private ExchangeLatchManager latchMgr;

    /** List of exchange aware components. */
    private final List<PartitionsExchangeAware> exchangeAwareComps = new ArrayList<>();

    /** Discovery listener. */
    private final DiscoveryEventListener discoLsnr = new DiscoveryEventListener() {
        @Override public void onEvent(DiscoveryEvent evt, DiscoCache cache) {
            if (!enterBusy())
                return;

            try {
                if (evt.type() == EVT_DISCOVERY_CUSTOM_EVT &&
                    (((DiscoveryCustomEvent)evt).customMessage() instanceof ChangeGlobalStateMessage)) {
                    ChangeGlobalStateMessage stateChangeMsg =
                        (ChangeGlobalStateMessage)((DiscoveryCustomEvent)evt).customMessage();

                    if (stateChangeMsg.exchangeActions() == null)
                        return;

                    onDiscoveryEvent(evt, cache);

                    return;
                }
                if (evt.type() == EVT_DISCOVERY_CUSTOM_EVT &&
                    (((DiscoveryCustomEvent)evt).customMessage() instanceof ChangeGlobalStateFinishMessage)) {
                    ChangeGlobalStateFinishMessage stateFinishMsg =
                        (ChangeGlobalStateFinishMessage)((DiscoveryCustomEvent)evt).customMessage();

                    if (stateFinishMsg.clusterActive()) {
                        for (PendingDiscoveryEvent pendingEvt : pendingEvts) {
                            if (log.isDebugEnabled())
                                log.debug("Process pending event: " + pendingEvt.event());

                            onDiscoveryEvent(pendingEvt.event(), pendingEvt.discoCache());
                        }
                    }
                    else {
                        for (PendingDiscoveryEvent pendingEvt : pendingEvts)
                            processEventInactive(pendingEvt.event(), pendingEvt.discoCache());
                    }

                    pendingEvts.clear();

                    return;
                }

                if (cache.state().transition() &&
                    (evt.type() == EVT_NODE_LEFT || evt.type() == EVT_NODE_JOINED || evt.type() == EVT_NODE_FAILED)
                ) {
                    if (log.isDebugEnabled())
                        log.debug("Adding pending event: " + evt);

                    pendingEvts.add(new PendingDiscoveryEvent(evt, cache));
                }
                else if (cache.state().active())
                    onDiscoveryEvent(evt, cache);
                else
                    processEventInactive(evt, cache);

                notifyNodeFail(evt);
            }
            finally {
                leaveBusy();
            }
        }
    };

    /**
     * @param evt Event.
     */
    private void notifyNodeFail(DiscoveryEvent evt) {
        if (evt.type() == EVT_NODE_LEFT || evt.type() == EVT_NODE_FAILED) {
            final ClusterNode n = evt.eventNode();

            assert cctx.discovery().node(n.id()) == null;

            for (GridDhtPartitionsExchangeFuture f : exchFuts.values())
                f.onNodeLeft(n);
        }
    }

    /**
     * @param evt Event.
     * @param cache Discovery data cache.
     */
    private void processEventInactive(DiscoveryEvent evt, DiscoCache cache) {
        // Clear local join caches context.
        cctx.cache().localJoinCachesContext();

        if (log.isDebugEnabled())
            log.debug("Ignore event, cluster is inactive: " + evt);
   }

    /** {@inheritDoc} */
    @Override protected void start0() throws IgniteCheckedException {
        super.start0();

        exchWorker = new ExchangeWorker();

        latchMgr = new ExchangeLatchManager(cctx.kernalContext());

        cctx.gridEvents().addDiscoveryEventListener(discoLsnr, EVT_NODE_JOINED, EVT_NODE_LEFT, EVT_NODE_FAILED,
            EVT_DISCOVERY_CUSTOM_EVT);

        cctx.io().addCacheHandler(0, GridDhtPartitionsSingleMessage.class,
            new MessageHandler<GridDhtPartitionsSingleMessage>() {
                @Override public void onMessage(final ClusterNode node, final GridDhtPartitionsSingleMessage msg) {
                    GridDhtPartitionExchangeId exchangeId = msg.exchangeId();

                    if (exchangeId != null) {
                        GridDhtPartitionsExchangeFuture fut = exchangeFuture(exchangeId);

                        boolean fastReplied = fut.fastReplyOnSingleMessage(node, msg);

                        if (fastReplied) {
                            if (log.isInfoEnabled())
                                log.info("Fast replied to single message " +
                                    "[exchId=" + exchangeId + ", nodeId=" + node.id() + "]");

                            return;
                        }
                    }
                    else if (exchangeInProgress()) {
                        if (log.isInfoEnabled())
                            log.info("Ignore single message without exchange id (there is exchange in progress) [nodeId=" + node.id() + "]");

                        return;
                    }

                    if (!crdInitFut.isDone() && !msg.restoreState()) {
                        GridDhtPartitionExchangeId exchId = msg.exchangeId();

                        if (log.isInfoEnabled()) {
                            log.info("Waiting for coordinator initialization [node=" + node.id() +
                                ", nodeOrder=" + node.order() +
                                ", ver=" + (exchId != null ? exchId.topologyVersion() : null) + ']');
                        }

                        crdInitFut.listen(new CI1<IgniteInternalFuture>() {
                            @Override public void apply(IgniteInternalFuture fut) {
                                processSinglePartitionUpdate(node, msg);
                            }
                        });

                        return;
                    }

                    processSinglePartitionUpdate(node, msg);
                }
            });

        cctx.io().addCacheHandler(0, GridDhtPartitionsFullMessage.class,
            new MessageHandler<GridDhtPartitionsFullMessage>() {
                @Override public void onMessage(ClusterNode node, GridDhtPartitionsFullMessage msg) {
                    if (msg.exchangeId() == null) {
                        GridDhtPartitionsExchangeFuture currentExchange = lastTopologyFuture();

                        if (currentExchange != null && currentExchange.addOrMergeDelayedFullMessage(node, msg)) {
                            if (log.isInfoEnabled())
                                log.info("Delay process full message without exchange id (there is exchange in progress) [nodeId=" + node.id() + "]");

                            return;
                        }
                    }

                    processFullPartitionUpdate(node, msg);
                }
            });

        cctx.io().addCacheHandler(0, GridDhtPartitionsSingleRequest.class,
            new MessageHandler<GridDhtPartitionsSingleRequest>() {
                @Override public void onMessage(ClusterNode node, GridDhtPartitionsSingleRequest msg) {
                    processSinglePartitionRequest(node, msg);
                }
            });

        if (!cctx.kernalContext().clientNode()) {
            for (int cnt = 0; cnt < cctx.gridConfig().getRebalanceThreadPoolSize(); cnt++) {
                final int idx = cnt;

                cctx.io().addOrderedCacheGroupHandler(cctx, rebalanceTopic(cnt), new CI2<UUID, GridCacheGroupIdMessage>() {
                    @Override public void apply(final UUID id, final GridCacheGroupIdMessage m) {
                        if (!enterBusy())
                            return;

                        try {
                            CacheGroupContext grp = cctx.cache().cacheGroup(m.groupId());

                            if (grp != null) {
                                if (m instanceof GridDhtPartitionSupplyMessage) {
                                    grp.preloader().handleSupplyMessage(idx, id, (GridDhtPartitionSupplyMessage) m);

                                    return;
                                }
                                else if (m instanceof GridDhtPartitionDemandMessage) {
                                    grp.preloader().handleDemandMessage(idx, id, (GridDhtPartitionDemandMessage) m);

                                    return;
                                }
                                else if (m instanceof GridDhtPartitionDemandLegacyMessage) {
                                    grp.preloader().handleDemandMessage(idx, id,
                                        new GridDhtPartitionDemandMessage((GridDhtPartitionDemandLegacyMessage) m));

                                    return;
                                }
                                else
                                    U.error(log, "Unsupported message type: " + m.getClass().getName());
                            }

                            U.warn(log, "Cache group with id=" + m.groupId() + " is stopped or absent");
                        }
                        finally {
                            leaveBusy();
                        }
                    }
                });
            }
        }
    }

    /**
     *
     */
    public void onCoordinatorInitialized() {
        crdInitFut.onDone();
    }

    /**
     * Callback for local join event (needed since regular event for local join is not generated).
     *
     * @param evt Event.
     * @param cache Cache.
     */
    public void onLocalJoin(DiscoveryEvent evt, DiscoCache cache) {
        discoLsnr.onEvent(evt, cache);
    }

    /**
     * @param evt Event.
     * @param cache Discovery data cache.
     */
    private void onDiscoveryEvent(DiscoveryEvent evt, DiscoCache cache) {
        ClusterNode loc = cctx.localNode();

        assert evt.type() == EVT_NODE_JOINED || evt.type() == EVT_NODE_LEFT || evt.type() == EVT_NODE_FAILED ||
            evt.type() == EVT_DISCOVERY_CUSTOM_EVT;

        final ClusterNode n = evt.eventNode();

        GridDhtPartitionExchangeId exchId = null;
        GridDhtPartitionsExchangeFuture exchFut = null;

        if (evt.type() != EVT_DISCOVERY_CUSTOM_EVT) {
            assert evt.type() != EVT_NODE_JOINED || n.isLocal() || n.order() > loc.order() :
                "Node joined with smaller-than-local " +
                    "order [newOrder=" + n.order() + ", locOrder=" + loc.order() + ", evt=" + evt + ']';

            exchId = exchangeId(n.id(), affinityTopologyVersion(evt), evt);

            ExchangeActions exchActs = null;

            boolean locJoin = evt.type() == EVT_NODE_JOINED && evt.eventNode().isLocal();

            if (locJoin) {
                LocalJoinCachesContext locJoinCtx = cctx.cache().localJoinCachesContext();

                if (locJoinCtx != null) {
                    exchActs = new ExchangeActions();

                    exchActs.localJoinContext(locJoinCtx);
                }
            }

            if (!n.isClient() && !n.isDaemon())
                exchActs = cctx.kernalContext().state().autoAdjustExchangeActions(exchActs);

            exchFut = exchangeFuture(exchId, evt, cache, exchActs, null);
        }
        else {
            DiscoveryCustomMessage customMsg = ((DiscoveryCustomEvent)evt).customMessage();

            if (customMsg instanceof ChangeGlobalStateMessage) {
                ChangeGlobalStateMessage stateChangeMsg = (ChangeGlobalStateMessage)customMsg;

                ExchangeActions exchActions = stateChangeMsg.exchangeActions();

                if (exchActions != null) {
                    exchId = exchangeId(n.id(), affinityTopologyVersion(evt), evt);

                    exchFut = exchangeFuture(exchId, evt, cache, exchActions, null);

                    exchFut.listen(f -> {
                        if (exchActions.activate())
                            recordEvent("Cluster activated.", EventType.EVT_CLUSTER_ACTIVATED);
                        else if (exchActions.deactivate())
                            recordEvent("Cluster deactivated.", EventType.EVT_CLUSTER_DEACTIVATED);
                    });
                }
            }
            else if (customMsg instanceof DynamicCacheChangeBatch) {
                DynamicCacheChangeBatch batch = (DynamicCacheChangeBatch)customMsg;

                ExchangeActions exchActions = batch.exchangeActions();

                if (exchActions != null) {
                    exchId = exchangeId(n.id(), affinityTopologyVersion(evt), evt);

                    exchFut = exchangeFuture(exchId, evt, cache, exchActions, null);
                }
            }
            else if (customMsg instanceof CacheAffinityChangeMessage) {
                CacheAffinityChangeMessage msg = (CacheAffinityChangeMessage)customMsg;

                if (msg.exchangeId() == null) {
                    if (msg.exchangeNeeded()) {
                        exchId = exchangeId(n.id(), affinityTopologyVersion(evt), evt);

                        exchFut = exchangeFuture(exchId, evt, cache, null, msg);
                    }
                }
                else if (msg.exchangeId().topologyVersion().topologyVersion() >= cctx.discovery().localJoinEvent().topologyVersion())
                    exchangeFuture(msg.exchangeId(), null, null, null, null)
                        .onAffinityChangeMessage(evt.eventNode(), msg);
            }
            else if (customMsg instanceof DynamicCacheChangeFailureMessage) {
                DynamicCacheChangeFailureMessage msg = (DynamicCacheChangeFailureMessage) customMsg;

                if (msg.exchangeId().topologyVersion().topologyVersion() >=
                    affinityTopologyVersion(cctx.discovery().localJoinEvent()).topologyVersion())
                    exchangeFuture(msg.exchangeId(), null, null, null, null)
                        .onDynamicCacheChangeFail(evt.eventNode(), msg);
            }
            else if (customMsg instanceof SnapshotDiscoveryMessage
                && ((SnapshotDiscoveryMessage) customMsg).needExchange()) {
                exchId = exchangeId(n.id(), affinityTopologyVersion(evt), evt);

                exchFut = exchangeFuture(exchId, evt, null, null, null);
            }
            else if (customMsg instanceof WalStateAbstractMessage
                && ((WalStateAbstractMessage)customMsg).needExchange()) {
                exchId = exchangeId(n.id(), affinityTopologyVersion(evt), evt);

                exchFut = exchangeFuture(exchId, evt, null, null, null);
            }
            else {
                // Process event as custom discovery task if needed.
                CachePartitionExchangeWorkerTask task =
                    cctx.cache().exchangeTaskForCustomDiscoveryMessage(customMsg);

                if (task != null)
                    exchWorker.addCustomTask(task);
            }
        }

        if (exchId != null) {
            if (log.isDebugEnabled())
                log.debug("Discovery event (will start exchange): " + exchId);

            // Event callback - without this callback future will never complete.
            exchFut.onEvent(exchId, evt, cache);

<<<<<<< HEAD
            Span span = cctx.kernalContext().tracing().create("exchange.future", evt.getSpan());

            if (exchId != null)
                span.addTag("exchange.id", exchId.toString());

            span.addTag("node.id", cctx.localNodeId().toString());
=======
            Span span = cctx.kernalContext().tracing().create(Traces.Exchange.EXCHANGE_FUTURE, evt.span());

            if (exchId != null) {
                span.addTag(SpanTags.tag(SpanTags.EVENT_NODE, SpanTags.ID), evt.eventNode().id().toString());
                span.addTag(SpanTags.tag(SpanTags.EVENT_NODE, SpanTags.CONSISTENT_ID),
                    evt.eventNode().consistentId().toString());
                span.addTag(SpanTags.tag(SpanTags.EVENT, SpanTags.TYPE), evt.type());
                span.addTag(SpanTags.tag(SpanTags.EXCHANGE, SpanTags.ID), exchId.toString());
                span.addTag(SpanTags.tag(SpanTags.INITIAL, SpanTags.TOPOLOGY_VERSION, SpanTags.MAJOR),
                    exchId.topologyVersion().topologyVersion());
                span.addTag(SpanTags.tag(SpanTags.INITIAL, SpanTags.TOPOLOGY_VERSION, SpanTags.MINOR),
                    exchId.topologyVersion().minorTopologyVersion());
            }

            span.addTag(SpanTags.NODE_ID, cctx.localNodeId().toString());
>>>>>>> 1c1233d6
            span.addLog("Created");

            exchFut.span(span);

            // Start exchange process.
            addFuture(exchFut);
        }
        else {
            if (log.isDebugEnabled())
                log.debug("Do not start exchange for discovery event: " + evt);
        }

        notifyNodeFail(evt);

        // Notify indexing engine about node leave so that we can re-map coordinator accordingly.
        if (evt.type() == EVT_NODE_LEFT || evt.type() == EVT_NODE_FAILED) {
            exchWorker.addCustomTask(new SchemaNodeLeaveExchangeWorkerTask(evt.eventNode()));
            exchWorker.addCustomTask(new WalStateNodeLeaveExchangeTask(evt.eventNode()));
        }
    }

    /**
     * @param msg Event message.
     * @param evtType Event type.
     */
    private void recordEvent(String msg, int evtType) {
        GridKernalContext ctx = cctx.kernalContext();

        Collection<ClusterNode> srvNodes = ctx.cluster().get().forServers().nodes();

        Collection<BaselineNode> baselineNodes = new ArrayList<>(srvNodes);

        ctx.getStripedExecutorService().execute(CLUSTER_ACTIVATION_EVT_STRIPE_ID, new Runnable() {
            @Override public void run() {
                if (ctx.event().isRecordable(evtType)) {
                    ClusterActivationEvent evt = new ClusterActivationEvent(ctx.discovery().localNode(), msg, evtType, baselineNodes);

                    ctx.event().record(evt);
                }
            }
        });
    }

    /**
     * @param task Task to run in exchange worker thread.
     */
    void addCustomTask(CachePartitionExchangeWorkerTask task) {
        assert task != null;

        exchWorker.addCustomTask(task);
    }

    /**
     * @return Reconnect partition exchange future.
     */
    public IgniteInternalFuture<?> reconnectExchangeFuture() {
        return reconnectExchangeFut;
    }

    /**
     * @return Initial exchange ID.
     */
    private GridDhtPartitionExchangeId initialExchangeId() {
        DiscoveryEvent discoEvt = cctx.discovery().localJoinEvent();

        assert discoEvt != null;

        final AffinityTopologyVersion startTopVer = affinityTopologyVersion(discoEvt);

        assert discoEvt.topologyVersion() == startTopVer.topologyVersion();

        return exchangeId(cctx.localNode().id(), startTopVer, discoEvt);
    }

    /**
     * @param active Cluster state.
     * @param reconnect Reconnect flag.
     * @throws IgniteCheckedException If failed.
     */
    public void onKernalStart(boolean active, boolean reconnect) throws IgniteCheckedException {
        for (ClusterNode n : cctx.discovery().remoteNodes())
            cctx.versions().onReceived(n.id(), n.metrics().getLastDataVersion());

        DiscoveryLocalJoinData locJoin = cctx.discovery().localJoin();

        GridDhtPartitionsExchangeFuture fut = null;

        if (reconnect)
            reconnectExchangeFut = new GridFutureAdapter<>();

        if (active) {
            DiscoveryEvent discoEvt = locJoin.event();
            DiscoCache discoCache = locJoin.discoCache();

            GridDhtPartitionExchangeId exchId = initialExchangeId();

            fut = exchangeFuture(
                exchId,
                reconnect ? null : discoEvt,
                reconnect ? null : discoCache,
                null,
                null);
        }
        else if (reconnect)
            reconnectExchangeFut.onDone();

        new IgniteThread(cctx.igniteInstanceName(), exchWorker.name(), exchWorker).start();

        if (reconnect) {
            if (fut != null) {
                fut.listen(new CI1<IgniteInternalFuture<AffinityTopologyVersion>>() {
                    @Override public void apply(IgniteInternalFuture<AffinityTopologyVersion> fut) {
                        try {
                            fut.get();

                            for (CacheGroupContext grp : cctx.cache().cacheGroups())
                                grp.preloader().onInitialExchangeComplete(null);

                            reconnectExchangeFut.onDone();
                        }
                        catch (IgniteCheckedException e) {
                            for (CacheGroupContext grp : cctx.cache().cacheGroups())
                                grp.preloader().onInitialExchangeComplete(e);

                            reconnectExchangeFut.onDone(e);
                        }
                    }
                });
            }
        }
        else if (fut != null) {
            if (log.isDebugEnabled())
                log.debug("Beginning to wait on local exchange future: " + fut);

            boolean first = true;

            while (true) {
                try {
                    fut.get(cctx.preloadExchangeTimeout());

                    break;
                }
                catch (IgniteFutureTimeoutCheckedException ignored) {
                    if (first) {
                        U.warn(log, "Failed to wait for initial partition map exchange. " +
                            "Possible reasons are: " + U.nl() +
                            "  ^-- Transactions in deadlock." + U.nl() +
                            "  ^-- Long running transactions (ignore if this is the case)." + U.nl() +
                            "  ^-- Unreleased explicit locks.");

                        first = false;
                    }
                    else
                        U.warn(log, "Still waiting for initial partition map exchange [fut=" + fut + ']');
                }
                catch (IgniteNeedReconnectException e) {
                    throw e;
                }
                catch (Exception e) {
                    if (fut.reconnectOnError(e))
                        throw new IgniteNeedReconnectException(cctx.localNode(), e);

                    throw e;
                }
            }

            for (CacheGroupContext grp : cctx.cache().cacheGroups()) {
                if (locJoin.joinTopologyVersion().equals(grp.localStartVersion()))
                    grp.preloader().onInitialExchangeComplete(null);
            }

            if (log.isDebugEnabled())
                log.debug("Finished waiting for initial exchange: " + fut.exchangeId());
        }
    }

    /**
     * @param ver Node version.
     * @return Supported exchange protocol version.
     */
    public static int exchangeProtocolVersion(IgniteProductVersion ver) {
        if (ver.compareToIgnoreTimestamp(EXCHANGE_PROTOCOL_2_SINCE) >= 0)
            return 2;

        return 1;
    }

    /**
     * @param idx Index.
     * @return Topic for index.
     */
    public static Object rebalanceTopic(int idx) {
        return TOPIC_CACHE.topic("Rebalance", idx);
    }

    /** {@inheritDoc} */
    @Override protected void onKernalStop0(boolean cancel) {
        exchWorker.onKernalStop();

        cctx.gridEvents().removeDiscoveryEventListener(discoLsnr);

        cctx.io().removeHandler(false, 0, GridDhtPartitionsSingleMessage.class);
        cctx.io().removeHandler(false, 0, GridDhtPartitionsFullMessage.class);
        cctx.io().removeHandler(false, 0, GridDhtPartitionsSingleRequest.class);

        stopErr = cctx.kernalContext().clientDisconnected() ?
            new IgniteClientDisconnectedCheckedException(cctx.kernalContext().cluster().clientReconnectFuture(),
                "Client node disconnected: " + cctx.igniteInstanceName()) :
            new NodeStoppingException("Node is stopping: " + cctx.igniteInstanceName());

        // Stop exchange worker
        U.cancel(exchWorker);

        if (log.isDebugEnabled())
            log.debug("Before joining on exchange worker: " + exchWorker);

        U.join(exchWorker, log);

        // Finish all exchange futures.
        ExchangeFutureSet exchFuts0 = exchFuts;

        for (CachePartitionExchangeWorkerTask task : exchWorker.futQ) {
            if (task instanceof GridDhtPartitionsExchangeFuture)
                ((GridDhtPartitionsExchangeFuture)task).onDone(stopErr);
        }

        if (exchFuts0 != null) {
            for (GridDhtPartitionsExchangeFuture f : exchFuts.values())
                f.onDone(stopErr);
        }

        for (AffinityReadyFuture f : readyFuts.values())
            f.onDone(stopErr);

        GridDhtPartitionsExchangeFuture lastFut = lastInitializedFut;

        if (lastFut != null)
            lastFut.onDone(stopErr);

        if (!cctx.kernalContext().clientNode()) {
            for (int cnt = 0; cnt < cctx.gridConfig().getRebalanceThreadPoolSize(); cnt++)
                cctx.io().removeOrderedHandler(true, rebalanceTopic(cnt));
        }

        ResendTimeoutObject resendTimeoutObj = pendingResend.getAndSet(null);

        if (resendTimeoutObj != null)
            cctx.time().removeTimeoutObject(resendTimeoutObj);
    }

    /** {@inheritDoc} */
    @SuppressWarnings("LockAcquiredButNotSafelyReleased")
    @Override protected void stop0(boolean cancel) {
        super.stop0(cancel);

        // Do not allow any activity in exchange manager after stop.
        busyLock.writeLock().lock();

        exchFuts.clear();
    }

    /**
     * @param grpId Cache group ID.
     * @return Topology.
     */
    @Nullable public GridDhtPartitionTopology clientTopologyIfExists(int grpId) {
        return clientTops.get(grpId);
    }

    /**
     * @param grpId Cache group ID.
     * @param discoCache Discovery data cache.
     * @return Topology.
     */
    public GridDhtPartitionTopology clientTopology(int grpId, DiscoCache discoCache) {
        GridClientPartitionTopology top = clientTops.get(grpId);

        if (top != null)
            return top;

        CacheGroupDescriptor grpDesc = cctx.affinity().cacheGroups().get(grpId);

        assert grpDesc != null : grpId;

        CacheConfiguration<?, ?> ccfg = grpDesc.config();

        AffinityFunction aff = ccfg.getAffinity();

        Object affKey = cctx.kernalContext().affinity().similaryAffinityKey(aff,
            ccfg.getNodeFilter(),
            ccfg.getBackups(),
            aff.partitions());

        GridClientPartitionTopology old = clientTops.putIfAbsent(grpId,
            top = new GridClientPartitionTopology(cctx, discoCache, grpId, aff.partitions(), affKey));

        return old != null ? old : top;
    }

    /**
     * @return Collection of client topologies.
     */
    public Collection<GridClientPartitionTopology> clientTopologies() {
        return clientTops.values();
    }

    /**
     * @param grpId Cache group ID.
     * @return Client partition topology.
     */
    public GridClientPartitionTopology clearClientTopology(int grpId) {
        return clientTops.remove(grpId);
    }

    /**
     * @return Topology version of latest completed partition exchange.
     */
    public AffinityTopologyVersion readyAffinityVersion() {
        return exchFuts.readyTopVer();
    }

    /**
     * @return Latest rebalance topology version or {@code NONE} if there is no info.
     */
    public AffinityTopologyVersion rebalanceTopologyVersion() {
        return rebTopVer;
    }

    /**
     * @return Last initialized topology future.
     */
    public GridDhtPartitionsExchangeFuture lastTopologyFuture() {
        return lastInitializedFut;
    }

    /**
     * @return Last finished topology future.
     */
    @Nullable public GridDhtPartitionsExchangeFuture lastFinishedFuture() {
        return lastFinishedFut.get();
    }

    /**
     * @param fut Finished future.
     */
    public void lastFinishedFuture(GridDhtPartitionsExchangeFuture fut) {
        assert fut != null && fut.isDone() : fut;

        while (true) {
            GridDhtPartitionsExchangeFuture cur = lastFinishedFut.get();

            if (fut.topologyVersion() != null && (cur == null || fut.topologyVersion().compareTo(cur.topologyVersion()) > 0)) {
                if (lastFinishedFut.compareAndSet(cur, fut))
                    break;
            }
            else
                break;
        }
    }

    /**
     * @param ver Topology version.
     * @return Future or {@code null} is future is already completed.
     */
    @NotNull public IgniteInternalFuture<AffinityTopologyVersion> affinityReadyFuture(AffinityTopologyVersion ver) {
        GridDhtPartitionsExchangeFuture lastInitializedFut0 = lastInitializedFut;

        if (lastInitializedFut0 != null && lastInitializedFut0.initialVersion().compareTo(ver) == 0
            && lastInitializedFut0.changedAffinity()) {
            if (log.isTraceEnabled())
                log.trace("Return lastInitializedFut for topology ready future " +
                    "[ver=" + ver + ", fut=" + lastInitializedFut0 + ']');

            return lastInitializedFut0;
        }

        AffinityTopologyVersion topVer = exchFuts.readyTopVer();

        if (topVer.compareTo(ver) >= 0) {
            if (log.isTraceEnabled())
                log.trace("Return finished future for topology ready future [ver=" + ver + ", topVer=" + topVer + ']');

            return new GridFinishedFuture<>(topVer);
        }

        GridFutureAdapter<AffinityTopologyVersion> fut = F.addIfAbsent(readyFuts, ver,
            new AffinityReadyFuture(ver));

        if (log.isDebugEnabled())
            log.debug("Created topology ready future [ver=" + ver + ", fut=" + fut + ']');

        topVer = exchFuts.readyTopVer();

        if (topVer.compareTo(ver) >= 0) {
            if (log.isTraceEnabled())
                log.trace("Completing created topology ready future " +
                    "[ver=" + topVer + ", topVer=" + topVer + ", fut=" + fut + ']');

            fut.onDone(topVer);
        }
        else if (stopErr != null)
            fut.onDone(stopErr);

        return fut;
    }

    /**
     * @return {@code true} if entered to busy state.
     */
    private boolean enterBusy() {
        if (busyLock.readLock().tryLock())
            return true;

        if (log.isDebugEnabled())
            log.debug("Failed to enter to busy state (exchange manager is stopping): " + cctx.localNodeId());

        return false;
    }

    /**
     *
     */
    private void leaveBusy() {
        busyLock.readLock().unlock();
    }

    /**
     * @return Exchange futures.
     */
    public List<GridDhtPartitionsExchangeFuture> exchangeFutures() {
        return exchFuts.values();
    }

    /**
     * @return {@code True} if pending future queue contains exchange task.
     */
    public boolean hasPendingExchange() {
        return exchWorker.hasPendingExchange();
    }

    /**
     *
     * @param topVer Topology version.
     * @return Last topology version before the provided one when affinity was modified.
     */
    public AffinityTopologyVersion lastAffinityChangedTopologyVersion(AffinityTopologyVersion topVer) {
        if (topVer.topologyVersion() <= 0)
            return topVer;

        AffinityTopologyVersion lastAffTopVer = lastAffTopVers.get(topVer);

        return lastAffTopVer != null ? lastAffTopVer : topVer;
    }

    /**
     *
     * @param topVer Topology version.
     * @param lastAffTopVer Last topology version before the provided one when affinity was modified.
     * @return {@code True} if data was modified.
     */
    public boolean lastAffinityChangedTopologyVersion(AffinityTopologyVersion topVer, AffinityTopologyVersion lastAffTopVer) {
        assert lastAffTopVer.compareTo(topVer) <= 0;

        if (lastAffTopVer.topologyVersion() <= 0 || lastAffTopVer.equals(topVer))
            return false;

        while (true) {
            AffinityTopologyVersion old = lastAffTopVers.putIfAbsent(topVer, lastAffTopVer);

            if (old == null)
                return true;

            if (lastAffTopVer.compareTo(old) < 0) {
                if (lastAffTopVers.replace(topVer, old, lastAffTopVer))
                    return true;
            }
            else
                return false;
        }

    }

    /**
     * @param evt Discovery event.
     * @return Affinity topology version.
     */
    private AffinityTopologyVersion affinityTopologyVersion(DiscoveryEvent evt) {
        if (evt.type() == DiscoveryCustomEvent.EVT_DISCOVERY_CUSTOM_EVT)
            return ((DiscoveryCustomEvent)evt).affinityTopologyVersion();

        return new AffinityTopologyVersion(evt.topologyVersion());
    }

    /**
     * @param exchId Exchange ID.
     */
    public void forceReassign(GridDhtPartitionExchangeId exchId) {
        exchWorker.forceReassign(exchId);
    }

    /**
     * @param exchId Exchange ID.
     * @return Rebalance future.
     */
    public IgniteInternalFuture<Boolean> forceRebalance(GridDhtPartitionExchangeId exchId) {
        return exchWorker.forceRebalance(exchId);
    }

    /**
     * @param caches Caches to stop.
     * @return Future that will be completed when caches are stopped from the exchange thread.
     */
    public IgniteInternalFuture<Void> deferStopCachesOnClientReconnect(Collection<GridCacheAdapter> caches) {
        assert cctx.discovery().localNode().isClient();

        return exchWorker.deferStopCachesOnClientReconnect(caches);
    }

    /**
     * Schedules next full partitions update.
     */
    public void scheduleResendPartitions() {
        ResendTimeoutObject timeout = pendingResend.get();

        if (timeout == null || timeout.started()) {
            ResendTimeoutObject update = new ResendTimeoutObject();

            if (pendingResend.compareAndSet(timeout, update))
                cctx.time().addTimeoutObject(update);
        }
    }

    /**
     * Registers component that will be notified on every partition map exchange.
     *
     * @param comp Component to be registered.
     */
    public void registerExchangeAwareComponent(PartitionsExchangeAware comp) {
        exchangeAwareComps.add(comp);
    }

    /**
     * Removes exchange aware component from list of listeners.
     *
     * @param comp Component to be registered.
     */
    public void unregisterExchangeAwareComponent(PartitionsExchangeAware comp) {
        exchangeAwareComps.remove(comp);
    }

    /**
     * @return List of registered exchange listeners.
     */
    public List<PartitionsExchangeAware> exchangeAwareComponents() {
        return U.sealList(exchangeAwareComps);
    }

    /**
     * Partition refresh callback for selected cache groups.
     * For coordinator causes {@link GridDhtPartitionsFullMessage FullMessages} send,
     * for non coordinator -  {@link GridDhtPartitionsSingleMessage SingleMessages} send
     *
     * @param grps Cache groups for partitions refresh.
     */
    public void refreshPartitions(@NotNull Collection<CacheGroupContext> grps) {
        // TODO https://issues.apache.org/jira/browse/IGNITE-6857
        if (cctx.snapshot().snapshotOperationInProgress()) {
            if (log.isDebugEnabled())
                log.debug("Schedule resend parititions due to snapshot in progress");

            scheduleResendPartitions();

            return;
        }

        if (grps.isEmpty()) {
            if (log.isDebugEnabled())
                log.debug("Skip partitions refresh, there are no cache groups for partition refresh.");

            return;
        }

        ClusterNode oldest = cctx.discovery().oldestAliveServerNode(NONE);

        if (oldest == null) {
            if (log.isDebugEnabled())
                log.debug("Skip partitions refresh, there are no server nodes [loc=" + cctx.localNodeId() + ']');

            return;
        }

        if (log.isDebugEnabled()) {
            log.debug("Refreshing partitions [oldest=" + oldest.id() + ", loc=" + cctx.localNodeId() +
                ", cacheGroups= " + grps + ']');
        }

        // If this is the oldest node.
        if (oldest.id().equals(cctx.localNodeId())) {
            // Check rebalance state & send CacheAffinityChangeMessage if need.
            for (CacheGroupContext grp : cctx.cache().cacheGroups()) {
                if (!grp.isLocal()) {
                    GridDhtPartitionTopology top = grp.topology();

                    if (top != null)
                        cctx.affinity().checkRebalanceState(top, grp.groupId());
                }
            }

            GridDhtPartitionsExchangeFuture lastFut = lastInitializedFut;

            // No need to send to nodes which did not finish their first exchange.
            AffinityTopologyVersion rmtTopVer =
                lastFut != null ?
                    (lastFut.isDone() ? lastFut.topologyVersion() : lastFut.initialVersion())
                    : AffinityTopologyVersion.NONE;

            Collection<ClusterNode> rmts = cctx.discovery().remoteAliveNodesWithCaches(rmtTopVer);

            if (log.isDebugEnabled())
                log.debug("Refreshing partitions from oldest node: " + cctx.localNodeId());

            sendAllPartitions(rmts, rmtTopVer, grps);
        }
        else {
            if (log.isDebugEnabled())
                log.debug("Refreshing local partitions from non-oldest node: " +
                    cctx.localNodeId());

            sendLocalPartitions(oldest, null, grps);
        }
    }

    /**
     * Partition refresh callback.
     * For coordinator causes {@link GridDhtPartitionsFullMessage FullMessages} send,
     * for non coordinator -  {@link GridDhtPartitionsSingleMessage SingleMessages} send
     */
    public void refreshPartitions() { refreshPartitions(cctx.cache().cacheGroups()); }

    /**
     * @param nodes Nodes.
     * @param msgTopVer Topology version. Will be added to full message.
     * @param grps Selected cache groups.
     */
    private void sendAllPartitions(
        Collection<ClusterNode> nodes,
        AffinityTopologyVersion msgTopVer,
        Collection<CacheGroupContext> grps
    ) {
        long time = System.currentTimeMillis();

        GridDhtPartitionsFullMessage m = createPartitionsFullMessage(true, false, null,
            msgTopVer, null, null, null, grps);

        if (log.isInfoEnabled()) {
            long latency = System.currentTimeMillis() - time;

            if (latency > 50 || log.isDebugEnabled()) {
                log.info("Finished full message creation [msgTopVer=" + msgTopVer + ", groups=" + grps +
                    ", latency=" + latency + "ms]");
            }
        }

        if (log.isTraceEnabled())
            log.trace("Sending all partitions [nodeIds=" + U.nodeIds(nodes) + ", cacheGroups=" + grps +
                ", msg=" + m + ']');

        time = System.currentTimeMillis();

        Collection<ClusterNode> failedNodes = U.newHashSet(nodes.size());

        for (ClusterNode node : nodes) {
            try {
                assert !node.equals(cctx.localNode());

                cctx.io().sendNoRetry(node, m, SYSTEM_POOL);
            }
            catch (ClusterTopologyCheckedException ignore) {
                if (log.isDebugEnabled()) {
                    log.debug("Failed to send partition update to node because it left grid (will ignore) " +
                        "[node=" + node.id() + ", msg=" + m + ']');
                }
            }
            catch (IgniteCheckedException e) {
                failedNodes.add(node);

                U.warn(log, "Failed to send partitions full message [node=" + node + ", err=" + e + ']', e);
            }
        }

        if (log.isInfoEnabled()) {
            long latency = System.currentTimeMillis() - time;

            if (latency > 50 || log.isDebugEnabled()) {
                log.info("Finished sending full message [msgTopVer=" + msgTopVer + ", groups=" + grps +
                    (failedNodes.isEmpty() ? "" : (", skipped=" + U.nodeIds(failedNodes))) +
                    ", latency=" + latency + "ms]");
            }
        }
    }

    /**
     * Creates partitions full message for all cache groups.
     *
     * @param compress {@code True} if possible to compress message (properly work only if prepareMarshall/
     * finishUnmarshall methods are called).
     * @param newCntrMap {@code True} if possible to use {@link CachePartitionFullCountersMap}.
     * @param exchId Non-null exchange ID if message is created for exchange.
     * @param lastVer Last version.
     * @param partHistSuppliers Partition history suppliers map.
     * @param partsToReload Partitions to reload map.
     * @return Message.
     */
    public GridDhtPartitionsFullMessage createPartitionsFullMessage(
        boolean compress,
        boolean newCntrMap,
        @Nullable final GridDhtPartitionExchangeId exchId,
        @Nullable AffinityTopologyVersion msgTopVer,
        @Nullable GridCacheVersion lastVer,
        @Nullable IgniteDhtPartitionHistorySuppliersMap partHistSuppliers,
        @Nullable IgniteDhtPartitionsToReloadMap partsToReload
    ) {
        Collection<CacheGroupContext> grps = cctx.cache().cacheGroups();

        return createPartitionsFullMessage(compress, newCntrMap, exchId, msgTopVer, lastVer, partHistSuppliers, partsToReload, grps);
    }

    /**
     * Creates partitions full message for selected cache groups.
     *
     * @param compress {@code True} if possible to compress message (properly work only if prepareMarshall/
     *     finishUnmarshall methods are called).
     * @param newCntrMap {@code True} if possible to use {@link CachePartitionFullCountersMap}.
     * @param exchId Non-null exchange ID if message is created for exchange.
     * @param lastVer Last version.
     * @param partHistSuppliers Partition history suppliers map.
     * @param partsToReload Partitions to reload map.
     * @param grps Selected cache groups.
     * @return Message.
     */
    public GridDhtPartitionsFullMessage createPartitionsFullMessage(
        boolean compress,
        boolean newCntrMap,
        @Nullable final GridDhtPartitionExchangeId exchId,
        @Nullable AffinityTopologyVersion msgTopVer,
        @Nullable GridCacheVersion lastVer,
        @Nullable IgniteDhtPartitionHistorySuppliersMap partHistSuppliers,
        @Nullable IgniteDhtPartitionsToReloadMap partsToReload,
        Collection<CacheGroupContext> grps
    ) {
        assert (exchId != null) ^ (msgTopVer != null): "Topology version of full map message must be specified" +
            " either via exchangeId=[" + exchId + "], or via msgTopVer=[" + msgTopVer + "].";

        final GridDhtPartitionsFullMessage m = new GridDhtPartitionsFullMessage(exchId,
            lastVer,
            exchId != null ? exchId.topologyVersion() : msgTopVer,
            partHistSuppliers,
            partsToReload
            );

        m.compressed(compress);

        final Map<Object, T2<Integer, GridDhtPartitionFullMap>> dupData = new HashMap<>();

        Map<Integer, Map<Integer, Long>> partsSizes = new HashMap<>();

        for (CacheGroupContext grp : grps) {
            if (!grp.isLocal()) {
                if (exchId != null) {
                    AffinityTopologyVersion startTopVer = grp.localStartVersion();

                    if (startTopVer.compareTo(exchId.topologyVersion()) > 0)
                        continue;
                }

                GridAffinityAssignmentCache affCache = grp.affinity();

                GridDhtPartitionFullMap locMap = grp.topology().partitionMap(true);

                if (locMap != null)
                    addFullPartitionsMap(m, dupData, compress, grp.groupId(), locMap, affCache.similarAffinityKey());

                Map<Integer, Long> partSizesMap = grp.topology().globalPartSizes();

                if (!partSizesMap.isEmpty())
                    partsSizes.put(grp.groupId(), partSizesMap);

                if (exchId != null) {
                    CachePartitionFullCountersMap cntrsMap = grp.topology().fullUpdateCounters();

                    if (newCntrMap)
                        m.addPartitionUpdateCounters(grp.groupId(), cntrsMap);
                    else {
                        m.addPartitionUpdateCounters(grp.groupId(),
                            CachePartitionFullCountersMap.toCountersMap(cntrsMap));
                    }
                }
            }
        }

        // It is important that client topologies be added after contexts.
        for (GridClientPartitionTopology top : cctx.exchange().clientTopologies()) {
            GridDhtPartitionFullMap map = top.partitionMap(true);

            if (map != null)
                addFullPartitionsMap(m, dupData, compress, top.groupId(), map, top.similarAffinityKey());

            if (exchId != null) {
                CachePartitionFullCountersMap cntrsMap = top.fullUpdateCounters();

                if (newCntrMap)
                    m.addPartitionUpdateCounters(top.groupId(), cntrsMap);
                else
                    m.addPartitionUpdateCounters(top.groupId(), CachePartitionFullCountersMap.toCountersMap(cntrsMap));

                Map<Integer, Long> partSizesMap = top.globalPartSizes();

                if (!partSizesMap.isEmpty())
                    partsSizes.put(top.groupId(), partSizesMap);
            }
        }

        cctx.kernalContext().txDr().onPartitionsFullMessagePrepared(exchId, m);

        if (!partsSizes.isEmpty())
            m.partitionSizes(cctx, partsSizes);

        return m;
    }

    /**
     * @param m Message.
     * @param dupData Duplicated data map.
     * @param compress {@code True} if need check for duplicated partition state data.
     * @param grpId Cache group ID.
     * @param map Map to add.
     * @param affKey Cache affinity key.
     */
    private void addFullPartitionsMap(GridDhtPartitionsFullMessage m,
        Map<Object, T2<Integer, GridDhtPartitionFullMap>> dupData,
        boolean compress,
        Integer grpId,
        GridDhtPartitionFullMap map,
        Object affKey) {
        assert map != null;

        Integer dupDataCache = null;

        if (compress && affKey != null && !m.containsGroup(grpId)) {
            T2<Integer, GridDhtPartitionFullMap> state0 = dupData.get(affKey);

            if (state0 != null && state0.get2().partitionStateEquals(map)) {
                GridDhtPartitionFullMap map0 = new GridDhtPartitionFullMap(map.nodeId(),
                    map.nodeOrder(),
                    map.updateSequence());

                for (Map.Entry<UUID, GridDhtPartitionMap> e : map.entrySet())
                    map0.put(e.getKey(), e.getValue().emptyCopy());

                map = map0;

                dupDataCache = state0.get1();
            }
            else
                dupData.put(affKey, new T2<>(grpId, map));
        }

        m.addFullPartitionsMap(grpId, map, dupDataCache);
    }

    /**
     * @param node Destination cluster node.
     * @param id Exchange ID.
     * @param grps Cache groups for send partitions.
     */
    private void sendLocalPartitions(
        ClusterNode node,
        @Nullable GridDhtPartitionExchangeId id,
        @NotNull Collection<CacheGroupContext> grps
    ) {
        GridDhtPartitionsSingleMessage m =
            createPartitionsSingleMessage(id,
                cctx.kernalContext().clientNode(),
                false,
                node.version().compareToIgnoreTimestamp(PARTIAL_COUNTERS_MAP_SINCE) >= 0,
                null,
                grps);

        if (log.isTraceEnabled())
            log.trace("Sending local partitions [nodeId=" + node.id() + ", msg=" + m + ']');

        try {
            cctx.io().sendNoRetry(node, m, SYSTEM_POOL);
        }
        catch (ClusterTopologyCheckedException ignore) {
            if (log.isDebugEnabled())
                log.debug("Failed to send partition update to node because it left grid (will ignore) [node=" +
                    node.id() + ", msg=" + m + ']');
        }
        catch (IgniteCheckedException e) {
            U.error(log, "Failed to send local partition map to node [node=" + node + ", exchId=" + id + ']', e);
        }
    }

    /**
     * Creates partitions single message for all cache groups.
     *
     * @param exchangeId Exchange ID.
     * @param clientOnlyExchange Client exchange flag.
     * @param sndCounters {@code True} if need send partition update counters.
     * @param newCntrMap {@code True} if possible to use {@link CachePartitionPartialCountersMap}.
     * @return Message.
     */
    public GridDhtPartitionsSingleMessage createPartitionsSingleMessage(
        @Nullable GridDhtPartitionExchangeId exchangeId,
        boolean clientOnlyExchange,
        boolean sndCounters,
        boolean newCntrMap,
        ExchangeActions exchActions
    ) {
        Collection<CacheGroupContext> grps = cctx.cache().cacheGroups();

        return createPartitionsSingleMessage(exchangeId, clientOnlyExchange, sndCounters, newCntrMap, exchActions, grps);
    }

    /**
     * Creates partitions single message for selected cache groups.
     *
     * @param exchangeId Exchange ID.
     * @param clientOnlyExchange Client exchange flag.
     * @param sndCounters {@code True} if need send partition update counters.
     * @param newCntrMap {@code True} if possible to use {@link CachePartitionPartialCountersMap}.
     * @param grps Selected cache groups.
     * @return Message.
     */
    public GridDhtPartitionsSingleMessage createPartitionsSingleMessage(
        @Nullable GridDhtPartitionExchangeId exchangeId,
        boolean clientOnlyExchange,
        boolean sndCounters,
        boolean newCntrMap,
        ExchangeActions exchActions,
        Collection<CacheGroupContext> grps
    ) {
        GridDhtPartitionsSingleMessage m = new GridDhtPartitionsSingleMessage(exchangeId,
            clientOnlyExchange,
            cctx.versions().last(),
            true);

        Map<Object, T2<Integer, GridPartitionStateMap>> dupData = new HashMap<>();

        for (CacheGroupContext grp : grps) {
            if (!grp.isLocal() && (exchActions == null || !exchActions.cacheGroupStopping(grp.groupId()))) {
                GridDhtPartitionMap locMap = grp.topology().localPartitionMap();

                addPartitionMap(m,
                    dupData,
                    true,
                    grp.groupId(),
                    locMap,
                    grp.affinity().similarAffinityKey());

                if (sndCounters) {
                    CachePartitionPartialCountersMap cntrsMap = grp.topology().localUpdateCounters(true);

                    m.addPartitionUpdateCounters(grp.groupId(),
                        newCntrMap ? cntrsMap : CachePartitionPartialCountersMap.toCountersMap(cntrsMap));
                }

                m.addPartitionSizes(grp.groupId(), grp.topology().partitionSizes());
            }
        }

        for (GridClientPartitionTopology top : clientTops.values()) {
            if (m.partitions() != null && m.partitions().containsKey(top.groupId()))
                continue;

            GridDhtPartitionMap locMap = top.localPartitionMap();

            addPartitionMap(m,
                dupData,
                true,
                top.groupId(),
                locMap,
                top.similarAffinityKey());

            if (sndCounters) {
                CachePartitionPartialCountersMap cntrsMap = top.localUpdateCounters(true);

                m.addPartitionUpdateCounters(top.groupId(),
                    newCntrMap ? cntrsMap : CachePartitionPartialCountersMap.toCountersMap(cntrsMap));
            }

            m.addPartitionSizes(top.groupId(), top.partitionSizes());
        }

        return m;
    }

    /**
     * @param m Message.
     * @param dupData Duplicated data map.
     * @param compress {@code True} if need check for duplicated partition state data.
     * @param cacheId Cache ID.
     * @param map Map to add.
     * @param affKey Cache affinity key.
     */
    private void addPartitionMap(GridDhtPartitionsSingleMessage m,
        Map<Object, T2<Integer, GridPartitionStateMap>> dupData,
        boolean compress,
        Integer cacheId,
        GridDhtPartitionMap map,
        Object affKey) {
        Integer dupDataCache = null;

        if (compress) {
            T2<Integer, GridPartitionStateMap> state0 = dupData.get(affKey);

            if (state0 != null && state0.get2().equals(map.map())) {
                dupDataCache = state0.get1();

                map = map.emptyCopy();
            }
            else
                dupData.put(affKey, new T2<>(cacheId, map.map()));
        }

        m.addLocalPartitionMap(cacheId, map, dupDataCache);
    }

    /**
     * @param nodeId Cause node ID.
     * @param topVer Topology version.
     * @param evt Event.
     * @return Exchange ID instance.
     */
    private GridDhtPartitionExchangeId exchangeId(UUID nodeId, AffinityTopologyVersion topVer, DiscoveryEvent evt) {
        return new GridDhtPartitionExchangeId(nodeId, evt, topVer);
    }

    /**
     * Gets exchange future by exchange id.
     *
     * @param exchId Exchange id.
     */
    private GridDhtPartitionsExchangeFuture exchangeFuture(@NotNull GridDhtPartitionExchangeId exchId) {
        return exchangeFuture(exchId, null, null, null, null);
    }

    /**
     * @param exchId Exchange ID.
     * @param discoEvt Discovery event.
     * @param cache Discovery data cache.
     * @param exchActions Cache change actions.
     * @param affChangeMsg Affinity change message.
     * @return Exchange future.
     */
    private GridDhtPartitionsExchangeFuture exchangeFuture(
        @NotNull GridDhtPartitionExchangeId exchId,
        @Nullable DiscoveryEvent discoEvt,
        @Nullable DiscoCache cache,
        @Nullable ExchangeActions exchActions,
        @Nullable CacheAffinityChangeMessage affChangeMsg
    ) {
        GridDhtPartitionsExchangeFuture fut;

        GridDhtPartitionsExchangeFuture old = exchFuts.addx(
            fut = new GridDhtPartitionsExchangeFuture(cctx, busyLock, exchId, exchActions, affChangeMsg));

        if (old != null) {
            fut = old;

            if (exchActions != null)
                fut.exchangeActions(exchActions);

            if (affChangeMsg != null)
                fut.affinityChangeMessage(affChangeMsg);
        }

        if (discoEvt != null)
            fut.onEvent(exchId, discoEvt, cache);

        if (stopErr != null)
            fut.onDone(stopErr);

        return fut;
    }

    /**
     * @param topVer Exchange result topology version.
     * @param initTopVer Exchange initial version.
     * @param err Error.
     */
    public void onExchangeDone(AffinityTopologyVersion topVer, AffinityTopologyVersion initTopVer, @Nullable Throwable err) {
        assert topVer != null || err != null;
        assert initTopVer != null;

        if (log.isDebugEnabled())
            log.debug("Exchange done [topVer=" + topVer + ", err=" + err + ']');

        if (err == null)
            exchFuts.readyTopVer(topVer);

        completeAffReadyFuts(err == null ? topVer : initTopVer, err);

        ExchangeFutureSet exchFuts0 = exchFuts;

        if (exchFuts0 != null) {
            int skipped = 0;

            for (GridDhtPartitionsExchangeFuture fut : exchFuts0.values()) {
                if (initTopVer.compareTo(fut.exchangeId().topologyVersion()) < 0)
                    continue;

                skipped++;

                if (skipped > 10)
                    fut.cleanUp();
            }
        }
    }

    /** */
    private void completeAffReadyFuts(AffinityTopologyVersion topVer, @Nullable Throwable err) {
        for (Map.Entry<AffinityTopologyVersion, AffinityReadyFuture> entry : readyFuts.entrySet()) {
            if (entry.getKey().compareTo(topVer) <= 0) {
                if (err == null) {
                    if (log.isDebugEnabled())
                        log.debug("Completing created topology ready future " +
                            "[ver=" + topVer + ", fut=" + entry.getValue() + ']');

                    entry.getValue().onDone(topVer);
                }
                else {
                    if (log.isDebugEnabled())
                        log.debug("Completing created topology ready future with error " +
                            "[ver=" + entry.getKey() + ", fut=" + entry.getValue() + ']');

                    entry.getValue().onDone(err);
                }
            }
        }
    }

    /**
     * @param fut Future.
     * @return {@code True} if added.
     */
    private boolean addFuture(GridDhtPartitionsExchangeFuture fut) {
        if (fut.onAdded()) {
            exchWorker.addExchangeFuture(fut);

            return true;
        }

        return false;
    }

    /**
     * @param node Sender cluster node.
     * @param msg Message.
     */
    public void processFullPartitionUpdate(ClusterNode node, GridDhtPartitionsFullMessage msg) {
        if (!enterBusy())
            return;

        try {
            if (msg.exchangeId() == null) {
                if (log.isDebugEnabled())
                    log.debug("Received full partition update [node=" + node.id() + ", msg=" + msg + ']');

                boolean updated = false;

                Map<Integer, Map<Integer, Long>> partsSizes = msg.partitionSizes(cctx);

                for (Map.Entry<Integer, GridDhtPartitionFullMap> entry : msg.partitions().entrySet()) {
                    Integer grpId = entry.getKey();

                    CacheGroupContext grp = cctx.cache().cacheGroup(grpId);

                    GridDhtPartitionTopology top = null;

                    if (grp == null)
                        top = clientTops.get(grpId);
                    else if (!grp.isLocal())
                        top = grp.topology();

                    if (top != null) {
                        updated |= top.update(null,
                            entry.getValue(),
                            null,
                            msg.partsToReload(cctx.localNodeId(), grpId),
                            partsSizes.getOrDefault(grpId, Collections.emptyMap()),
                            msg.topologyVersion(),
                            null
                        );
                    }
                }

                if (!cctx.kernalContext().clientNode() && updated) {
                    if (log.isDebugEnabled())
                        log.debug("Refresh partitions due to topology update");

                    refreshPartitions();
                }

                boolean hasMovingParts = false;

                for (CacheGroupContext grp : cctx.cache().cacheGroups()) {
                    if (!grp.isLocal() && grp.topology().hasMovingPartitions()) {
                        hasMovingParts = true;

                        break;
                    }
                }

                if (!hasMovingParts)
                    cctx.database().releaseHistoryForPreloading();
            }
            else
                exchangeFuture(msg.exchangeId(), null, null, null, null).onReceiveFullMessage(node, msg);
        }
        finally {
            leaveBusy();
        }
    }

    /**
     * @param node Sender cluster node.
     * @param msg Message.
     */
    private void processSinglePartitionUpdate(final ClusterNode node, final GridDhtPartitionsSingleMessage msg) {
        if (!enterBusy())
            return;

        try {
            if (msg.exchangeId() == null) {
                if (log.isDebugEnabled())
                    log.debug("Received local partition update [nodeId=" + node.id() + ", parts=" +
                        msg + ']');

                boolean updated = false;

                for (Map.Entry<Integer, GridDhtPartitionMap> entry : msg.partitions().entrySet()) {
                    Integer grpId = entry.getKey();

                    CacheGroupContext grp = cctx.cache().cacheGroup(grpId);

                    if (grp != null &&
                        grp.localStartVersion().compareTo(entry.getValue().topologyVersion()) > 0)
                        continue;

                    GridDhtPartitionTopology top = null;

                    if (grp == null)
                        top = clientTops.get(grpId);
                    else if (!grp.isLocal())
                        top = grp.topology();

                    if (top != null) {
                        updated |= top.update(null, entry.getValue(), false);

                        cctx.affinity().checkRebalanceState(top, grpId);
                    }
                }

                if (updated) {
                    if (log.isDebugEnabled())
                        log.debug("Partitions have been scheduled to resend [reason=Single update from " + node.id() + "]");

                    scheduleResendPartitions();
                }
            }
            else {
                GridDhtPartitionsExchangeFuture exchFut = exchangeFuture(msg.exchangeId());

                if (log.isTraceEnabled())
                    log.trace("Notifying exchange future about single message: " + exchFut);

                if (msg.client()) {
                    AffinityTopologyVersion initVer = exchFut.initialVersion();
                    AffinityTopologyVersion readyVer = readyAffinityVersion();

                    if (initVer.compareTo(readyVer) < 0 && !exchFut.isDone()) {
                        U.warn(log, "Client node tries to connect but its exchange " +
                            "info is cleaned up from exchange history. " +
                            "Consider increasing 'IGNITE_EXCHANGE_HISTORY_SIZE' property " +
                            "or start clients in smaller batches. " +
                            "Current settings and versions: " +
                            "[IGNITE_EXCHANGE_HISTORY_SIZE=" + EXCHANGE_HISTORY_SIZE + ", " +
                            "initVer=" + initVer + ", " +
                            "readyVer=" + readyVer + "]."
                        );

                        exchFut.forceClientReconnect(node, msg);

                        return;
                    }
                }

                exchFut.onReceiveSingleMessage(node, msg);
            }
        }
        finally {
            leaveBusy();
        }
    }

    /**
     * @param node Sender cluster node.
     * @param msg Message.
     */
    private void processSinglePartitionRequest(ClusterNode node, GridDhtPartitionsSingleRequest msg) {
        if (!enterBusy())
            return;

        try {
            final GridDhtPartitionsExchangeFuture exchFut = exchangeFuture(msg.exchangeId(),
                null,
                null,
                null,
                null);

            exchFut.onReceivePartitionRequest(node, msg);
        }
        finally {
            leaveBusy();
        }
    }

    /**
     * @return Latch manager instance.
     */
    public ExchangeLatchManager latch() {
        return latchMgr;
    }

    /**
     * @param exchFut Optional current exchange future.
     * @throws Exception If failed.
     */
    public void dumpDebugInfo(@Nullable GridDhtPartitionsExchangeFuture exchFut) throws Exception {
        AffinityTopologyVersion exchTopVer = exchFut != null ? exchFut.initialVersion() : null;

        U.warn(diagnosticLog, "Ready affinity version: " + exchFuts.readyTopVer());

        U.warn(diagnosticLog, "Last exchange future: " + lastInitializedFut);

        exchWorker.dumpExchangeDebugInfo();

        if (!readyFuts.isEmpty()) {
            int warningsLimit = IgniteSystemProperties.getInteger(IGNITE_DIAGNOSTIC_WARN_LIMIT, 5);

            U.warn(diagnosticLog, "First " + warningsLimit + " pending affinity ready futures [total=" +
                readyFuts.size() + ']');

            if (warningsLimit > 0) {
                int cnt = 0;

                for (AffinityReadyFuture fut : readyFuts.values()) {
                    U.warn(diagnosticLog, ">>> " + fut);

                    if (++cnt == warningsLimit)
                        break;
                }
            }
        }

        IgniteDiagnosticPrepareContext diagCtx = cctx.kernalContext().cluster().diagnosticEnabled() ?
            new IgniteDiagnosticPrepareContext(cctx.localNodeId()) : null;

        if (diagCtx != null && exchFut != null)
            exchFut.addDiagnosticRequest(diagCtx);

        ExchangeFutureSet exchFuts = this.exchFuts;

        if (exchFuts != null) {
            U.warn(diagnosticLog, "Last " + DIAGNOSTIC_WARN_LIMIT + " exchange futures (total: " +
                exchFuts.size() + "):");

            if (DIAGNOSTIC_WARN_LIMIT > 0) {
                int cnt = 0;

                for (GridDhtPartitionsExchangeFuture fut : exchFuts.values()) {
                    U.warn(diagnosticLog, ">>> " + fut.shortInfo());

                    if (++cnt == DIAGNOSTIC_WARN_LIMIT)
                        break;
                }
            }
        }

        U.warn(diagnosticLog, "Latch manager state: " + latchMgr);

        dumpPendingObjects(exchTopVer, diagCtx);

        for (CacheGroupContext grp : cctx.cache().cacheGroups()) {
            GridCachePreloader preloader = grp.preloader();

            if (preloader != null)
                preloader.dumpDebugInfo();
        }

        cctx.affinity().dumpDebugInfo();

        StringBuilder pendingMsgs = new StringBuilder();

        cctx.io().dumpPendingMessages(pendingMsgs);

        if (pendingMsgs.length() > 0 && diagnosticLog.isInfoEnabled())
            diagnosticLog.info(pendingMsgs.toString());

        if (IgniteSystemProperties.getBoolean(IGNITE_IO_DUMP_ON_TIMEOUT, false))
            cctx.gridIO().dumpStats();

        if (IgniteSystemProperties.getBoolean(IGNITE_THREAD_DUMP_ON_EXCHANGE_TIMEOUT, false))
            U.dumpThreads(diagnosticLog);

        if (diagCtx != null)
            diagCtx.send(cctx.kernalContext(), null);
    }

    /**
     * @param timeout Operation timeout.
     * @return {@code True} if found long running operations.
     */
    private boolean dumpLongRunningOperations0(long timeout) {
        long curTime = U.currentTimeMillis();

        boolean found = false;

        IgniteTxManager tm = cctx.tm();

        GridCacheMvccManager mvcc = cctx.mvcc();

        final IgniteDiagnosticPrepareContext diagCtx = cctx.kernalContext().cluster().diagnosticEnabled() ?
            new IgniteDiagnosticPrepareContext(cctx.localNodeId()) : null;

        if (tm != null) {
            WarningsGroup warnings = new WarningsGroup("First %d long running transactions [total=%d]",
                diagnosticLog, DIAGNOSTIC_WARN_LIMIT);

            synchronized (ltrDumpLimiter) {
                for (IgniteInternalTx tx : tm.activeTransactions()) {
                    if (curTime - tx.startTime() > timeout) {
                        found = true;

                        if (warnings.canAddMessage()) {
                            warnings.add(">>> Transaction [startTime=" + formatTime(tx.startTime()) +
                                ", curTime=" + formatTime(curTime) + ", tx=" + tx + ']');

                            if (ltrDumpLimiter.allowAction(tx))
                                dumpLongRunningTransaction(tx);
                        }
                        else
                            warnings.incTotal();
                    }
                }

                ltrDumpLimiter.trim();
            }

            warnings.printToLog();
        }

        if (mvcc != null) {
            WarningsGroup activeWarnings = new WarningsGroup("First %d long running cache futures [total=%d]",
                diagnosticLog, DIAGNOSTIC_WARN_LIMIT);

            for (GridCacheFuture<?> fut : mvcc.activeFutures()) {
                if (curTime - fut.startTime() > timeout) {
                    found = true;

                    if (activeWarnings.canAddMessage()) {
                        activeWarnings.add(">>> Future [startTime=" + formatTime(fut.startTime()) +
                            ", curTime=" + formatTime(curTime) + ", fut=" + fut + ']');
                    }
                    else
                        activeWarnings.incTotal();

                    if (diagCtx != null && fut instanceof IgniteDiagnosticAware)
                        ((IgniteDiagnosticAware)fut).addDiagnosticRequest(diagCtx);
                }
            }

            activeWarnings.printToLog();

            WarningsGroup atomicWarnings = new WarningsGroup("First %d long running cache futures [total=%d]",
                diagnosticLog, DIAGNOSTIC_WARN_LIMIT);

            for (GridCacheFuture<?> fut : mvcc.atomicFutures()) {
                if (curTime - fut.startTime() > timeout) {
                    found = true;

                    if (atomicWarnings.canAddMessage()) {
                        atomicWarnings.add(">>> Future [startTime=" + formatTime(fut.startTime()) +
                            ", curTime=" + formatTime(curTime) + ", fut=" + fut + ']');
                    }
                    else
                        atomicWarnings.incTotal();

                    if (diagCtx != null && fut instanceof IgniteDiagnosticAware)
                        ((IgniteDiagnosticAware)fut).addDiagnosticRequest(diagCtx);
                }
            }

            atomicWarnings.printToLog();
        }

        if (diagCtx != null && !diagCtx.empty()) {
            try {
                cctx.kernalContext().closure().runLocal(new Runnable() {
                    @Override public void run() {
                        diagCtx.send(cctx.kernalContext(), null);
                    }
                }, SYSTEM_POOL);
            }
            catch (IgniteCheckedException e) {
                U.error(diagnosticLog, "Failed to submit diagnostic closure: " + e, e);
            }
        }

        return found;
    }

    /**
     * Dumps long running transaction. If transaction is active and is not near, sends compute request
     * to near node to get the stack trace of transaction owner thread.
     *
     * @param tx Transaction.
     */
    private void dumpLongRunningTransaction(IgniteInternalTx tx) {
        if (cctx.tm().txOwnerDumpRequestsAllowed() && tx.local() && tx.state() == TransactionState.ACTIVE) {
            Collection<UUID> masterNodeIds = tx.masterNodeIds();

            if (masterNodeIds.size() == 1) {
                UUID nearNodeId = masterNodeIds.iterator().next();

                long txOwnerThreadId = tx.threadId();

                Ignite ignite = cctx.kernalContext().grid();

                ClusterGroup nearNode = ignite.cluster().forNodeId(nearNodeId);

                String txRequestInfo = String.format(
                    "[xidVer=%s, nodeId=%s]",
                    tx.xidVersion().toString(),
                    nearNodeId.toString()
                );

                if (allNodesSupports(cctx.kernalContext(), nearNode.nodes(), TRANSACTION_OWNER_THREAD_DUMP_PROVIDING)) {
                    IgniteCompute compute = ignite.compute(ignite.cluster().forNodeId(nearNodeId));

                    try {
                        compute
                            .callAsync(new FetchActiveTxOwnerTraceClosure(txOwnerThreadId))
                            .listen(new IgniteInClosure<IgniteFuture<String>>() {
                                @Override public void apply(IgniteFuture<String> strIgniteFut) {
                                    String traceDump = null;

                                    try {
                                        traceDump = strIgniteFut.get();
                                    }
                                    catch (ClusterGroupEmptyException e) {
                                        U.error(
                                            diagnosticLog,
                                            "Could not get thread dump from transaction owner because near node " +
                                                    "is now out of topology. " + txRequestInfo
                                        );
                                    }
                                    catch (Exception e) {
                                        U.error(
                                            diagnosticLog,
                                            "Could not get thread dump from transaction owner near node " + txRequestInfo,
                                            e
                                        );
                                    }

                                    if (traceDump != null) {
                                        U.warn(
                                            diagnosticLog,
                                            String.format(
                                                "Dumping the near node thread that started transaction %s\n%s",
                                                txRequestInfo,
                                                traceDump
                                            )
                                        );
                                    }
                                }
                            });
                    }
                    catch (Exception e) {
                        U.error(diagnosticLog, "Could not send dump request to transaction owner near node " + txRequestInfo, e);
                    }
                }
                else {
                    U.warn(
                        diagnosticLog,
                        "Could not send dump request to transaction owner near node: node does not support this feature. " +
                            txRequestInfo
                    );
                }
            }
        }
    }

    /**
     * @param timeout Operation timeout.
     */
    public void dumpLongRunningOperations(long timeout) {
        try {
            GridDhtPartitionsExchangeFuture lastFut = lastInitializedFut;

            // If exchange is in progress it will dump all hanging operations if any.
            if (lastFut != null && !lastFut.isDone())
                return;

            if (U.currentTimeMillis() < nextLongRunningOpsDumpTime)
                return;

            if (dumpLongRunningOperations0(timeout)) {
                nextLongRunningOpsDumpTime = U.currentTimeMillis() + nextDumpTimeout(longRunningOpsDumpStep++, timeout);

                if (IgniteSystemProperties.getBoolean(IGNITE_THREAD_DUMP_ON_EXCHANGE_TIMEOUT, false)) {
                    U.warn(diagnosticLog, "Found long running cache operations, dump threads.");

                    U.dumpThreads(diagnosticLog);
                }

                if (IgniteSystemProperties.getBoolean(IGNITE_IO_DUMP_ON_TIMEOUT, false)) {
                    U.warn(diagnosticLog, "Found long running cache operations, dump IO statistics.");

                // Dump IO manager statistics.
                if (IgniteSystemProperties.getBoolean(IgniteSystemProperties.IGNITE_IO_DUMP_ON_TIMEOUT, false))
                    cctx.gridIO().dumpStats();}
            }
            else {
                nextLongRunningOpsDumpTime = 0;
                longRunningOpsDumpStep = 0;
            }
        }
        catch (Exception e) {
            U.error(diagnosticLog, "Failed to dump debug information: " + e, e);
        }
    }

    /**
     * @param time Time.
     * @return Time string.
     */
    private String formatTime(long time) {
        return dateFormat.format(new Date(time));
    }

    /**
     * Check if provided task from exchange queue is exchange task.
     *
     * @param task Task.
     * @return {@code True} if this is exchange task.
     */
    private static boolean isExchangeTask(CachePartitionExchangeWorkerTask task) {
        return task instanceof GridDhtPartitionsExchangeFuture ||
            task instanceof RebalanceReassignExchangeTask ||
            task instanceof ForceRebalanceExchangeTask;
    }

    /**
     * @param exchTopVer Exchange topology version.
     * @param diagCtx Diagnostic request.
     */
    private void dumpPendingObjects(@Nullable AffinityTopologyVersion exchTopVer,
        @Nullable IgniteDiagnosticPrepareContext diagCtx) {
        IgniteTxManager tm = cctx.tm();

        if (tm != null) {
            boolean first = true;

            for (IgniteInternalTx tx : tm.activeTransactions()) {
                if (first) {
                    U.warn(diagnosticLog, "Pending transactions:");

                    first = false;
                }

                if (exchTopVer != null) {
                    U.warn(diagnosticLog, ">>> [txVer=" + tx.topologyVersionSnapshot() +
                        ", exchWait=" + tm.needWaitTransaction(tx, exchTopVer) +
                        ", tx=" + tx + ']');
                }
                else
                    U.warn(diagnosticLog, ">>> [txVer=" + tx.topologyVersionSnapshot() + ", tx=" + tx + ']');
            }
        }

        GridCacheMvccManager mvcc = cctx.mvcc();

        if (mvcc != null) {
            boolean first = true;

            for (GridCacheExplicitLockSpan lockSpan : mvcc.activeExplicitLocks()) {
                if (first) {
                    U.warn(diagnosticLog, "Pending explicit locks:");

                    first = false;
                }

                U.warn(diagnosticLog, ">>> " + lockSpan);
            }

            first = true;

            for (GridCacheFuture<?> fut : mvcc.activeFutures()) {
                if (first) {
                    U.warn(diagnosticLog, "Pending cache futures:");

                    first = false;
                }

                dumpDiagnosticInfo(fut, diagCtx);
            }

            first = true;

            for (GridCacheFuture<?> fut : mvcc.atomicFutures()) {
                if (first) {
                    U.warn(diagnosticLog, "Pending atomic cache futures:");

                    first = false;
                }

                dumpDiagnosticInfo(fut, diagCtx);
            }

            first = true;

            for (IgniteInternalFuture<?> fut : mvcc.dataStreamerFutures()) {
                if (first) {
                    U.warn(diagnosticLog, "Pending data streamer futures:");

                    first = false;
                }

                dumpDiagnosticInfo(fut, diagCtx);
            }

            if (tm != null) {
                first = true;

                for (IgniteInternalFuture<?> fut : tm.deadlockDetectionFutures()) {
                    if (first) {
                        U.warn(diagnosticLog, "Pending transaction deadlock detection futures:");

                        first = false;
                    }

                    dumpDiagnosticInfo(fut, diagCtx);
                }
            }
        }

        int affDumpCnt = 0;

        for (CacheGroupContext grp : cctx.cache().cacheGroups()) {
            if (grp.isLocal())
                continue;

            GridCachePreloader preloader = grp.preloader();

            if (preloader != null)
                preloader.dumpDebugInfo();

            GridAffinityAssignmentCache aff = grp.affinity();

            if (aff != null && affDumpCnt < 5) {
                if (aff.dumpDebugInfo())
                    affDumpCnt++;
            }
        }

        cctx.kernalContext().coordinators().dumpDebugInfo(diagnosticLog, diagCtx);
    }

    /**
     * Logs the future and add diagnostic info closure.
     *
     * @param fut Future.
     * @param ctx Diagnostic prepare context.
     */
    private void dumpDiagnosticInfo(IgniteInternalFuture<?> fut,
        @Nullable IgniteDiagnosticPrepareContext ctx) {
        U.warn(diagnosticLog, ">>> " + fut);

        if (ctx != null && fut instanceof IgniteDiagnosticAware)
            ((IgniteDiagnosticAware)fut).addDiagnosticRequest(ctx);
    }

    /**
     * For testing only.
     *
     * @param exchMergeTestWaitVer Version to wait for.
     * @param mergedEvtsForTest List to collect discovery events with merged exchanges.
     */
    public void mergeExchangesTestWaitVersion(
        AffinityTopologyVersion exchMergeTestWaitVer,
        @Nullable List mergedEvtsForTest
    ) {
        this.exchMergeTestWaitVer = exchMergeTestWaitVer;
        this.mergedEvtsForTest = mergedEvtsForTest;
    }

    /**
     * For testing only.
     *
     * @return Current version to wait for.
     */
    public AffinityTopologyVersion mergeExchangesTestWaitVersion() {
        return exchMergeTestWaitVer;
    }

    /**
     * @param curFut Current exchange future.
     * @param msg Message.
     * @return {@code True} if node is stopping.
     * @throws IgniteInterruptedCheckedException If interrupted.
     */
    public boolean mergeExchanges(final GridDhtPartitionsExchangeFuture curFut, GridDhtPartitionsFullMessage msg)
        throws IgniteInterruptedCheckedException {
        AffinityTopologyVersion resVer = msg.resultTopologyVersion();

        if (exchWorker.waitForExchangeFuture(resVer))
            return true;

        for (CachePartitionExchangeWorkerTask task : exchWorker.futQ) {
            if (task instanceof GridDhtPartitionsExchangeFuture) {
                GridDhtPartitionsExchangeFuture fut = (GridDhtPartitionsExchangeFuture) task;

                if (fut.initialVersion().compareTo(resVer) > 0) {
                    if (log.isInfoEnabled()) {
                        log.info("Merge exchange future on finish stop [curFut=" + curFut.initialVersion() +
                            ", resVer=" + resVer +
                            ", nextFutVer=" + fut.initialVersion() + ']');
                    }

                    break;
                }

                if (log.isInfoEnabled()) {
                    log.info("Merge exchange future on finish [curFut=" + curFut.initialVersion() +
                        ", mergedFut=" + fut.initialVersion() +
                        ", evt=" + IgniteUtils.gridEventName(fut.firstEvent().type()) +
                        ", evtNode=" + fut.firstEvent().eventNode().id()+
                        ", evtNodeClient=" + fut.firstEvent().eventNode().isClient() + ']');
                }

                DiscoveryEvent evt = fut.firstEvent();

                curFut.context().events().addEvent(fut.initialVersion(),
                    fut.firstEvent(),
                    fut.firstEventCache());

                if (evt.type() == EVT_NODE_JOINED) {
                    final GridDhtPartitionsSingleMessage pendingMsg = fut.mergeJoinExchangeOnDone(curFut);

                    if (pendingMsg != null) {
                        if (log.isInfoEnabled()) {
                            log.info("Merged join exchange future on finish, will reply to node [" +
                                "curFut=" + curFut.initialVersion() +
                                ", mergedFut=" + fut.initialVersion() +
                                ", evtNode=" + evt.eventNode().id() + ']');
                        }

                        curFut.waitAndReplyToNode(evt.eventNode().id(), pendingMsg);
                    }
                }
            }
        }

        ExchangeDiscoveryEvents evts = curFut.context().events();

        assert evts.topologyVersion().equals(resVer) : "Invalid exchange merge result [ver=" + evts.topologyVersion()
            + ", expVer=" + resVer + ']';

        return false;
    }

    /**
     * @param curFut Current active exchange future.
     * @return {@code False} if need wait messages for merged exchanges.
     */
    public boolean mergeExchangesOnCoordinator(
        GridDhtPartitionsExchangeFuture curFut,
        @Nullable AffinityTopologyVersion threshold
    ) {
        if (IGNITE_EXCHANGE_MERGE_DELAY > 0) {
            try {
                U.sleep(IGNITE_EXCHANGE_MERGE_DELAY);
            }
            catch (IgniteInterruptedCheckedException e) {
                U.warn(log, "Failed to wait for exchange merge, thread interrupted: " + e);

                return true;
            }
        }

        AffinityTopologyVersion exchMergeTestWaitVer = this.exchMergeTestWaitVer;

        if (exchMergeTestWaitVer != null)
            waitForTestVersion(exchMergeTestWaitVer, curFut);

        synchronized (curFut.mutex()) {
            int awaited = 0;

            for (CachePartitionExchangeWorkerTask task : exchWorker.futQ) {
                if (task instanceof GridDhtPartitionsExchangeFuture) {
                    GridDhtPartitionsExchangeFuture fut = (GridDhtPartitionsExchangeFuture)task;

                    DiscoveryEvent evt = fut.firstEvent();

                    if (threshold != null && fut.initialVersion().compareTo(threshold) > 0) {
                        if (log.isInfoEnabled())
                            log.info("Stop merge, threshold is exceed: " + evt + ", threshold = " + threshold);

                        break;
                    }

                    if (evt.type() == EVT_DISCOVERY_CUSTOM_EVT) {
                        if (log.isInfoEnabled())
                            log.info("Stop merge, custom event found: " + evt);

                        break;
                    }

                    if (!fut.changedAffinity()) {
                        if (log.isInfoEnabled())
                            log.info("Stop merge, no-affinity exchange found: " + evt);

                        break;
                    }

                    ClusterNode node = evt.eventNode();

                    if (!curFut.context().supportsMergeExchanges(node)) {
                        if (log.isInfoEnabled())
                            log.info("Stop merge, node does not support merge: " + node);

                        break;
                    }

                    if (evt.type() == EVT_NODE_JOINED && cctx.cache().hasCachesReceivedFromJoin(node)) {
                        if (log.isInfoEnabled())
                            log.info("Stop merge, received caches from node: " + node);

                        break;
                    }

                    if (log.isInfoEnabled()) {
                        log.info("Merge exchange future [curFut=" + curFut.initialVersion() +
                            ", mergedFut=" + fut.initialVersion() +
                            ", evt=" + IgniteUtils.gridEventName(fut.firstEvent().type()) +
                            ", evtNode=" + fut.firstEvent().eventNode().id() +
                            ", evtNodeClient=" + fut.firstEvent().eventNode().isClient() + ']');
                    }

                    addDiscoEvtForTest(fut.firstEvent());

                    curFut.context().events().addEvent(fut.initialVersion(),
                        fut.firstEvent(),
                        fut.firstEventCache());

                    if (evt.type() == EVT_NODE_JOINED) {
                        if (fut.mergeJoinExchange(curFut))
                            awaited++;
                    }
                }
                else {
                    if (!task.skipForExchangeMerge()) {
                        if (log.isInfoEnabled())
                            log.info("Stop merge, custom task found: " + task);

                        break;
                    }
                }
            }

            return awaited == 0;
        }
    }


    /**
     * For testing purposes. Stores discovery events with merged exchanges to enable examining them later.
     *
     * @param discoEvt Discovery event.
     */
    private void addDiscoEvtForTest(DiscoveryEvent discoEvt) {
        List mergedEvtsForTest = this.mergedEvtsForTest;

        if (mergedEvtsForTest != null)
            mergedEvtsForTest.add(discoEvt);
    }

    /**
     * For testing purposes. Method allows to wait for an exchange future of specific version
     * to appear in exchange worker queue.
     *
     * @param exchMergeTestWaitVer Topology Version to wait for.
     * @param curFut Current Exchange Future.
     */
    private void waitForTestVersion(AffinityTopologyVersion exchMergeTestWaitVer, GridDhtPartitionsExchangeFuture curFut) {
        if (log.isInfoEnabled()) {
            log.info("Exchange merge test, waiting for version [exch=" + curFut.initialVersion() +
                ", waitVer=" + exchMergeTestWaitVer + ']');
        }

        long end = U.currentTimeMillis() + 10_000;

        while (U.currentTimeMillis() < end) {
            boolean found = false;

            for (CachePartitionExchangeWorkerTask task : exchWorker.futQ) {
                if (task instanceof GridDhtPartitionsExchangeFuture) {
                    GridDhtPartitionsExchangeFuture fut = (GridDhtPartitionsExchangeFuture)task;

                    if (exchMergeTestWaitVer.equals(fut.initialVersion())) {
                        if (log.isInfoEnabled())
                            log.info("Exchange merge test, found awaited version: " + exchMergeTestWaitVer);

                        found = true;

                        break;
                    }
                }
            }

            if (found)
                break;
            else {
                try {
                    U.sleep(100);
                }
                catch (IgniteInterruptedCheckedException e) {
                    break;
                }
            }
        }

        this.exchMergeTestWaitVer = null;
    }

    /**
     * Invokes {@link GridWorker#updateHeartbeat()} for exchange worker.
     */
    public void exchangerUpdateHeartbeat() {
        exchWorker.updateHeartbeat();
    }

    /**
     * Invokes {@link GridWorker#blockingSectionBegin()} for exchange worker.
     * Should be called from exchange worker thread.
     */
    public void exchangerBlockingSectionBegin() {
        if (currentThreadIsExchanger())
            exchWorker.blockingSectionBegin();
    }

    /**
     * Invokes {@link GridWorker#blockingSectionEnd()} for exchange worker.
     * Should be called from exchange worker thread.
     */
    public void exchangerBlockingSectionEnd() {
        if (currentThreadIsExchanger())
            exchWorker.blockingSectionEnd();
    }

    /** */
    public boolean currentThreadIsExchanger() {
        return exchWorker != null && Thread.currentThread() == exchWorker.runner();
    }

    /**
     * @return {@code True} If there is any exchange future in progress.
     */
    private boolean exchangeInProgress() {
        if (exchWorker.hasPendingServerExchange())
            return true;

        GridDhtPartitionsExchangeFuture current = lastTopologyFuture();

        if (current == null)
            return false;

        GridDhtTopologyFuture finished = lastFinishedFut.get();

        if (finished == null || finished.result().compareTo(current.initialVersion()) < 0) {
            ClusterNode triggeredBy = current.firstEvent().eventNode();

            if (current.partitionChangesInProgress() && !triggeredBy.isClient())
                return true;
       }

        return false;
    }

    /** */
    public boolean affinityChanged(AffinityTopologyVersion from, AffinityTopologyVersion to) {
        if (lastAffinityChangedTopologyVersion(to).compareTo(from) >= 0)
            return false;

        Collection<GridDhtPartitionsExchangeFuture> history = exchFuts.values();

        boolean fromFound = false;

        for (GridDhtPartitionsExchangeFuture fut : history) {
            if (!fromFound) {
                int cmp = fut.initialVersion().compareTo(from);

                if (cmp > 0) // We don't have history, so return true for safety
                    return true;
                else if (cmp == 0)
                    fromFound = true;
                else if (fut.isDone() && fut.topologyVersion().compareTo(from) >= 0)
                    return true; // Temporary solution for merge exchange case
            }
            else {
                if (fut.changedAffinity())
                    return true;

                if (fut.initialVersion().compareTo(to) >= 0)
                    return false;
            }
        }

        return true;
    }

    /**
     * Exchange future thread. All exchanges happen only by one thread and next
     * exchange will not start until previous one completes.
     */
    private class ExchangeWorker extends GridWorker {
        /** Future queue. */
        private final LinkedBlockingDeque<CachePartitionExchangeWorkerTask> futQ =
            new LinkedBlockingDeque<>();

        /** */
        private AffinityTopologyVersion lastFutVer;

        /** Busy flag used as performance optimization to stop current preloading. */
        private volatile boolean busy;

        /** */
        private boolean crd;

        /** */
        private boolean stop;

        /** Indicates that worker terminates because the node needs to reconnect to the cluster. */
        private boolean reconnectNeeded;

        /**
         * Constructor.
         */
        private ExchangeWorker() {
            super(cctx.igniteInstanceName(), EXCHANGE_WORKER_THREAD_NAME, GridCachePartitionExchangeManager.this.log,
                cctx.kernalContext().workersRegistry());
        }

        /**
         * @param exchId Exchange ID.
         */
        void forceReassign(GridDhtPartitionExchangeId exchId) {
            if (!hasPendingExchange() && !busy)
                futQ.add(new RebalanceReassignExchangeTask(exchId));
        }

        /**
         * @param exchId Exchange ID.
         * @return Rebalance future.
         */
        IgniteInternalFuture<Boolean> forceRebalance(GridDhtPartitionExchangeId exchId) {
            GridCompoundFuture<Boolean, Boolean> fut = new GridCompoundFuture<>(CU.boolReducer());

            futQ.add(new ForceRebalanceExchangeTask(exchId, fut));

            return fut;
        }

        /**
         * @param caches Caches to stop.
         */
        IgniteInternalFuture<Void> deferStopCachesOnClientReconnect(Collection<GridCacheAdapter> caches) {
            StopCachesOnClientReconnectExchangeTask task = new StopCachesOnClientReconnectExchangeTask(caches);

            futQ.add(task);

            return task;
        }

        /**
         * @param exchFut Exchange future.
         */
        void addExchangeFuture(GridDhtPartitionsExchangeFuture exchFut) {
            assert exchFut != null;

            futQ.offer(exchFut);

            synchronized (this) {
                lastFutVer = exchFut.initialVersion();

                notifyAll();
            }

            if (log.isDebugEnabled())
                log.debug("Added exchange future to exchange worker: " + exchFut);
        }

        /**
         *
         */
        private void onKernalStop() {
            synchronized (this) {
                stop = true;

                notifyAll();
            }
        }

        /**
         * @param resVer Version to wait for.
         * @return {@code True} if node is stopping.
         * @throws IgniteInterruptedCheckedException If interrupted.
         */
        private boolean waitForExchangeFuture(AffinityTopologyVersion resVer) throws IgniteInterruptedCheckedException {
            synchronized (this) {
                while (!stop && lastFutVer.compareTo(resVer) < 0)
                    U.wait(this);

                return stop;
            }
        }

        /**
         * @param resVer Exchange result version.
         * @param exchFut Exchange future.
         * @throws IgniteInterruptedCheckedException If interrupted.
         */
        private void removeMergedFutures(AffinityTopologyVersion resVer, GridDhtPartitionsExchangeFuture exchFut)
            throws IgniteInterruptedCheckedException {
            if (resVer.compareTo(exchFut.initialVersion()) != 0) {
                waitForExchangeFuture(resVer);

                for (CachePartitionExchangeWorkerTask task : futQ) {
                    if (task instanceof GridDhtPartitionsExchangeFuture) {
                        GridDhtPartitionsExchangeFuture fut0 = (GridDhtPartitionsExchangeFuture)task;

                        if (resVer.compareTo(fut0.initialVersion()) >= 0) {
                            fut0.finishMerged(resVer, exchFut);

                            futQ.remove(fut0);
                        }
                        else
                            break;
                    }
                }
            }
        }

        /**
         * Add custom exchange task.
         *
         * @param task Task.
         */
        void addCustomTask(CachePartitionExchangeWorkerTask task) {
            assert task != null;

            assert !isExchangeTask(task);

            futQ.offer(task);
        }

        /**
         * Process custom exchange task.
         *
         * @param task Task.
         */
        void processCustomTask(CachePartitionExchangeWorkerTask task) {
            assert !isExchangeTask(task);

            try {
                cctx.cache().processCustomExchangeTask(task);
            }
            catch (Exception e) {
                U.error(log, "Failed to process custom exchange task: " + task, e);
            }
        }

        /**
         * @return Whether pending exchange future exists.
         */
        boolean hasPendingExchange() {
            if (!futQ.isEmpty()) {
                for (CachePartitionExchangeWorkerTask task : futQ) {
                    if (isExchangeTask(task))
                        return true;
                }
            }

            return false;
        }

        /**
         * @return Whether pending exchange future triggered by non client node exists.
         */
        boolean hasPendingServerExchange() {
            if (!futQ.isEmpty()) {
                for (CachePartitionExchangeWorkerTask task : futQ) {
                    if (task instanceof GridDhtPartitionsExchangeFuture) {
                        // First event is enough to check,
                        // because only current exchange future can have multiple discovery events (exchange merge).
                        ClusterNode triggeredBy = ((GridDhtPartitionsExchangeFuture) task).firstEvent().eventNode();

                        if (!triggeredBy.isClient())
                            return true;
                    }
                }
            }

            return false;
        }

        /**
         * Dump debug info.
         */
        void dumpExchangeDebugInfo() {
            U.warn(log, "First " + DIAGNOSTIC_WARN_LIMIT + " pending exchange futures [total=" + futQ.size() + ']');

            if (DIAGNOSTIC_WARN_LIMIT > 0) {
                int cnt = 0;

                for (CachePartitionExchangeWorkerTask task : futQ) {
                    if (task instanceof GridDhtPartitionsExchangeFuture) {
                        U.warn(log, ">>> " + ((GridDhtPartitionsExchangeFuture)task).shortInfo());

                        if (++cnt == DIAGNOSTIC_WARN_LIMIT)
                            break;
                    }
                }
            }
        }

        /** {@inheritDoc} */
        @Override protected void body() throws InterruptedException, IgniteInterruptedCheckedException {
            Throwable err = null;

            try {
                body0();
            }
            catch (InterruptedException | IgniteInterruptedCheckedException e) {
                if (!stop)
                    err = e;
            }
            catch (Throwable e) {
                if (!(e == stopErr || (stop && (X.hasCause(e, IgniteInterruptedCheckedException.class)))))
                    err = e;
            }
            finally {
                if (err == null && !stop && !reconnectNeeded)
                    err = new IllegalStateException("Thread " + name() + " is terminated unexpectedly");

                if (err instanceof OutOfMemoryError)
                    cctx.kernalContext().failure().process(new FailureContext(CRITICAL_ERROR, err));
                else if (err != null)
                    cctx.kernalContext().failure().process(new FailureContext(SYSTEM_WORKER_TERMINATION, err));
                else
                    // In case of reconnectNeeded == true, prevent general-case termination handling.
                    cancel();
            }
        }

        /**
         *
         */
        private void body0() throws InterruptedException, IgniteCheckedException {
            long timeout = cctx.gridConfig().getNetworkTimeout();

            long cnt = 0;

            while (!isCancelled()) {
                onIdle();

                cnt++;

                CachePartitionExchangeWorkerTask task = null;

                try {
                    boolean preloadFinished = true;

                    for (CacheGroupContext grp : cctx.cache().cacheGroups()) {
                        if (grp.isLocal())
                            continue;

                        preloadFinished &= grp.preloader() != null && grp.preloader().syncFuture().isDone();

                        if (!preloadFinished)
                            break;
                    }

                    // If not first preloading and no more topology events present.
                    if (!cctx.kernalContext().clientNode() && !hasPendingExchange() && preloadFinished)
                        timeout = cctx.gridConfig().getNetworkTimeout();

                    // After workers line up and before preloading starts we initialize all futures.
                    if (log.isTraceEnabled()) {
                        Collection<IgniteInternalFuture> unfinished = new HashSet<>();

                        for (GridDhtPartitionsExchangeFuture fut : exchFuts.values()) {
                            if (!fut.isDone())
                                unfinished.add(fut);
                        }

                        log.trace("Before waiting for exchange futures [futs" + unfinished + ", worker=" + this + ']');
                    }

                    // Take next exchange future.
                    if (isCancelled())
                        Thread.currentThread().interrupt();

                    blockingSectionBegin();

                    try {
                        task = futQ.poll(timeout, MILLISECONDS);
                    }
                    finally {
                        blockingSectionEnd();
                    }

                    if (task == null)
                        continue; // Main while loop.

                    if (!isExchangeTask(task)) {
                        processCustomTask(task);

                        continue;
                    }

                    busy = true;

                    Map<Integer, GridDhtPreloaderAssignments> assignsMap = null;

                    boolean forcePreload = false;

                    GridDhtPartitionExchangeId exchId;

                    GridDhtPartitionsExchangeFuture exchFut = null;

                    AffinityTopologyVersion resVer = null;

                    try {
                        if (isCancelled())
                            break;

                        if (task instanceof RebalanceReassignExchangeTask)
                            exchId = ((RebalanceReassignExchangeTask) task).exchangeId();
                        else if (task instanceof ForceRebalanceExchangeTask) {
                            forcePreload = true;

                            timeout = 0; // Force refresh.

                            exchId = ((ForceRebalanceExchangeTask)task).exchangeId();
                        }
                        else {
                            assert task instanceof GridDhtPartitionsExchangeFuture : task;

                            exchFut = (GridDhtPartitionsExchangeFuture)task;

                            exchId = exchFut.exchangeId();

                            lastInitializedFut = exchFut;

                            boolean newCrd = false;

                            if (!crd) {
                                List<ClusterNode> srvNodes = exchFut.firstEventCache().serverNodes();

                                crd = newCrd = !srvNodes.isEmpty() && srvNodes.get(0).isLocal();
                            }

                            if (!exchFut.changedAffinity()) {
                                GridDhtPartitionsExchangeFuture lastFut = lastFinishedFut.get();

                                if (lastFut != null) {
                                    if (!lastFut.changedAffinity()) {
                                        // If lastFut corresponds to merged exchange, it is essential to use
                                        // topologyVersion() instead of initialVersion() - nodes joined in this PME
                                        // will have DiscoCache only for the last version.
                                        AffinityTopologyVersion lastAffVer = cctx.exchange()
                                            .lastAffinityChangedTopologyVersion(lastFut.topologyVersion());

                                        cctx.exchange().lastAffinityChangedTopologyVersion(exchFut.initialVersion(),
                                            lastAffVer);
                                    }
                                    else
                                        cctx.exchange().lastAffinityChangedTopologyVersion(exchFut.initialVersion(),
                                            lastFut.topologyVersion());
                                }
                            }

                            exchFut.timeBag().finishGlobalStage("Waiting in exchange queue");

                            exchFut.init(newCrd);

                            int dumpCnt = 0;

                            long waitStartNanos = System.nanoTime();

                            // Call rollback logic only for client node, for server nodes
                            // rollback logic is in GridDhtPartitionsExchangeFuture.
                            boolean txRolledBack = !cctx.localNode().isClient();

                            IgniteConfiguration cfg = cctx.gridConfig();

                            final long dumpTimeout = 2 * cfg.getNetworkTimeout();

                            long nextDumpTime = 0;

                            while (true) {
                                // Read txTimeoutOnPME from configuration after every iteration.
                                long curTimeout = cfg.getTransactionConfiguration().getTxTimeoutOnPartitionMapExchange();

                                try {
                                    long exchTimeout = curTimeout > 0 && !txRolledBack
                                        ? Math.min(curTimeout, dumpTimeout)
                                        : dumpTimeout;

                                    blockingSectionBegin();

                                    try {
                                        resVer = exchFut.get(exchTimeout, TimeUnit.MILLISECONDS);
                                    } finally {
                                        blockingSectionEnd();
                                    }

                                    onIdle();

                                    break;
                                }
                                catch (IgniteFutureTimeoutCheckedException ignored) {
                                    updateHeartbeat();

                                    if (nextDumpTime <= U.currentTimeMillis()) {
                                        U.warn(diagnosticLog, "Failed to wait for partition map exchange [" +
                                            "topVer=" + exchFut.initialVersion() +
                                            ", node=" + cctx.localNodeId() + "]. " +
                                            (curTimeout <= 0 && !txRolledBack ? "Consider changing " +
                                            "TransactionConfiguration.txTimeoutOnPartitionMapExchange" +
                                            " to non default value to avoid this message. " : "") +
                                            "Dumping pending objects that might be the cause: ");

                                        try {
                                            dumpDebugInfo(exchFut);
                                        }
                                        catch (Exception e) {
                                            U.error(diagnosticLog, "Failed to dump debug information: " + e, e);
                                        }

                                        nextDumpTime = U.currentTimeMillis() + nextDumpTimeout(dumpCnt++, dumpTimeout);
                                    }

                                    long passedMillis = U.millisSinceNanos(waitStartNanos);

                                    if (!txRolledBack && curTimeout > 0 && passedMillis >= curTimeout) {
                                        txRolledBack = true; // Try automatic rollback only once.

                                        cctx.tm().rollbackOnTopologyChange(exchFut.initialVersion());
                                    }
                                }
                                catch (Exception e) {
                                    if (exchFut.reconnectOnError(e))
                                        throw new IgniteNeedReconnectException(cctx.localNode(), e);

                                    throw e;
                                }
                            }

                            removeMergedFutures(resVer, exchFut);

                            if (log.isTraceEnabled())
                                log.trace("After waiting for exchange future [exchFut=" + exchFut + ", worker=" +
                                    this + ']');

                            if (exchFut.exchangeId().nodeId().equals(cctx.localNodeId()))
                                lastRefresh.compareAndSet(-1, U.currentTimeMillis());

                            // Just pick first worker to do this, so we don't
                            // invoke topology callback more than once for the
                            // same event.

                            boolean changed = false;

                            for (CacheGroupContext grp : cctx.cache().cacheGroups()) {
                                if (grp.isLocal())
                                    continue;

                                if (grp.preloader().rebalanceRequired(rebTopVer, exchFut))
                                    rebTopVer = NONE;

                                changed |= grp.topology().afterExchange(exchFut);
                            }

                            if (!cctx.kernalContext().clientNode() && changed && !hasPendingServerExchange()) {
                                if (log.isDebugEnabled())
                                    log.debug("Refresh partitions due to mapping was changed");

                                refreshPartitions();
                            }
                        }

                        // Schedule rebalance if force rebalance or force reassign occurs.
                        if (exchFut == null)
                            rebTopVer = NONE;

                        if (!cctx.kernalContext().clientNode() && rebTopVer.equals(NONE)) {
                            assignsMap = new HashMap<>();

                            IgniteCacheSnapshotManager snp = cctx.snapshot();

                            for (final CacheGroupContext grp : cctx.cache().cacheGroups()) {
                                long delay = grp.config().getRebalanceDelay();

                                boolean disableRebalance = snp.partitionsAreFrozen(grp);

                                GridDhtPreloaderAssignments assigns = null;

                                // Don't delay for dummy reassigns to avoid infinite recursion.
                                if ((delay == 0 || forcePreload) && !disableRebalance)
                                    assigns = grp.preloader().generateAssignments(exchId, exchFut);

                                assignsMap.put(grp.groupId(), assigns);

                                if (resVer == null && !grp.isLocal())
                                    resVer = grp.topology().readyTopologyVersion();
                            }
                        }

                        if (resVer == null)
                            resVer = exchId.topologyVersion();
                    }
                    finally {
                        // Must flip busy flag before assignments are given to demand workers.
                        busy = false;
                    }

                    if (assignsMap != null && rebTopVer.equals(NONE)) {
                        int size = assignsMap.size();

                        NavigableMap<Integer, List<Integer>> orderMap = new TreeMap<>();

                        for (Map.Entry<Integer, GridDhtPreloaderAssignments> e : assignsMap.entrySet()) {
                            int grpId = e.getKey();

                            CacheGroupContext grp = cctx.cache().cacheGroup(grpId);

                            int order = grp.config().getRebalanceOrder();

                            if (orderMap.get(order) == null)
                                orderMap.put(order, new ArrayList<Integer>(size));

                            orderMap.get(order).add(grpId);
                        }

                        Runnable r = null;

                        List<String> rebList = new LinkedList<>();

                        boolean assignsCancelled = false;

                        GridCompoundFuture<Boolean, Boolean> forcedRebFut = null;

                        if (task instanceof ForceRebalanceExchangeTask)
                            forcedRebFut = ((ForceRebalanceExchangeTask)task).forcedRebalanceFuture();

                        for (Integer order : orderMap.descendingKeySet()) {
                            for (Integer grpId : orderMap.get(order)) {
                                CacheGroupContext grp = cctx.cache().cacheGroup(grpId);

                                GridDhtPreloaderAssignments assigns = assignsMap.get(grpId);

                                if (assigns != null)
                                    assignsCancelled |= assigns.cancelled();

                                Runnable cur = grp.preloader().addAssignments(assigns,
                                    forcePreload,
                                    cnt,
                                    r,
                                    forcedRebFut);

                                if (cur != null) {
                                    rebList.add(grp.cacheOrGroupName());

                                    r = cur;
                                }
                            }
                        }

                        if (forcedRebFut != null)
                            forcedRebFut.markInitialized();

                        if (assignsCancelled || hasPendingExchange()) {
                            U.log(log, "Skipping rebalancing (obsolete exchange ID) " +
                                "[top=" + resVer + ", evt=" + exchId.discoveryEventName() +
                                ", node=" + exchId.nodeId() + ']');
                        }
                        else if (r != null) {
                            Collections.reverse(rebList);

                            U.log(log, "Rebalancing scheduled [order=" + rebList +
                                ", top=" + resVer + ", force=" + (exchFut == null) +
                                ", evt=" + exchId.discoveryEventName() +
                                ", node=" + exchId.nodeId() + ']');

                            rebTopVer = resVer;

                            // Start rebalancing cache groups chain. Each group will be rebalanced
                            // sequentially one by one e.g.:
                            // ignite-sys-cache -> cacheGroupR1 -> cacheGroupP2 -> cacheGroupR3
                            r.run();
                        }
                        else
                            U.log(log, "Skipping rebalancing (nothing scheduled) " +
                                "[top=" + resVer + ", force=" + (exchFut == null) +
                                ", evt=" + exchId.discoveryEventName() +
                                ", node=" + exchId.nodeId() + ']');
                    }
                    else
                        U.log(log, "Skipping rebalancing (no affinity changes) " +
                            "[top=" + resVer +
                            ", rebTopVer=" + rebTopVer +
                            ", evt=" + exchId.discoveryEventName() +
                            ", evtNode=" + exchId.nodeId() +
                            ", client=" + cctx.kernalContext().clientNode() + ']');
                }
                catch (IgniteInterruptedCheckedException e) {
                    throw e;
                }
                catch (IgniteClientDisconnectedCheckedException | IgniteNeedReconnectException e) {
                    if (cctx.discovery().reconnectSupported()) {
                        U.warn(log, "Local node failed to complete partition map exchange due to " +
                            "exception, will try to reconnect to cluster: " + e.getMessage(), e);

                        cctx.discovery().reconnect();

                        reconnectNeeded = true;
                    }
                    else
                        U.warn(log, "Local node received IgniteClientDisconnectedCheckedException or " +
                            " IgniteNeedReconnectException exception but doesn't support reconnect, stopping node: " +
                            e.getMessage(), e);

                    return;
                }
                catch (IgniteCheckedException e) {
                    U.error(log, "Failed to wait for completion of partition map exchange " +
                        "(preloading will not start): " + task, e);

                    throw e;
                }
            }
        }
    }

    /**
     * Partition resend timeout object.
     */
    private class ResendTimeoutObject implements GridTimeoutObject {
        /** Timeout ID. */
        private final IgniteUuid timeoutId = IgniteUuid.randomUuid();

        /** Logger. */
        protected final IgniteLogger log;

        /** Timeout start time. */
        private final long createTime = U.currentTimeMillis();

        /** Started flag. */
        private AtomicBoolean started = new AtomicBoolean();

        /**
         *
         */
        private ResendTimeoutObject() {
            this.log = cctx.logger(getClass());
        }

        /** {@inheritDoc} */
        @Override public IgniteUuid timeoutId() {
            return timeoutId;
        }

        /** {@inheritDoc} */
        @Override public long endTime() {
            return createTime + partResendTimeout;
        }

        /** {@inheritDoc} */
        @Override public void onTimeout() {
            cctx.kernalContext().closure().runLocalSafe(new GridPlainRunnable() {
                @Override public void run() {
                    if (!busyLock.readLock().tryLock())
                        return;

                    try {
                        if (started.compareAndSet(false, true)) {
                            if (log.isDebugEnabled())
                                log.debug("Refresh partitions due to scheduled timeout");

                            refreshPartitions();
                        }
                    }
                    finally {
                        busyLock.readLock().unlock();

                        cctx.time().removeTimeoutObject(ResendTimeoutObject.this);

                        pendingResend.compareAndSet(ResendTimeoutObject.this, null);
                    }
                }
            });
        }

        /**
         * @return {@code True} if timeout object started to run.
         */
        public boolean started() {
            return started.get();
        }
    }

    /**
     *
     */
    private static class ExchangeFutureSet extends GridListSet<GridDhtPartitionsExchangeFuture> {
        /** */
        private static final long serialVersionUID = 0L;

        /** */
        private final int histSize;

        /** */
        private final AtomicReference<AffinityTopologyVersion> readyTopVer =
            new AtomicReference<>(NONE);

        /**
         * Creates ordered, not strict list set.
         *
         * @param histSize Max history size.
         */
        private ExchangeFutureSet(int histSize) {
            super((f1, f2) -> {
                AffinityTopologyVersion t1 = f1.exchangeId().topologyVersion();
                AffinityTopologyVersion t2 = f2.exchangeId().topologyVersion();

                assert t1.topologyVersion() > 0;
                assert t2.topologyVersion() > 0;

                // Reverse order.
                return t2.compareTo(t1);
            }, /*not strict*/false);

            this.histSize = histSize;
        }

        /**
         * @param fut Future to add.
         * @return {@code True} if added.
         */
        @Override public synchronized GridDhtPartitionsExchangeFuture addx(
            GridDhtPartitionsExchangeFuture fut) {
            GridDhtPartitionsExchangeFuture cur = super.addx(fut);

            while (size() > histSize) {
                GridDhtPartitionsExchangeFuture last = last();

                if (!last.isDone() || Objects.equals(last.initialVersion(), readyTopVer()))
                    break;

                removeLast();
            }

            // Return the value in the set.
            return cur == null ? fut : cur;
        }

        /**
         * @return Ready top version.
         */
        public AffinityTopologyVersion readyTopVer() {
            return readyTopVer.get();
        }

        /**
         * @param readyTopVersion Ready top version.
         * @return {@code true} if version was set and {@code false} otherwise.
         */
        public boolean readyTopVer(AffinityTopologyVersion readyTopVersion) {
            while (true) {
                AffinityTopologyVersion readyVer = readyTopVer.get();

                if (readyVer.compareTo(readyTopVersion) >= 0)
                    return false;

                if (readyTopVer.compareAndSet(readyVer, readyTopVersion))
                    return true;
            }
        }

        /** {@inheritDoc} */
        @Nullable @Override public synchronized GridDhtPartitionsExchangeFuture removex(
            GridDhtPartitionsExchangeFuture val) {

            return super.removex(val);
        }

        /**
         * @return Values.
         */
        @Override public synchronized List<GridDhtPartitionsExchangeFuture> values() {
            return super.values();
        }

        /** {@inheritDoc} */
        @Override public synchronized String toString() {
            return S.toString(ExchangeFutureSet.class, this, super.toString());
        }
    }

    /**
     *
     */
    private abstract class MessageHandler<M> implements IgniteBiInClosure<UUID, M> {
        /** */
        private static final long serialVersionUID = 0L;

        /**
         * @param nodeId Sender node ID.
         * @param msg Message.
         */
        @Override public void apply(UUID nodeId, M msg) {
            ClusterNode node = cctx.node(nodeId);

            if (node == null) {
                if (log.isTraceEnabled())
                    log.trace("Received message from failed node [node=" + nodeId + ", msg=" + msg + ']');

                return;
            }

            if (log.isTraceEnabled())
                log.trace("Received message from node [node=" + nodeId + ", msg=" + msg + ']');

            onMessage(node, msg);
        }

        /**
         * @param node Sender cluster node.
         * @param msg Message.
         */
        protected abstract void onMessage(ClusterNode node, M msg);
    }

    /**
     * Affinity ready future.
     */
    private class AffinityReadyFuture extends GridFutureAdapter<AffinityTopologyVersion> {
        /** */
        @GridToStringInclude
        private AffinityTopologyVersion topVer;

        /**
         * @param topVer Topology version.
         */
        private AffinityReadyFuture(AffinityTopologyVersion topVer) {
            this.topVer = topVer;
        }

        /** {@inheritDoc} */
        @Override public boolean onDone(AffinityTopologyVersion res, @Nullable Throwable err) {
            assert res != null || err != null;

            boolean done = super.onDone(res, err);

            if (done)
                readyFuts.remove(topVer, this);

            return done;
        }

        /** {@inheritDoc} */
        @Override public String toString() {
            return S.toString(AffinityReadyFuture.class, this, super.toString());
        }
    }

    /**
     * Class to print only limited number of warnings.
     */
    private static class WarningsGroup {
        /** */
        private final IgniteLogger log;

        /** */
        private final int warningsLimit;

        /** */
        private final String title;

        /** */
        private final List<String> messages = new ArrayList<>();

        /** */
        private int warningsTotal = 0;

        /**
         * @param log Target logger.
         * @param warningsLimit Warnings limit.
         */
        private WarningsGroup(String title, IgniteLogger log, int warningsLimit) {
            this.title = title;

            this.log = log;

            this.warningsLimit = warningsLimit;
        }

        /**
         * @param msg Warning message.
         * @return {@code true} if message is added to list.
         */
        private boolean add(String msg) {
            boolean added = false;

            if (canAddMessage()) {
                messages.add(msg);

                added = true;
            }

            warningsTotal++;

            return added;
        }

        /**
         * @return {@code true} if messages list size less than limit.
         */
        private boolean canAddMessage() {
            return warningsTotal < warningsLimit;
        }

        /**
         * Increase total number of warnings.
         */
        private void incTotal() {
            warningsTotal++;
        }

        /**
         * Print warnings block title and messages.
         */
        private void printToLog() {
            if (warningsTotal > 0) {
                U.warn(log, String.format(title, warningsLimit, warningsTotal));

                for (String message : messages)
                    U.warn(log, message);
            }
        }
    }

    /**
     * Class to limit action count for unique objects.
     * <p>
     * NO guarantees of thread safety are provided.
     */
    private static class ActionLimiter<T> {
        /** */
        private final int limit;

        /**
         * Internal storage of objects and counters for each of object.
         */
        private final Map<T, AtomicInteger> actionsCnt = new HashMap<>();

        /**
         * Set of active objects.
         */
        private final Set<T> activeObjects = new HashSet<>();

        /**
         * @param limit Limit.
         */
        private ActionLimiter(int limit) {
            this.limit = limit;
        }

        /**
         * Shows if action is allowed for the given object. Adds this object to internal set of active
         * objects that are still in use.
         *
         * @param obj object.
         */
        boolean allowAction(T obj) {
            activeObjects.add(obj);

            int cnt = actionsCnt.computeIfAbsent(obj, o -> new AtomicInteger(0))
                .incrementAndGet();

            return (cnt <= limit);
        }

        /**
         * Removes old objects from limiter's internal storage. All objects that are contained in internal
         * storage but not in set of active objects, are assumed as 'old'. This method is to be called
         * after processing of collection of objects to purge limiter's internal storage.
         */
        void trim() {
            actionsCnt.keySet().removeIf(key -> !activeObjects.contains(key));

            activeObjects.clear();
        }
    }
}<|MERGE_RESOLUTION|>--- conflicted
+++ resolved
@@ -110,11 +110,8 @@
 import org.apache.ignite.internal.processors.query.schema.SchemaNodeLeaveExchangeWorkerTask;
 import org.apache.ignite.internal.processors.timeout.GridTimeoutObject;
 import org.apache.ignite.internal.processors.tracing.Span;
-<<<<<<< HEAD
-=======
 import org.apache.ignite.internal.processors.tracing.SpanTags;
 import org.apache.ignite.internal.processors.tracing.Traces;
->>>>>>> 1c1233d6
 import org.apache.ignite.internal.util.GridListSet;
 import org.apache.ignite.internal.util.GridPartitionStateMap;
 import org.apache.ignite.internal.util.IgniteUtils;
@@ -632,14 +629,6 @@
             // Event callback - without this callback future will never complete.
             exchFut.onEvent(exchId, evt, cache);
 
-<<<<<<< HEAD
-            Span span = cctx.kernalContext().tracing().create("exchange.future", evt.getSpan());
-
-            if (exchId != null)
-                span.addTag("exchange.id", exchId.toString());
-
-            span.addTag("node.id", cctx.localNodeId().toString());
-=======
             Span span = cctx.kernalContext().tracing().create(Traces.Exchange.EXCHANGE_FUTURE, evt.span());
 
             if (exchId != null) {
@@ -655,7 +644,6 @@
             }
 
             span.addTag(SpanTags.NODE_ID, cctx.localNodeId().toString());
->>>>>>> 1c1233d6
             span.addLog("Created");
 
             exchFut.span(span);
