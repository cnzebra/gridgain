/*
 * Licensed to the Apache Software Foundation (ASF) under one or more
 * contributor license agreements.  See the NOTICE file distributed with
 * this work for additional information regarding copyright ownership.
 * The ASF licenses this file to You under the Apache License, Version 2.0
 * (the "License"); you may not use this file except in compliance with
 * the License.  You may obtain a copy of the License at
 *
 *      http://www.apache.org/licenses/LICENSE-2.0
 *
 * Unless required by applicable law or agreed to in writing, software
 * distributed under the License is distributed on an "AS IS" BASIS,
 * WITHOUT WARRANTIES OR CONDITIONS OF ANY KIND, either express or implied.
 * See the License for the specific language governing permissions and
 * limitations under the License.
 */

package org.apache.ignite.internal.pagemem.wal.record;

import org.apache.ignite.configuration.WALMode;
import org.apache.ignite.internal.pagemem.wal.WALPointer;
import org.apache.ignite.internal.util.tostring.GridToStringExclude;
import org.apache.ignite.internal.util.typedef.internal.S;

/**
 * Log entry abstract class.
 */
public abstract class WALRecord {
    /**
     * Record type. Ordinal of this record will be written to file. <br>
     * <b>Note:</b> Do not change order of elements <br>
     */
    public enum RecordType {
        /** */
        TX_RECORD,

        /** */
        PAGE_RECORD,

        /** */
        DATA_RECORD,

        /** Checkpoint (begin) record */
        CHECKPOINT_RECORD,

        /** WAL segment header record. */
        HEADER_RECORD,

        // Delta records.

        /** */
        INIT_NEW_PAGE_RECORD,

        /** */
        DATA_PAGE_INSERT_RECORD,

        /** */
        DATA_PAGE_INSERT_FRAGMENT_RECORD,

        /** */
        DATA_PAGE_REMOVE_RECORD,

        /** */
        DATA_PAGE_SET_FREE_LIST_PAGE,

        /** */
        BTREE_META_PAGE_INIT_ROOT,

        /** */
        BTREE_META_PAGE_ADD_ROOT,

        /** */
        BTREE_META_PAGE_CUT_ROOT,

        /** */
        BTREE_INIT_NEW_ROOT,

        /** */
        BTREE_PAGE_RECYCLE,

        /** */
        BTREE_PAGE_INSERT,

        /** */
        BTREE_FIX_LEFTMOST_CHILD,

        /** */
        BTREE_FIX_COUNT,

        /** */
        BTREE_PAGE_REPLACE,

        /** */
        BTREE_PAGE_REMOVE,

        /** */
        BTREE_PAGE_INNER_REPLACE,

        /** */
        BTREE_FIX_REMOVE_ID,

        /** */
        BTREE_FORWARD_PAGE_SPLIT,

        /** */
        BTREE_EXISTING_PAGE_SPLIT,

        /** */
        BTREE_PAGE_MERGE,

        /** */
        PAGES_LIST_SET_NEXT,

        /** */
        PAGES_LIST_SET_PREVIOUS,

        /** */
        PAGES_LIST_INIT_NEW_PAGE,

        /** */
        PAGES_LIST_ADD_PAGE,

        /** */
        PAGES_LIST_REMOVE_PAGE,

        /** */
        META_PAGE_INIT,

        /** */
        PARTITION_META_PAGE_UPDATE_COUNTERS,

        /** Memory recovering start marker */
        MEMORY_RECOVERY,

        /** */
        TRACKING_PAGE_DELTA,

        /** Meta page update last successful snapshot id. */
        META_PAGE_UPDATE_LAST_SUCCESSFUL_SNAPSHOT_ID,

        /** Meta page update last successful full snapshot id. */
        META_PAGE_UPDATE_LAST_SUCCESSFUL_FULL_SNAPSHOT_ID,

        /** Meta page update next snapshot id. */
        META_PAGE_UPDATE_NEXT_SNAPSHOT_ID,

        /** Meta page update last allocated index. */
        META_PAGE_UPDATE_LAST_ALLOCATED_INDEX,

        /** Partition meta update state. */
        PART_META_UPDATE_STATE,

        /** Page list meta reset count record. */
        PAGE_LIST_META_RESET_COUNT_RECORD,

        /** Switch segment record.
         *  Marker record for indicate end of segment.
         *  If the next one record is written down exactly at the end of segment,
         *  SWITCH_SEGMENT_RECORD will not be written, if not then it means that we have more
         *  that one byte in the end,then we write SWITCH_SEGMENT_RECORD as marker end of segment.
         *  No need write CRC or WAL pointer for this record. It is byte marker record.
         *  */
        SWITCH_SEGMENT_RECORD,

        /** */
        DATA_PAGE_UPDATE_RECORD,

        /** init */
        BTREE_META_PAGE_INIT_ROOT2,

        /** Partition destroy. */
        PARTITION_DESTROY,

        /** Snapshot record. */
        SNAPSHOT,

        /** Metastore data record. */
        METASTORE_DATA_RECORD,

        /** Exchange record. */
        EXCHANGE,

        /** Reserved for future record. */
        RESERVED,

        /** Rotated id part record. */
        ROTATED_ID_PART_RECORD,

<<<<<<< HEAD
        /** Consistent cut record. */
        CONSISTENT_CUT;
=======
        /** */
        MVCC_DATA_PAGE_MARK_UPDATED_RECORD,

        /** */
        MVCC_DATA_PAGE_TX_STATE_HINT_UPDATED_RECORD,

        /** */
        MVCC_DATA_PAGE_NEW_TX_STATE_HINT_UPDATED_RECORD;
>>>>>>> 7e9fd4e1

        /** */
        private static final RecordType[] VALS = RecordType.values();

        /** */
        public static RecordType fromOrdinal(int ord) {
            return ord < 0 || ord >= VALS.length ? null : VALS[ord];
        }

        /**
         * Fake record type, causes stop iterating and indicates segment EOF
         * <b>Note:</b> regular record type is incremented by 1 and minimal value written to file is also 1
         * For {@link WALMode#FSYNC} this value is at least came from padding
         */
        public static final int STOP_ITERATION_RECORD_TYPE = 0;
    }

    /** */
    private int size;

    /** */
    private int chainSize;

    /** */
    @GridToStringExclude
    private WALRecord prev;

    /** */
    private WALPointer pos;

    /**
     * @param chainSize Chain size in bytes.
     */
    public void chainSize(int chainSize) {
        this.chainSize = chainSize;
    }

    /**
     * @return Get chain size in bytes.
     */
    public int chainSize() {
        return chainSize;
    }

    /**
     * @return Previous record in chain.
     */
    public WALRecord previous() {
        return prev;
    }

    /**
     * @param prev Previous record in chain.
     */
    public void previous(WALRecord prev) {
        this.prev = prev;
    }

    /**
     * @return Position in file.
     */
    public WALPointer position() {
        return pos;
    }

    /**
     * @param pos Position in file.
     */
    public void position(WALPointer pos) {
        assert pos != null;

        this.pos = pos;
    }

    /**
     * @return Size of this record in bytes.
     */
    public int size() {
        return size;
    }

    /**
     * @param size Size of this record in bytes.
     */
    public void size(int size) {
        assert size >= 0: size;

        this.size = size;
    }

    /**
     * @return Need wal rollOver.
     */
    public boolean rollOver(){
        return false;
    }

    /**
     * @return Entry type.
     */
    public abstract RecordType type();

    /** {@inheritDoc} */
    @Override public String toString() {
        return S.toString(WALRecord.class, this, "type", type());
    }
}<|MERGE_RESOLUTION|>--- conflicted
+++ resolved
@@ -186,19 +186,17 @@
         /** Rotated id part record. */
         ROTATED_ID_PART_RECORD,
 
-<<<<<<< HEAD
+        /** */
+        MVCC_DATA_PAGE_MARK_UPDATED_RECORD,
+
+        /** */
+        MVCC_DATA_PAGE_TX_STATE_HINT_UPDATED_RECORD,
+
+        /** */
+        MVCC_DATA_PAGE_NEW_TX_STATE_HINT_UPDATED_RECORD,
+
         /** Consistent cut record. */
         CONSISTENT_CUT;
-=======
-        /** */
-        MVCC_DATA_PAGE_MARK_UPDATED_RECORD,
-
-        /** */
-        MVCC_DATA_PAGE_TX_STATE_HINT_UPDATED_RECORD,
-
-        /** */
-        MVCC_DATA_PAGE_NEW_TX_STATE_HINT_UPDATED_RECORD;
->>>>>>> 7e9fd4e1
 
         /** */
         private static final RecordType[] VALS = RecordType.values();
