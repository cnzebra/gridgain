--- conflicted
+++ resolved
@@ -202,10 +202,6 @@
     /** Network timeout. */
     private int netTimeout;
 
-<<<<<<< HEAD
-    /** Connections handler timer. */
-    private final Timer connHndTimer;
-=======
     /** Background periodical maintenance: query timeouts and reconnection handler. */
     private final ScheduledExecutorService maintenanceExecutor = Executors.newScheduledThreadPool(2);
 
@@ -214,7 +210,6 @@
 
     /** Cancelable future for connections handler task. */
     private ScheduledFuture<?> connectionsHndScheduledFut;
->>>>>>> 477669fa
 
     /** Connections handler timer. */
     private final IgniteProductVersion baseEndpointVer;
@@ -239,19 +234,14 @@
         if (affinityAwareness) {
             baseEndpointVer = connectInBestEffortAffinityMode(null);
 
-<<<<<<< HEAD
-            connHndTimer.schedule(new ConnectionHandlerTimerTask(), 0, RECONNECTION_DELAY);
+            connectionsHndScheduledFut = maintenanceExecutor.scheduleWithFixedDelay(new ConnectionHandlerTask(),
+                0, RECONNECTION_DELAY, TimeUnit.MILLISECONDS);
         }
         else {
             connectInCommonMode();
 
             baseEndpointVer = null;
         }
-=======
-        if (affinityAwareness)
-            connectionsHndScheduledFut = maintenanceExecutor.scheduleWithFixedDelay(new ConnectionHandlerTask(),
-                0, RECONNECTION_DELAY, TimeUnit.MILLISECONDS);
->>>>>>> 477669fa
     }
 
     /**
