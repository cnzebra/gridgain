/*
 * Licensed to the Apache Software Foundation (ASF) under one or more
 * contributor license agreements.  See the NOTICE file distributed with
 * this work for additional information regarding copyright ownership.
 * The ASF licenses this file to You under the Apache License, Version 2.0
 * (the "License"); you may not use this file except in compliance with
 * the License.  You may obtain a copy of the License at
 *
 *      http://www.apache.org/licenses/LICENSE-2.0
 *
 * Unless required by applicable law or agreed to in writing, software
 * distributed under the License is distributed on an "AS IS" BASIS,
 * WITHOUT WARRANTIES OR CONDITIONS OF ANY KIND, either express or implied.
 * See the License for the specific language governing permissions and
 * limitations under the License.
 */

package org.apache.ignite.internal.processors.cache.distributed.near;

import java.util.ArrayDeque;
import java.util.Collection;
import java.util.HashMap;
import java.util.HashSet;
import java.util.List;
import java.util.Map;
import java.util.Queue;
import java.util.Set;
import java.util.UUID;
import java.util.concurrent.atomic.AtomicIntegerFieldUpdater;
import org.apache.ignite.IgniteCheckedException;
import org.apache.ignite.cluster.ClusterNode;
import org.apache.ignite.cluster.ClusterTopologyException;
import org.apache.ignite.internal.IgniteInternalFuture;
import org.apache.ignite.internal.cluster.ClusterTopologyCheckedException;
import org.apache.ignite.internal.processors.affinity.AffinityTopologyVersion;
import org.apache.ignite.internal.processors.cache.GridCacheContext;
import org.apache.ignite.internal.processors.cache.GridCacheEntryEx;
import org.apache.ignite.internal.processors.cache.GridCacheEntryRemovedException;
import org.apache.ignite.internal.processors.cache.GridCacheMvccCandidate;
import org.apache.ignite.internal.processors.cache.GridCacheSharedContext;
import org.apache.ignite.internal.processors.cache.distributed.GridDistributedTxMapping;
import org.apache.ignite.internal.processors.cache.distributed.dht.GridDhtTxMapping;
import org.apache.ignite.internal.processors.cache.transactions.IgniteInternalTx;
import org.apache.ignite.internal.processors.cache.transactions.IgniteTxEntry;
import org.apache.ignite.internal.processors.cache.transactions.IgniteTxKey;
import org.apache.ignite.internal.processors.cache.transactions.TxDeadlock;
import org.apache.ignite.internal.transactions.IgniteTxRollbackCheckedException;
import org.apache.ignite.internal.transactions.IgniteTxTimeoutCheckedException;
import org.apache.ignite.internal.util.future.GridEmbeddedFuture;
import org.apache.ignite.internal.util.future.GridFutureAdapter;
import org.apache.ignite.internal.util.tostring.GridToStringExclude;
import org.apache.ignite.internal.util.tostring.GridToStringInclude;
import org.apache.ignite.internal.util.typedef.C1;
import org.apache.ignite.internal.util.typedef.CI1;
import org.apache.ignite.internal.util.typedef.F;
import org.apache.ignite.internal.util.typedef.P1;
import org.apache.ignite.internal.util.typedef.X;
import org.apache.ignite.internal.util.typedef.internal.S;
import org.apache.ignite.internal.util.typedef.internal.U;
import org.apache.ignite.lang.IgniteBiClosure;
import org.apache.ignite.lang.IgniteUuid;
import org.apache.ignite.transactions.TransactionDeadlockException;
import org.apache.ignite.transactions.TransactionTimeoutException;
import org.jetbrains.annotations.Nullable;

import static org.apache.ignite.internal.processors.cache.GridCacheOperation.TRANSFORM;
import static org.apache.ignite.transactions.TransactionState.PREPARED;
import static org.apache.ignite.transactions.TransactionState.PREPARING;

/**
 *
 */
public class GridNearOptimisticTxPrepareFuture extends GridNearOptimisticTxPrepareFutureAdapter {
    /** */
    @GridToStringExclude
    private KeyLockFuture keyLockFut;

    /**
     * @param cctx Context.
     * @param tx Transaction.
     */
    public GridNearOptimisticTxPrepareFuture(GridCacheSharedContext cctx, GridNearTxLocal tx) {
        super(cctx, tx);

        assert tx.optimistic() && !tx.serializable() : tx;
    }

    /** {@inheritDoc} */
    @Override public boolean onOwnerChanged(GridCacheEntryEx entry, GridCacheMvccCandidate owner) {
        if (log.isDebugEnabled())
            log.debug("Transaction future received owner changed callback: " + entry);

        if (tx.remainingTime() == -1)
            return false;

        if ((entry.context().isNear() || entry.context().isLocal()) &&
            owner != null && tx.hasWriteKey(entry.txKey())) {
            if (keyLockFut != null)
                keyLockFut.onKeyLocked(entry.txKey());

            return true;
        }

        return false;
    }

    /** {@inheritDoc} */
    @Override public boolean onNodeLeft(UUID nodeId) {
        boolean found = false;

        for (IgniteInternalFuture<?> fut : futures()) {
            if (isMini(fut)) {
                MiniFuture f = (MiniFuture) fut;

                if (f.node().id().equals(nodeId)) {
                    ClusterTopologyCheckedException e = new ClusterTopologyCheckedException("Remote node left grid: " +
                        nodeId);

                    e.retryReadyFuture(cctx.nextAffinityReadyFuture(tx.topologyVersion()));

                    f.onNodeLeft(e, true);

                    found = true;
                }
            }
        }

        return found;
    }

    /**
     * @param e Error.
     * @param discoThread {@code True} if executed from discovery thread.
     */
    void onError(Throwable e, boolean discoThread) {
        if (e instanceof IgniteTxTimeoutCheckedException) {
            onTimeout();

            return;
        }

        if (X.hasCause(e, ClusterTopologyCheckedException.class) || X.hasCause(e, ClusterTopologyException.class)) {
            if (tx.onePhaseCommit()) {
                tx.markForBackupCheck();

                onComplete(discoThread);

                return;
            }
        }

        if (ERR_UPD.compareAndSet(this, null, e)) {
            boolean marked = tx.setRollbackOnly();

            if (e instanceof IgniteTxRollbackCheckedException) {
                if (marked) {
                    try {
                        tx.rollback();
                    }
                    catch (IgniteCheckedException ex) {
                        U.error(log, "Failed to automatically rollback transaction: " + tx, ex);
                    }
                }
            }

            onComplete(discoThread);
        }
    }

    /** {@inheritDoc} */
    @Override public void onResult(UUID nodeId, GridNearTxPrepareResponse res) {
        if (!isDone()) {
            MiniFuture mini = miniFuture(res.miniId());

            if (mini != null) {
                assert mini.node().id().equals(nodeId);

                mini.onResult(res);
            }
            else {
                if (msgLog.isDebugEnabled()) {
                    msgLog.debug("Near optimistic prepare fut, failed to find mini future [txId=" + tx.nearXidVersion() +
                        ", node=" + nodeId +
                        ", res=" + res +
                        ", fut=" + this + ']');
                }
            }
        }
        else {
            if (msgLog.isDebugEnabled()) {
                msgLog.debug("Near optimistic prepare fut, response for finished future [txId=" + tx.nearXidVersion() +
                    ", node=" + nodeId +
                    ", res=" + res +
                    ", fut=" + this + ']');
            }
        }
    }

    /**
<<<<<<< HEAD
     * @return Keys for which {@code MiniFuture} isn't completed.
=======
     * @return Keys for which MiniFuture isn't completed.
>>>>>>> 08606bd4
     */
    @SuppressWarnings("ForLoopReplaceableByForEach")
    public Set<IgniteTxKey> requestedKeys() {
        synchronized (sync) {
            for (int i = 0; i < futuresCount(); i++) {
                IgniteInternalFuture<GridNearTxPrepareResponse> fut = future(i);

                if (isMini(fut) && !fut.isDone()) {
                    MiniFuture miniFut = (MiniFuture)fut;

                    Collection<IgniteTxEntry> entries = miniFut.mapping().entries();

                    Set<IgniteTxKey> keys = U.newHashSet(entries.size());

                    for (IgniteTxEntry entry : entries)
                        keys.add(entry.txKey());

                    return keys;
                }
            }
        }

        return null;
    }

    /**
     * Finds pending mini future by the given mini ID.
     *
     * @param miniId Mini ID to find.
     * @return Mini future.
     */
    @SuppressWarnings("ForLoopReplaceableByForEach")
    private MiniFuture miniFuture(IgniteUuid miniId) {
        // We iterate directly over the futs collection here to avoid copy.
        synchronized (sync) {
            // Avoid iterator creation.
            for (int i = 0; i < futuresCount(); i++) {
                IgniteInternalFuture<GridNearTxPrepareResponse> fut = future(i);

                if (!isMini(fut))
                    continue;

                MiniFuture mini = (MiniFuture)fut;

                if (mini.futureId().equals(miniId)) {
                    if (!mini.isDone())
                        return mini;
                    else
                        return null;
                }
            }
        }

        return null;
    }

    /** {@inheritDoc} */
    @Override public boolean onDone(IgniteInternalTx t, Throwable err) {
        if (isDone())
            return false;

        ERR_UPD.compareAndSet(this, null, err);

        return onComplete(false);
    }

    /**
     * @param f Future.
     * @return {@code True} if mini-future.
     */
    private boolean isMini(IgniteInternalFuture<?> f) {
        return f.getClass().equals(MiniFuture.class);
    }

    /**
     * Completeness callback.
     *
     * @param discoThread {@code True} if executed from discovery thread.
     * @return {@code True} if future was finished by this call.
     */
    private boolean onComplete(boolean discoThread) {
        Throwable err0 = err;

        if (err0 == null || tx.needCheckBackup())
            tx.state(PREPARED);

        if (super.onDone(tx, err0)) {
            // Don't forget to clean up.
            cctx.mvcc().removeMvccFuture(this);

            return true;
        }

        return false;
    }

    /**
     * Initializes future.
     *
     * @param remap Remap flag.
     * @param topLocked {@code True} if thread already acquired lock preventing topology change.
     */
    @Override protected void prepare0(boolean remap, boolean topLocked) {
        try {
            boolean txStateCheck = remap ? tx.state() == PREPARING : tx.state(PREPARING);

            if (!txStateCheck) {
                if (tx.setRollbackOnly()) {
                    if (tx.remainingTime() == -1)
                        onError(new IgniteTxTimeoutCheckedException("Transaction timed out and " +
                            "was rolled back: " + this), false);
                    else
                        onError(new IgniteCheckedException("Invalid transaction state for prepare " +
                            "[state=" + tx.state() + ", tx=" + this + ']'), false);
                }
                else
                    onError(new IgniteTxRollbackCheckedException("Invalid transaction state for " +
                        "prepare [state=" + tx.state() + ", tx=" + this + ']'), false);

                return;
            }

            IgniteTxEntry singleWrite = tx.singleWrite();

            if (singleWrite != null)
                prepareSingle(singleWrite, topLocked, remap);
            else
                prepare(tx.writeEntries(), topLocked, remap);

            markInitialized();
        }
        catch (TransactionTimeoutException e) {
            onError(e, false);
        }
    }

    /**
     * @param write Write.
     * @param topLocked {@code True} if thread already acquired lock preventing topology change.
     */
    private void prepareSingle(IgniteTxEntry write, boolean topLocked, boolean remap) {
        write.clearEntryReadVersion();

        AffinityTopologyVersion topVer = tx.topologyVersion();

        assert topVer.topologyVersion() > 0;

        txMapping = new GridDhtTxMapping();

        GridDistributedTxMapping mapping = map(write, topVer, null, topLocked, remap);

        if (mapping.node().isLocal()) {
            if (write.context().isNear())
                tx.nearLocallyMapped(true);
            else if (write.context().isColocated())
                tx.colocatedLocallyMapped(true);
        }

        if (isDone()) {
            if (log.isDebugEnabled())
                log.debug("Abandoning (re)map because future is done: " + this);

            return;
        }

        if (keyLockFut != null)
            keyLockFut.onAllKeysAdded();

        tx.addSingleEntryMapping(mapping, write);

        cctx.mvcc().recheckPendingLocks();

        mapping.last(true);

        tx.transactionNodes(txMapping.transactionNodes());

        checkOnePhase();

        proceedPrepare(mapping, null);
    }

    /**
     * @param writes Write entries.
     * @param topLocked {@code True} if thread already acquired lock preventing topology change.
     */
    private void prepare(
        Iterable<IgniteTxEntry> writes,
        boolean topLocked,
        boolean remap
    ) {
        AffinityTopologyVersion topVer = tx.topologyVersion();

        assert topVer.topologyVersion() > 0;

        txMapping = new GridDhtTxMapping();

        Map<UUID, GridDistributedTxMapping> map = new HashMap<>();

        // Assign keys to primary nodes.
        GridDistributedTxMapping cur = null;

        Queue<GridDistributedTxMapping> mappings = new ArrayDeque<>();

        for (IgniteTxEntry write : writes) {
            write.clearEntryReadVersion();

            GridDistributedTxMapping updated = map(write, topVer, cur, topLocked, remap);

            if (cur != updated) {
                mappings.offer(updated);

                updated.last(true);

                GridDistributedTxMapping prev = map.put(updated.node().id(), updated);

                if (prev != null)
                    prev.last(false);

                if (updated.node().isLocal()) {
                    if (write.context().isNear())
                        tx.nearLocallyMapped(true);
                    else if (write.context().isColocated())
                        tx.colocatedLocallyMapped(true);
                }

                cur = updated;
            }
        }

        if (isDone()) {
            if (log.isDebugEnabled())
                log.debug("Abandoning (re)map because future is done: " + this);

            return;
        }

        if (keyLockFut != null)
            keyLockFut.onAllKeysAdded();

        tx.addEntryMapping(mappings);

        cctx.mvcc().recheckPendingLocks();

        tx.transactionNodes(txMapping.transactionNodes());

        checkOnePhase();

        proceedPrepare(mappings);
    }

    /**
     * Continues prepare after previous mapping successfully finished.
     *
     * @param mappings Queue of mappings.
     */
    private void proceedPrepare(final Queue<GridDistributedTxMapping> mappings) {
        final GridDistributedTxMapping m = mappings.poll();

        if (m == null)
            return;

        proceedPrepare(m, mappings);
    }

    /**
     * Continues prepare after previous mapping successfully finished.
     *
     * @param m Mapping.
     * @param mappings Queue of mappings.
     */
    private void proceedPrepare(GridDistributedTxMapping m, @Nullable final Queue<GridDistributedTxMapping> mappings) {
        if (isDone())
            return;

        boolean set = cctx.tm().setTxTopologyHint(tx.topologyVersionSnapshot());

        try {
            assert !m.empty();

            final ClusterNode n = m.node();

            long timeout = tx.remainingTime();

            if (timeout != -1) {
                GridNearTxPrepareRequest req = new GridNearTxPrepareRequest(
                    futId,
                    tx.topologyVersion(),
                    tx,
                    timeout,
                    null,
                    m.writes(),
                    m.near(),
                    txMapping.transactionNodes(),
                    m.last(),
                    tx.onePhaseCommit(),
                    tx.needReturnValue() && tx.implicit(),
                    tx.implicitSingle(),
                    m.explicitLock(),
                    tx.subjectId(),
                    tx.taskNameHash(),
                    m.clientFirst(),
                    tx.activeCachesDeploymentEnabled());

                for (IgniteTxEntry txEntry : m.entries()) {
                    if (txEntry.op() == TRANSFORM)
                        req.addDhtVersion(txEntry.txKey(), null);
                }

                // Must lock near entries separately.
                if (m.near()) {
                    try {
                        tx.optimisticLockEntries(req.writes());

                        tx.userPrepare();
                    }
                    catch (IgniteCheckedException e) {
                        onError(e, false);
                    }
                }

                final MiniFuture fut = new MiniFuture(this, m, mappings);

                req.miniId(fut.futureId());

                add(fut); // Append new future.

                // If this is the primary node for the keys.
                if (n.isLocal()) {
                    // At this point, if any new node joined, then it is
                    // waiting for this transaction to complete, so
                    // partition reassignments are not possible here.
                    IgniteInternalFuture<GridNearTxPrepareResponse> prepFut =
                        cctx.tm().txHandler().prepareTx(n.id(), tx, req);

                    prepFut.listen(new CI1<IgniteInternalFuture<GridNearTxPrepareResponse>>() {
                        @Override public void apply(IgniteInternalFuture<GridNearTxPrepareResponse> prepFut) {
                            try {
                                fut.onResult(prepFut.get());
                            }
                            catch (IgniteCheckedException e) {
                                fut.onResult(e);
                            }
                        }
                    });
                }
                else {
                    try {
                        cctx.io().send(n, req, tx.ioPolicy());

                        if (msgLog.isDebugEnabled()) {
                            msgLog.debug("Near optimistic prepare fut, sent request [txId=" + tx.nearXidVersion() +
                                ", node=" + n.id() + ']');
                        }
                    }
                    catch (ClusterTopologyCheckedException e) {
                        e.retryReadyFuture(cctx.nextAffinityReadyFuture(tx.topologyVersion()));

                        fut.onNodeLeft(e, false);
                    }
                    catch (IgniteCheckedException e) {
                        if (msgLog.isDebugEnabled()) {
                            msgLog.debug("Near optimistic prepare fut, failed to sent request [txId=" + tx.nearXidVersion() +
                                ", node=" + n.id() +
                                ", err=" + e + ']');
                        }

                        fut.onResult(e);
                    }
                }
            }
            else
                onTimeout();
        }
        finally {
            if (set)
                cctx.tm().setTxTopologyHint(null);
        }
    }

    /**
     * @param entry Transaction entry.
     * @param topVer Topology version.
     * @param cur Current mapping.
     * @param topLocked {@code True} if thread already acquired lock preventing topology change.
     * @return Mapping.
     */
    private GridDistributedTxMapping map(
        IgniteTxEntry entry,
        AffinityTopologyVersion topVer,
        @Nullable GridDistributedTxMapping cur,
        boolean topLocked,
        boolean remap
    ) {
        GridCacheContext cacheCtx = entry.context();

        List<ClusterNode> nodes;

        GridCacheEntryEx cached0 = entry.cached();

        if (cached0.isDht())
            nodes = cacheCtx.topology().nodes(cached0.partition(), topVer);
        else
            nodes = cacheCtx.isLocal() ?
                cacheCtx.affinity().nodes(entry.key(), topVer) :
                cacheCtx.topology().nodes(cacheCtx.affinity().partition(entry.key()), topVer);

        txMapping.addMapping(nodes);

        ClusterNode primary = F.first(nodes);

        assert primary != null;

        if (log.isDebugEnabled()) {
            log.debug("Mapped key to primary node [key=" + entry.key() +
                ", part=" + cacheCtx.affinity().partition(entry.key()) +
                ", primary=" + U.toShortString(primary) + ", topVer=" + topVer + ']');
        }

        // Must re-initialize cached entry while holding topology lock.
        if (cacheCtx.isNear())
            entry.cached(cacheCtx.nearTx().entryExx(entry.key(), topVer));
        else if (!cacheCtx.isLocal())
            entry.cached(cacheCtx.colocated().entryExx(entry.key(), topVer, true));
        else
            entry.cached(cacheCtx.local().entryEx(entry.key(), topVer));

        if (cacheCtx.isNear() || cacheCtx.isLocal()) {
            if (entry.explicitVersion() == null && !remap) {
                if (keyLockFut == null) {
                    keyLockFut = new KeyLockFuture();

                    add(keyLockFut);
                }

                keyLockFut.addLockKey(entry.txKey());
            }
        }

        if (cur == null || !cur.node().id().equals(primary.id()) || cur.near() != cacheCtx.isNear()) {
            boolean clientFirst = cur == null && !topLocked && cctx.kernalContext().clientNode();

            cur = new GridDistributedTxMapping(primary);

            // Initialize near flag right away.
            cur.near(cacheCtx.isNear());

            cur.clientFirst(clientFirst);
        }

        cur.add(entry);

        if (entry.explicitVersion() != null) {
            tx.markExplicit(primary.id());

            cur.markExplicitLock();
        }

        entry.nodeId(primary.id());

        if (cacheCtx.isNear()) {
            while (true) {
                try {
                    GridNearCacheEntry cached = (GridNearCacheEntry)entry.cached();

                    cached.dhtNodeId(tx.xidVersion(), primary.id());

                    break;
                }
                catch (GridCacheEntryRemovedException ignore) {
                    entry.cached(cacheCtx.near().entryEx(entry.key(), topVer));
                }
            }
        }

        return cur;
    }

    /**
     *
     */
    @SuppressWarnings("ForLoopReplaceableByForEach")
    private void onTimeout() {
        if (cctx.tm().deadlockDetectionEnabled()) {
            Set<IgniteTxKey> keys = null;

            if (keyLockFut != null)
                keys = new HashSet<>(keyLockFut.lockKeys);
            else {
                synchronized (sync) {
                    for (int i = 0; i < futuresCount(); i++) {
                        IgniteInternalFuture<GridNearTxPrepareResponse> fut = future(i);

                        if (isMini(fut) && !fut.isDone()) {
                            MiniFuture miniFut = (MiniFuture)fut;

                            Collection<IgniteTxEntry> entries = miniFut.mapping().entries();

                            keys = U.newHashSet(entries.size());

                            for (IgniteTxEntry entry : entries)
                                keys.add(entry.txKey());

                            break;
                        }
                    }
                }
            }

            add(new GridEmbeddedFuture<>(new IgniteBiClosure<TxDeadlock, Exception, GridNearTxPrepareResponse>() {
                @Override public GridNearTxPrepareResponse apply(TxDeadlock deadlock, Exception e) {
                    if (e != null)
                        U.warn(log, "Failed to detect deadlock.", e);
                    else {
                        e = new IgniteTxTimeoutCheckedException("Failed to acquire lock within provided timeout for " +
                            "transaction [timeout=" + tx.timeout() + ", tx=" + tx + ']',
                            deadlock != null ? new TransactionDeadlockException(deadlock.toString(cctx)) : null);
                    }

                    onDone(null, e);

                    return null;
                }
            }, cctx.tm().detectDeadlock(tx, keys)));
        }
        else {
            ERR_UPD.compareAndSet(this, null, new IgniteTxTimeoutCheckedException("Failed to acquire lock " +
                "within provided timeout for transaction [timeout=" + tx.timeout() + ", tx=" + tx + ']'));

            onComplete(false);
        }
    }

    /** {@inheritDoc} */
    @Override public String toString() {
        Collection<String> futs = F.viewReadOnly(futures(), new C1<IgniteInternalFuture<?>, String>() {
            @Override public String apply(IgniteInternalFuture<?> f) {
                return "[node=" + ((MiniFuture)f).node().id() +
                    ", loc=" + ((MiniFuture)f).node().isLocal() +
                    ", done=" + f.isDone() + "]";
            }
        }, new P1<IgniteInternalFuture<GridNearTxPrepareResponse>>() {
            @Override public boolean apply(IgniteInternalFuture<GridNearTxPrepareResponse> fut) {
                return isMini(fut);
            }
        });

        return S.toString(GridNearOptimisticTxPrepareFuture.class, this,
            "innerFuts", futs,
            "keyLockFut", keyLockFut,
            "tx", tx,
            "super", super.toString());
    }

    /**
     *
     */
    private static class MiniFuture extends GridFutureAdapter<GridNearTxPrepareResponse> {
        /** */
        private static final long serialVersionUID = 0L;

        /** Receive result flag updater. */
        private static final AtomicIntegerFieldUpdater<MiniFuture> RCV_RES_UPD =
            AtomicIntegerFieldUpdater.newUpdater(MiniFuture.class, "rcvRes");

        /** Parent future. */
        private final GridNearOptimisticTxPrepareFuture parent;

        /** */
        private final IgniteUuid futId = IgniteUuid.randomUuid();

        /** Keys. */
        @GridToStringInclude
        private GridDistributedTxMapping m;

        /** Flag to signal some result being processed. */
        @SuppressWarnings("UnusedDeclaration")
        private volatile int rcvRes;

        /** Mappings to proceed prepare. */
        private Queue<GridDistributedTxMapping> mappings;

        /**
         * @param parent Parent.
         * @param m Mapping.
         * @param mappings Queue of mappings to proceed with.
         */
        MiniFuture(GridNearOptimisticTxPrepareFuture parent, GridDistributedTxMapping m,
            Queue<GridDistributedTxMapping> mappings) {
            this.parent = parent;
            this.m = m;
            this.mappings = mappings;
        }

        /**
         * @return Future ID.
         */
        IgniteUuid futureId() {
            return futId;
        }

        /**
         * @return Node ID.
         */
        public ClusterNode node() {
            return m.node();
        }

        /**
         * @return Keys.
         */
        public GridDistributedTxMapping mapping() {
            return m;
        }

        /**
         * @param e Error.
         */
        void onResult(Throwable e) {
            if (RCV_RES_UPD.compareAndSet(this, 0, 1)) {
                if (log.isDebugEnabled())
                    log.debug("Failed to get future result [fut=" + this + ", err=" + e + ']');

                // Fail.
                onDone(e);
            }
            else
                U.warn(log, "Received error after another result has been processed [fut=" +
                    parent + ", mini=" + this + ']', e);
        }

        /**
         * @param e Node failure.
         * @param discoThread {@code True} if executed from discovery thread.
         */
        void onNodeLeft(ClusterTopologyCheckedException e, boolean discoThread) {
            if (msgLog.isDebugEnabled()) {
                msgLog.debug("Near optimistic prepare fut, mini future node left [txId=" + parent.tx.nearXidVersion() +
                    ", node=" + m.node().id() + ']');
            }

            if (isDone())
                return;

            if (RCV_RES_UPD.compareAndSet(this, 0, 1)) {
                if (log.isDebugEnabled())
                    log.debug("Remote node left grid while sending or waiting for reply (will not retry): " + this);

                // Fail the whole future (make sure not to remap on different primary node
                // to prevent multiple lock coordinators).
                parent.onError(e, discoThread);
            }
        }

        /**
         * @param res Result callback.
         */
        @SuppressWarnings("ThrowableResultOfMethodCallIgnored")
        void onResult(final GridNearTxPrepareResponse res) {
            if (isDone())
                return;

            if (RCV_RES_UPD.compareAndSet(this, 0, 1)) {
                if (parent.cctx.tm().deadlockDetectionEnabled() &&
                    (parent.tx.remainingTime() == -1 || res.error() instanceof IgniteTxTimeoutCheckedException)) {
                    parent.onTimeout();

                    return;
                }

                if (res.error() != null) {
                    // Fail the whole compound future.
                    parent.onError(res.error(), false);
                }
                else {
                    if (res.clientRemapVersion() != null) {
                        assert parent.cctx.kernalContext().clientNode();
                        assert m.clientFirst();

                        IgniteInternalFuture<?> affFut =
                            parent.cctx.exchange().affinityReadyFuture(res.clientRemapVersion());

                        if (affFut != null && !affFut.isDone()) {
                            affFut.listen(new CI1<IgniteInternalFuture<?>>() {
                                @Override public void apply(IgniteInternalFuture<?> fut) {
                                    try {
                                        fut.get();

                                        remap();
                                    }
                                    catch (IgniteCheckedException e) {
                                        onDone(e);
                                    }
                                }
                            });
                        }
                        else
                            remap();
                    } else {
                        parent.onPrepareResponse(m, res);

                        // Proceed prepare before finishing mini future.
                        if (mappings != null)
                            parent.proceedPrepare(mappings);

                        // Finish this mini future.
                        onDone((GridNearTxPrepareResponse)null);
                    }
                }
            }
        }

        /**
         *
         */
        private void remap() {
            parent.prepareOnTopology(true, new Runnable() {
                @Override public void run() {
                    onDone((GridNearTxPrepareResponse) null);
                }
            });
        }

        /** {@inheritDoc} */
        @Override public String toString() {
            return S.toString(MiniFuture.class, this, "done", isDone(), "cancelled", isCancelled(), "err", error());
        }
    }
}<|MERGE_RESOLUTION|>--- conflicted
+++ resolved
@@ -197,11 +197,7 @@
     }
 
     /**
-<<<<<<< HEAD
-     * @return Keys for which {@code MiniFuture} isn't completed.
-=======
      * @return Keys for which MiniFuture isn't completed.
->>>>>>> 08606bd4
      */
     @SuppressWarnings("ForLoopReplaceableByForEach")
     public Set<IgniteTxKey> requestedKeys() {
