/*
 * Licensed to the Apache Software Foundation (ASF) under one or more
 * contributor license agreements.  See the NOTICE file distributed with
 * this work for additional information regarding copyright ownership.
 * The ASF licenses this file to You under the Apache License, Version 2.0
 * (the "License"); you may not use this file except in compliance with
 * the License.  You may obtain a copy of the License at
 *
 *      http://www.apache.org/licenses/LICENSE-2.0
 *
 * Unless required by applicable law or agreed to in writing, software
 * distributed under the License is distributed on an "AS IS" BASIS,
 * WITHOUT WARRANTIES OR CONDITIONS OF ANY KIND, either express or implied.
 * See the License for the specific language governing permissions and
 * limitations under the License.
 */

package org.apache.ignite.internal.processors.cache;

import java.nio.ByteBuffer;
import java.util.Collection;
import java.util.Collections;
import java.util.Map;
import java.util.UUID;
import java.util.concurrent.atomic.AtomicReference;
import javax.cache.Cache;
import javax.cache.expiry.ExpiryPolicy;
import javax.cache.processor.EntryProcessor;
import javax.cache.processor.EntryProcessorResult;
import org.apache.ignite.IgniteCache;
import org.apache.ignite.IgniteCheckedException;
import org.apache.ignite.IgniteException;
import org.apache.ignite.IgniteLogger;
import org.apache.ignite.cache.CacheAtomicWriteOrderMode;
import org.apache.ignite.cache.eviction.EvictableEntry;
<<<<<<< HEAD
=======
import org.apache.ignite.internal.binary.BinaryObjectOffheapImpl;
import org.apache.ignite.internal.managers.deployment.GridDeploymentInfo;
import org.apache.ignite.internal.managers.deployment.GridDeploymentInfoBean;
>>>>>>> e1eb931b
import org.apache.ignite.internal.processors.affinity.AffinityTopologyVersion;
import org.apache.ignite.internal.processors.cache.distributed.dht.GridDhtCacheEntry;
import org.apache.ignite.internal.processors.cache.distributed.dht.GridDhtLocalPartition;
import org.apache.ignite.internal.processors.cache.distributed.near.GridNearCacheEntry;
import org.apache.ignite.internal.processors.cache.extras.GridCacheEntryExtras;
import org.apache.ignite.internal.processors.cache.extras.GridCacheMvccEntryExtras;
import org.apache.ignite.internal.processors.cache.extras.GridCacheObsoleteEntryExtras;
import org.apache.ignite.internal.processors.cache.extras.GridCacheTtlEntryExtras;
<<<<<<< HEAD
=======
import org.apache.ignite.internal.processors.cache.query.GridCacheQueryManager;
import org.apache.ignite.internal.processors.cache.query.continuous.CacheContinuousQueryListener;
>>>>>>> e1eb931b
import org.apache.ignite.internal.processors.cache.transactions.IgniteInternalTx;
import org.apache.ignite.internal.processors.cache.transactions.IgniteTxEntry;
import org.apache.ignite.internal.processors.cache.transactions.IgniteTxKey;
import org.apache.ignite.internal.processors.cache.transactions.IgniteTxLocalAdapter;
import org.apache.ignite.internal.processors.cache.version.GridCachePlainVersionedEntry;
import org.apache.ignite.internal.processors.cache.version.GridCacheVersion;
import org.apache.ignite.internal.processors.cache.version.GridCacheVersionConflictContext;
import org.apache.ignite.internal.processors.cache.version.GridCacheVersionEx;
import org.apache.ignite.internal.processors.cache.version.GridCacheVersionedEntryEx;
import org.apache.ignite.internal.processors.dr.GridDrType;
import org.apache.ignite.internal.util.lang.GridClosureException;
import org.apache.ignite.internal.util.lang.GridMetadataAwareAdapter;
import org.apache.ignite.internal.util.lang.GridTuple;
import org.apache.ignite.internal.util.lang.GridTuple3;
import org.apache.ignite.internal.util.tostring.GridToStringExclude;
import org.apache.ignite.internal.util.tostring.GridToStringInclude;
import org.apache.ignite.internal.util.typedef.F;
import org.apache.ignite.internal.util.typedef.T2;
import org.apache.ignite.internal.util.typedef.T3;
import org.apache.ignite.internal.util.typedef.internal.CU;
import org.apache.ignite.internal.util.typedef.internal.S;
import org.apache.ignite.internal.util.typedef.internal.U;
import org.apache.ignite.lang.IgniteBiTuple;
import org.apache.ignite.lang.IgniteUuid;
import org.jetbrains.annotations.Nullable;

import static org.apache.ignite.events.EventType.EVT_CACHE_OBJECT_EXPIRED;
import static org.apache.ignite.events.EventType.EVT_CACHE_OBJECT_PUT;
import static org.apache.ignite.events.EventType.EVT_CACHE_OBJECT_READ;
import static org.apache.ignite.events.EventType.EVT_CACHE_OBJECT_REMOVED;
import static org.apache.ignite.internal.processors.cache.GridCacheOperation.DELETE;
import static org.apache.ignite.internal.processors.dr.GridDrType.DR_NONE;

/**
 * Adapter for cache entry.
 */
@SuppressWarnings({
    "NonPrivateFieldAccessedInSynchronizedContext", "TooBroadScope", "FieldAccessedSynchronizedAndUnsynchronized"})
public abstract class GridCacheMapEntry extends GridMetadataAwareAdapter implements GridCacheEntryEx {
    /** */
    private static final byte IS_DELETED_MASK = 0x01;

    /** */
    private static final byte IS_UNSWAPPED_MASK = 0x02;

    /** */
    private static final byte IS_OFFHEAP_PTR_MASK = 0x04;

    /** */
    private static final byte IS_SWAPPING_REQUIRED = 0x08;

    /** */
    public static final GridCacheAtomicVersionComparator ATOMIC_VER_COMPARATOR = new GridCacheAtomicVersionComparator();

    /**
     * NOTE
     * ====
     * Make sure to recalculate this value any time when adding or removing fields from entry.
     * The size should be count as follows:
     * <ul>
     * <li>Primitives: byte/boolean = 1, short = 2, int/float = 4, long/double = 8</li>
     * <li>References: 8 each</li>
     * <li>Each nested object should be analyzed in the same way as above.</li>
     * </ul>
     */
    // 7 * 8 /*references*/  + 2 * 8 /*long*/  + 1 * 4 /*int*/ + 1 * 1 /*byte*/ + array at parent = 85
    private static final int SIZE_OVERHEAD = 85 /*entry*/ + 32 /* version */ + 4 * 7 /* key + val */;

    /** Static logger to avoid re-creation. Made static for test purpose. */
    protected static final AtomicReference<IgniteLogger> logRef = new AtomicReference<>();

    /** Logger. */
    protected static volatile IgniteLogger log;

    /** Cache registry. */
    @GridToStringExclude
    protected final GridCacheContext<?, ?> cctx;

    /** Key. */
    @GridToStringInclude
    protected final KeyCacheObject key;

    /** Value. */
    @GridToStringInclude
    protected CacheObject val;

    /** Start version. */
    @GridToStringInclude
    protected final long startVer;

    /** Version. */
    @GridToStringInclude
    protected GridCacheVersion ver;

    /** Key hash code. */
    @GridToStringInclude
    private final int hash;

    /** Extras */
    @GridToStringInclude
    private GridCacheEntryExtras extras;

    /**
     * Flags:
     * <ul>
     *     <li>Deleted flag - mask {@link #IS_DELETED_MASK}</li>
     *     <li>Unswapped flag - mask {@link #IS_UNSWAPPED_MASK}</li>
     * </ul>
     */
    @GridToStringInclude
    protected byte flags;

    /**
     * @param cctx Cache context.
     * @param key Cache key.
     * @param hash Key hash value.
     * @param val Entry value.
     */
    protected GridCacheMapEntry(
        GridCacheContext<?, ?> cctx,
        KeyCacheObject key,
        int hash,
        CacheObject val
    ) {
        if (log == null)
            log = U.logger(cctx.kernalContext(), logRef, GridCacheMapEntry.class);

        key = (KeyCacheObject)cctx.kernalContext().cacheObjects().prepareForCache(key, cctx);

        assert key != null;

        this.key = key;
        this.hash = hash;
        this.cctx = cctx;

        val = cctx.kernalContext().cacheObjects().prepareForCache(val, cctx);

        synchronized (this) {
            value(val);
        }

        ver = cctx.versions().next();

        startVer = ver.order();
    }

    /** {@inheritDoc} */
    @Override public long startVersion() {
        return startVer;
    }

    /**
     * Sets entry value. If off-heap value storage is enabled, will serialize value to off-heap.
     *
     * @param val Value to store.
     */
    protected void value(@Nullable CacheObject val) {
        assert Thread.holdsLock(this);

        // In case we deal with IGFS cache, count updated data
        if (cctx.cache().isIgfsDataCache() &&
            cctx.kernalContext().igfsHelper().isIgfsBlockKey(keyValue(false))) {
            int newSize = valueLength0(val, null);
            int oldSize = valueLength0(this.val, null);

            int delta = newSize - oldSize;

            if (delta != 0 && !cctx.isNear())
                cctx.cache().onIgfsDataSizeChanged(delta);
        }

        this.val = val;
    }

    /**
     * Isolated method to get length of IGFS block.
     *
     * @param val Value.
     * @param valBytes Value bytes.
     * @return Length of value.
     */
    private int valueLength0(@Nullable CacheObject val, @Nullable IgniteBiTuple<byte[], Byte> valBytes) {
        byte[] bytes = val != null ? (byte[])val.value(cctx.cacheObjectContext(), false) : null;

        if (bytes != null)
            return bytes.length;

        if (valBytes == null)
            return 0;

        return valBytes.get1().length - (((valBytes.get2() == CacheObject.TYPE_BYTE_ARR) ? 0 : 6));
    }

    /** {@inheritDoc} */
    @Override public int memorySize() throws IgniteCheckedException {
        byte[] kb;
        byte[] vb = null;

        int extrasSize;

        synchronized (this) {
            key.prepareMarshal(cctx.cacheObjectContext());

            kb = key.valueBytes(cctx.cacheObjectContext());

            if (val != null) {
                val.prepareMarshal(cctx.cacheObjectContext());

                vb = val.valueBytes(cctx.cacheObjectContext());
            }

            extrasSize = extrasSize();
        }

        return SIZE_OVERHEAD + extrasSize + kb.length + (vb == null ? 1 : vb.length);
    }

    /** {@inheritDoc} */
    @Override public boolean isInternal() {
        return key.internal();
    }

    /** {@inheritDoc} */
    @Override public boolean isDht() {
        return false;
    }

    /** {@inheritDoc} */
    @Override public boolean isLocal() {
        return false;
    }

    /** {@inheritDoc} */
    @Override public boolean isNear() {
        return false;
    }

    /** {@inheritDoc} */
    @Override public boolean isReplicated() {
        return false;
    }

    /** {@inheritDoc} */
    @Override public boolean detached() {
        return false;
    }

    /** {@inheritDoc} */
    @Override public <K, V> GridCacheContext<K, V> context() {
        return (GridCacheContext<K, V>)cctx;
    }

    /** {@inheritDoc} */
    @Override public boolean isNew() throws GridCacheEntryRemovedException {
        assert Thread.holdsLock(this);

        checkObsolete();

        return isStartVersion();
    }

    /** {@inheritDoc} */
    @Override public synchronized boolean isNewLocked() throws GridCacheEntryRemovedException {
        checkObsolete();

        return isStartVersion();
    }

    /**
     * @return {@code True} if start version.
     */
    public boolean isStartVersion() {
        return ver.nodeOrder() == cctx.localNode().order() && ver.order() == startVer;
    }

    /** {@inheritDoc} */
    @Override public boolean valid(AffinityTopologyVersion topVer) {
        return true;
    }

    /** {@inheritDoc} */
    @Override public int partition() {
        return 0;
    }

    /** {@inheritDoc} */
    @Override public boolean partitionValid() {
        return true;
    }

    /** {@inheritDoc} */
    @Nullable @Override public GridCacheEntryInfo info() {
        GridCacheEntryInfo info = null;

        long time = U.currentTimeMillis();

        synchronized (this) {
            if (!obsolete()) {
                info = new GridCacheEntryInfo();

                info.key(key);
                info.cacheId(cctx.cacheId());

                long expireTime = expireTimeExtras();

                boolean expired = expireTime != 0 && expireTime <= time;

                info.ttl(ttlExtras());
                info.expireTime(expireTime);
                info.version(ver);
                info.setNew(isStartVersion());
                info.setDeleted(deletedUnlocked());

                if (!expired)
                    info.value(val);
            }
        }

        return info;
    }

    /** {@inheritDoc} */
<<<<<<< HEAD
    @Override public final CacheObject unswap() throws IgniteCheckedException, GridCacheEntryRemovedException {
=======
    @Override public boolean onOffheapEvict(byte[] entry, GridCacheVersion evictVer, GridCacheVersion obsoleteVer)
        throws IgniteCheckedException, GridCacheEntryRemovedException {
        assert cctx.swap().offHeapEnabled() && (cctx.swap().swapEnabled() || cctx.queries().enabled()) : this;

        boolean obsolete;

        synchronized (this) {
            checkObsolete();

            if (hasReaders() || !isStartVersion())
                return false;

            GridCacheMvcc mvcc = mvccExtras();

            if (mvcc != null && !mvcc.isEmpty(obsoleteVer))
                return false;

            if (cctx.swap().onOffheapEvict(key, entry, partition(), evictVer)) {
                assert !hasValueUnlocked() : this;

                obsolete = markObsolete0(obsoleteVer, false, null);

                assert obsolete : this;

                if (!cctx.swap().swapEnabled()) {
                    CacheObject val = cctx.swap().unmarshalSwapEntryValue(entry);

                    clearIndex(val);
                }
            }
            else
                obsolete = false;
        }

        if (obsolete)
            onMarkedObsolete();

        return obsolete;
    }

    /** {@inheritDoc} */
    @Override public CacheObject unswap() throws IgniteCheckedException, GridCacheEntryRemovedException {
>>>>>>> e1eb931b
        return unswap(true);
    }

    /**
     * Unswaps an entry.
     *
     * @param needVal If {@code false} then do not to deserialize value during unswap.
     * @return Value.
     * @throws IgniteCheckedException If failed.
     */
    @Nullable @Override public CacheObject unswap(boolean needVal)
        throws IgniteCheckedException, GridCacheEntryRemovedException {
        synchronized (this) {
            checkObsolete();

            if (isStartVersion() && ((flags & IS_UNSWAPPED_MASK) == 0)) {
                IgniteBiTuple<CacheObject, GridCacheVersion> read = cctx.offheap().read(key, partition());

                flags |= IS_UNSWAPPED_MASK;

<<<<<<< HEAD
                if (read != null) {
                    CacheObject idxVal = read.get1();

                    // Set unswapped value.
                    update(idxVal, 0, 0, read.get2());

                    return idxVal;
                }

                // TODO GG-10884.
//                if (false) {
//                    GridCacheSwapEntry e;
//
//                    if (cctx.offheapTiered()) {
//                        e = cctx.swap().readOffheapPointer(this);
//
//                        if (e != null) {
//                            if (e.offheapPointer() > 0) {
//                                offHeapPointer(e.offheapPointer());
//
//                                flags |= IS_OFFHEAP_PTR_MASK;
//
//                                if (needVal) {
//                                    CacheObject val = cctx.fromOffheap(offHeapPointer(), false);
//
//                                    e.value(val);
//                                }
//                            }
//                            else // Read from swap.
//                                offHeapPointer(0);
//                        }
//                    }
//                    else
//                        e = detached() ? cctx.swap().read(this, true, true, true, false) : cctx.swap().readAndRemove(this);
//
//                    if (log.isDebugEnabled())
//                        log.debug("Read swap entry [swapEntry=" + e + ", cacheEntry=" + this + ']');
//
//                    flags |= IS_UNSWAPPED_MASK;
//
//                    // If there is a value.
//                    if (e != null) {
//                        long delta = e.expireTime() == 0 ? 0 : e.expireTime() - U.currentTimeMillis();
//
//                        if (delta >= 0) {
//                            CacheObject val = e.value();
//
//                            val = cctx.kernalContext().cacheObjects().prepareForCache(val, cctx);
//
//                            // Set unswapped value.
//                            update(val, e.expireTime(), e.ttl(), e.version());
//
//                            // Must update valPtr again since update() will reset it.
//                            if (cctx.offheapTiered() && e.offheapPointer() > 0)
//                                offHeapPointer(e.offheapPointer());
//
//                            return val;
//                        }
//                        else
//                            clearIndex(e.value(), e.version());
//                    }
//                }
=======
                // If there is a value.
                if (e != null) {
                    long delta = e.expireTime() == 0 ? 0 : e.expireTime() - U.currentTimeMillis();

                    if (delta >= 0) {
                        CacheObject val = e.value();

                        val = cctx.kernalContext().cacheObjects().prepareForCache(val, cctx);

                        // Set unswapped value.
                        update(val, e.expireTime(), e.ttl(), e.version(), false);

                        // Must update valPtr again since update() will reset it.
                        if (cctx.offheapTiered() && e.offheapPointer() > 0)
                            offHeapPointer(e.offheapPointer());

                        return val;
                    }
                    else
                        clearIndex(e.value());
                }
>>>>>>> e1eb931b
            }
        }

        return null;
    }

    /**
<<<<<<< HEAD
=======
     * @throws IgniteCheckedException If failed.
     */
    private void swap() throws IgniteCheckedException {
        boolean swapNeeded = (flags & IS_SWAPPING_REQUIRED) != 0;

        if (cctx.isSwapOrOffheapEnabled() && !deletedUnlocked() && (hasValueUnlocked() || swapNeeded) && !detached()) {
            assert Thread.holdsLock(this);

            long expireTime = expireTimeExtras();

            if (expireTime > 0 && U.currentTimeMillis() >= expireTime) { // Don't swap entry if it's expired.
                // Entry might have been updated.
                if (cctx.offheapTiered()) {
                    cctx.swap().removeOffheap(key);

                    offHeapPointer(0);
                }

                return;
            }

            if (cctx.offheapTiered() && hasOffHeapPointer() && !swapNeeded) {
                if (log.isDebugEnabled())
                    log.debug("Value did not change, skip write swap entry: " + this);

                if (cctx.swap().offheapEvictionEnabled())
                    cctx.swap().enableOffheapEviction(key(), partition());

                return;
            }

            IgniteUuid valClsLdrId = null;
            IgniteUuid keyClsLdrId = null;

            if (cctx.deploymentEnabled()) {
                if (val != null) {
                    valClsLdrId = cctx.deploy().getClassLoaderId(
                        U.detectObjectClassLoader(val.value(cctx.cacheObjectContext(), false)));
                }

                keyClsLdrId = cctx.deploy().getClassLoaderId(
                    U.detectObjectClassLoader(keyValue(false)));
            }

            IgniteBiTuple<byte[], Byte> valBytes = valueBytes0();

            cctx.swap().write(key(),
                ByteBuffer.wrap(valBytes.get1()),
                valBytes.get2(),
                ver,
                ttlExtras(),
                expireTime,
                keyClsLdrId,
                valClsLdrId);

            flags &= ~IS_SWAPPING_REQUIRED;

            if (log.isDebugEnabled())
                log.debug("Wrote swap entry: " + this);
        }
    }

    /**
>>>>>>> e1eb931b
     * @return Value bytes and flag indicating whether value is byte array.
     */
    protected IgniteBiTuple<byte[], Byte> valueBytes0() {
        assert Thread.holdsLock(this);

        assert val != null;

        try {
            byte[] bytes = val.valueBytes(cctx.cacheObjectContext());

            return new IgniteBiTuple<>(bytes, val.cacheObjectType());
        }
        catch (IgniteCheckedException e) {
            throw new IgniteException(e);
        }
    }

    /**
     * @param tx Transaction.
     * @param key Key.
     * @param reload flag.
     * @param subjId Subject ID.
     * @param taskName Task name.
     * @return Read value.
     * @throws IgniteCheckedException If failed.
     */
    @SuppressWarnings({"RedundantTypeArguments"})
    @Nullable protected Object readThrough(@Nullable IgniteInternalTx tx, KeyCacheObject key, boolean reload, UUID subjId,
        String taskName) throws IgniteCheckedException {
        return cctx.store().load(tx, key);
    }

    /** {@inheritDoc} */
<<<<<<< HEAD
    @Nullable @Override public final CacheObject innerGet(@Nullable IgniteInternalTx tx,
=======
    @Nullable @Override public final CacheObject innerGet(@Nullable GridCacheVersion ver,
        @Nullable IgniteInternalTx tx,
        boolean readSwap,
>>>>>>> e1eb931b
        boolean readThrough,
        boolean updateMetrics,
        boolean evt,
        UUID subjId,
        Object transformClo,
        String taskName,
        @Nullable IgniteCacheExpiryPolicy expirePlc,
        boolean keepBinary)
        throws IgniteCheckedException, GridCacheEntryRemovedException {
<<<<<<< HEAD
        return (CacheObject)innerGet0(tx,
=======
        return (CacheObject)innerGet0(ver,
            tx,
            readSwap,
>>>>>>> e1eb931b
            readThrough,
            evt,
            updateMetrics,
            subjId,
            transformClo,
            taskName,
            expirePlc,
            false,
            keepBinary);
    }

    /** {@inheritDoc} */
    @Nullable @Override public T2<CacheObject, GridCacheVersion> innerGetVersioned(
        @Nullable GridCacheVersion ver,
        IgniteInternalTx tx,
        boolean updateMetrics,
        boolean evt,
        UUID subjId,
        Object transformClo,
        String taskName,
        @Nullable IgniteCacheExpiryPolicy expiryPlc,
        boolean keepBinary)
        throws IgniteCheckedException, GridCacheEntryRemovedException {
<<<<<<< HEAD
        return (T2<CacheObject, GridCacheVersion>)innerGet0(tx,
=======
        return (T2<CacheObject, GridCacheVersion>)innerGet0(ver,
            tx,
            readSwap,
>>>>>>> e1eb931b
            false,
            evt,
            updateMetrics,
            subjId,
            transformClo,
            taskName,
            expiryPlc,
            true,
            keepBinary);
    }

    /** {@inheritDoc} */
    @SuppressWarnings({"unchecked", "RedundantTypeArguments", "TooBroadScope"})
<<<<<<< HEAD
    private Object innerGet0(IgniteInternalTx tx,
=======
    private Object innerGet0(
        GridCacheVersion nextVer,
        IgniteInternalTx tx,
        boolean readSwap,
>>>>>>> e1eb931b
        boolean readThrough,
        boolean evt,
        boolean updateMetrics,
        UUID subjId,
        Object transformClo,
        String taskName,
        @Nullable IgniteCacheExpiryPolicy expiryPlc,
        boolean retVer,
        boolean keepBinary
    ) throws IgniteCheckedException, GridCacheEntryRemovedException {
        assert !(retVer && readThrough);

        // Disable read-through if there is no store.
        if (readThrough && !cctx.readThrough())
            readThrough = false;

        GridCacheMvccCandidate owner;

        CacheObject old;
        CacheObject ret = null;

        GridCacheVersion startVer;
        GridCacheVersion resVer = null;

        boolean expired = false;

        CacheObject expiredVal = null;

        synchronized (this) {
            checkObsolete();

            // Cache version for optimistic check.
            startVer = ver;

            GridCacheMvcc mvcc = mvccExtras();

            owner = mvcc == null ? null : mvcc.anyOwner();

            double delta;

            long expireTime = expireTimeExtras();

            if (expireTime > 0) {
                delta = expireTime - U.currentTimeMillis();

                if (log.isDebugEnabled())
                    log.debug("Checked expiration time for entry [timeLeft=" + delta + ", entry=" + this + ']');

                if (delta <= 0)
                    expired = true;
            }

            CacheObject val = this.val;

            boolean valid = valid(tx != null ? tx.topologyVersion() : cctx.affinity().affinityTopologyVersion());

            // Attempt to load from swap.
            if (val == null && !isNear()) {
                // Only promote when loading initial state.
                if (isNew() || !valid) {
                    // If this entry is already expired (expiration time was too low),
                    // we simply remove from swap and clear index.
                    if (expired) {
                        // Previous value is guaranteed to be null
                        removeValue(null, ver);
                    }
                    else {
                        val = unswap();

                        // Recalculate expiration after swap read.
                        if (expireTime > 0) {
                            delta = expireTime - U.currentTimeMillis();

                            if (log.isDebugEnabled())
                                log.debug("Checked expiration time for entry [timeLeft=" + delta +
                                    ", entry=" + this + ']');

                            if (delta <= 0)
                                expired = true;
                        }
                    }
                }
            }

            old = expired || !valid ? null : val;

            if (expired) {
                expiredVal = val;

                value(null);
            }

            if (old == null) {
                if (updateMetrics && cctx.cache().configuration().isStatisticsEnabled())
                    cctx.cache().metrics0().onRead(false);
            }
            else {
                if (updateMetrics && cctx.cache().configuration().isStatisticsEnabled())
                    cctx.cache().metrics0().onRead(true);

                // Set retVal here for event notification.
                ret = old;
            }

            if (evt && expired) {
                if (cctx.events().isRecordable(EVT_CACHE_OBJECT_EXPIRED)) {
                    cctx.events().addEvent(partition(),
                        key,
                        tx,
                        owner,
                        EVT_CACHE_OBJECT_EXPIRED,
                        null,
                        false,
                        expiredVal,
                        expiredVal != null,
                        subjId,
                        null,
                        taskName,
                        keepBinary);
                }

                cctx.continuousQueries().onEntryExpired(this, key, expiredVal);

                // No more notifications.
                evt = false;
            }

            if (evt && !expired && cctx.events().isRecordable(EVT_CACHE_OBJECT_READ)) {
                cctx.events().addEvent(
                    partition(),
                    key,
                    tx,
                    owner,
                    EVT_CACHE_OBJECT_READ,
                    ret,
                    ret != null,
                    old,
                    old != null,
                    subjId,
                    transformClo != null ? transformClo.getClass().getName() : null,
                    taskName,
                    keepBinary);

                // No more notifications.
                evt = false;
            }

            if (ret != null && expiryPlc != null)
                updateTtl(expiryPlc);

            if (retVer) {
                resVer = (isNear() && cctx.transactional()) ? ((GridNearCacheEntry)this).dhtVersion() : this.ver;

                if (resVer == null)
                    ret = null;
            }
        }

        if (ret != null) {
            assert tmp || !(ret instanceof BinaryObjectOffheapImpl);

            // If return value is consistent, then done.
            return retVer ? new T2<>(ret, resVer) : ret;
        }

        boolean loadedFromStore = false;

        if (ret == null && readThrough) {
            IgniteInternalTx tx0 = null;

            if (tx != null && tx.local()) {
                if (cctx.isReplicated() || cctx.isColocated() || tx.near())
                    tx0 = tx;
                else if (tx.dht()) {
                    GridCacheVersion ver = tx.nearXidVersion();

                    tx0 = cctx.dht().near().context().tm().tx(ver);
                }
            }

            Object storeVal = readThrough(tx0, key, false, subjId, taskName);

            ret = cctx.toCacheObject(storeVal);

            loadedFromStore = true;
        }

        synchronized (this) {
            long ttl = ttlExtras();

            // If version matched, set value.
            if (startVer.equals(ver)) {
                if (ret != null) {
                    // Detach value before index update.
                    ret = cctx.kernalContext().cacheObjects().prepareForCache(ret, cctx);

                    nextVer = nextVer != null ? nextVer : nextVersion();

                    long expTime = CU.toExpireTime(ttl);

                    if (loadedFromStore)
                        // Update indexes before actual write to entry.
                        storeValue(ret, expTime, nextVer);

                    update(ret, expTime, ttl, nextVer, true);

                    if (cctx.deferredDelete() && deletedUnlocked() && !isInternal() && !detached())
                        deletedUnlocked(false);
                }

                if (evt && cctx.events().isRecordable(EVT_CACHE_OBJECT_READ))
                    cctx.events().addEvent(
                        partition(),
                        key,
                        tx,
                        owner,
                        EVT_CACHE_OBJECT_READ,
                        ret,
                        ret != null,
                        old,
                        old != null,
                        subjId,
                        transformClo != null ? transformClo.getClass().getName() : null,
                        taskName,
                        keepBinary);
            }
        }

        assert ret == null || !retVer;
        assert tmp || !(ret instanceof BinaryObjectOffheapImpl);

        return ret;
    }

    /** {@inheritDoc} */
    @SuppressWarnings({"unchecked", "TooBroadScope"})
    @Nullable @Override public final CacheObject innerReload()
        throws IgniteCheckedException, GridCacheEntryRemovedException {
        CU.checkStore(cctx);

        GridCacheVersion startVer;

        boolean wasNew;

        synchronized (this) {
            checkObsolete();

            // Cache version for optimistic check.
            startVer = ver;

            wasNew = isNew();
        }

        String taskName = cctx.kernalContext().job().currentTaskName();

        // Check before load.
        CacheObject ret = cctx.toCacheObject(readThrough(null, key, true, cctx.localNodeId(), taskName));

        boolean touch = false;

        try {
            synchronized (this) {
                long ttl = ttlExtras();

                // Generate new version.
                GridCacheVersion nextVer = cctx.versions().nextForLoad(ver);

                // If entry was loaded during read step.
                if (wasNew && !isNew())
                    // Map size was updated on entry creation.
                    return ret;

                // If version matched, set value.
                if (startVer.equals(ver)) {
                    CacheObject old = this.val;

                    long expTime = CU.toExpireTime(ttl);

                    // Detach value before index update.
                    ret = cctx.kernalContext().cacheObjects().prepareForCache(ret, cctx);

                    // Update indexes.
                    if (ret != null) {
                        storeValue(ret, expTime, nextVer);

                        if (cctx.deferredDelete() && !isInternal() && !detached() && deletedUnlocked())
                            deletedUnlocked(false);
                    }
                    else {
                        removeValue(old, ver);

                        if (cctx.deferredDelete() && !isInternal() && !detached() && !deletedUnlocked())
                            deletedUnlocked(true);
                    }

                    update(ret, expTime, ttl, nextVer, true);

                    touch = true;

                    // If value was set - return, otherwise try again.
                    return ret;
                }
            }

            touch = true;

            return ret;
        }
        finally {
            if (touch)
                cctx.evicts().touch(this, cctx.affinity().affinityTopologyVersion());
        }
    }

    /**
     * @param nodeId Node ID.
     */
    protected void recordNodeId(UUID nodeId, AffinityTopologyVersion topVer) {
        // No-op.
    }

    /** {@inheritDoc} */
    @Override public final GridCacheUpdateTxResult innerSet(
        @Nullable IgniteInternalTx tx,
        UUID evtNodeId,
        UUID affNodeId,
        CacheObject val,
        boolean writeThrough,
        boolean retval,
        long ttl,
        boolean evt,
        boolean metrics,
        boolean keepBinary,
        AffinityTopologyVersion topVer,
        CacheEntryPredicate[] filter,
        GridDrType drType,
        long drExpireTime,
        @Nullable GridCacheVersion explicitVer,
        @Nullable UUID subjId,
        String taskName,
        @Nullable GridCacheVersion dhtVer,
        @Nullable Long updateCntr
    ) throws IgniteCheckedException, GridCacheEntryRemovedException {
        CacheObject old;

        boolean valid = valid(tx != null ? tx.topologyVersion() : topVer);

        // Lock should be held by now.
        if (!cctx.isAll(this, filter))
            return new GridCacheUpdateTxResult(false, null);

        final GridCacheVersion newVer;

        boolean intercept = cctx.config().getInterceptor() != null;

        Object key0 = null;
        Object val0 = null;

        long updateCntr0;

        synchronized (this) {
            checkObsolete();

            if (isNear()) {
                assert dhtVer != null;

                // It is possible that 'get' could load more recent value.
                if (!((GridNearCacheEntry)this).recordDhtVersion(dhtVer))
                    return new GridCacheUpdateTxResult(false, null);
            }

            assert tx == null || (!tx.local() && tx.onePhaseCommit()) || tx.ownsLock(this) :
                "Transaction does not own lock for update [entry=" + this + ", tx=" + tx + ']';

            // Load and remove from swap if it is new.
            boolean startVer = isStartVersion();

            if (startVer && (retval || intercept))
                unswap(retval);

            newVer = explicitVer != null ? explicitVer : tx == null ?
                nextVersion() : tx.writeVersion();

            assert newVer != null : "Failed to get write version for tx: " + tx;

<<<<<<< HEAD
            old = this.val;
=======
            boolean internal = isInternal() || !context().userCache();

            Map<UUID, CacheContinuousQueryListener> lsnrCol =
                notifyContinuousQueries(tx) ? cctx.continuousQueries().updateListeners(internal, false) : null;

            old = (retval || intercept || lsnrCol != null) ?
                rawGetOrUnmarshalUnlocked(!retval && !isOffHeapValuesOnly()) : this.val;
>>>>>>> e1eb931b

            if (intercept) {
                val0 = CU.value(val, cctx, false);

                CacheLazyEntry e = new CacheLazyEntry(cctx, key, old, keepBinary);

                Object interceptorVal = cctx.config().getInterceptor().onBeforePut(
                    new CacheLazyEntry(cctx, key, old, keepBinary),
                    val0);

                key0 = e.key();

                if (interceptorVal == null)
                    return new GridCacheUpdateTxResult(false, (CacheObject)cctx.unwrapTemporary(old));
                else if (interceptorVal != val0)
                    val0 = cctx.unwrapTemporary(interceptorVal);

                val = cctx.toCacheObject(val0);
            }

            // Determine new ttl and expire time.
            long expireTime;

            if (drExpireTime >= 0) {
                assert ttl >= 0 : ttl;

                expireTime = drExpireTime;
            }
            else {
                if (ttl == -1L) {
                    ttl = ttlExtras();
                    expireTime = expireTimeExtras();
                }
                else
                    expireTime = CU.toExpireTime(ttl);
            }

            assert ttl >= 0 : ttl;
            assert expireTime >= 0 : expireTime;

            // Detach value before index update.
            val = cctx.kernalContext().cacheObjects().prepareForCache(val, cctx);

            assert val != null;

            storeValue(val, expireTime, newVer);

            if (cctx.deferredDelete() && deletedUnlocked() && !isInternal() && !detached())
                deletedUnlocked(false);

            updateCntr0 = nextPartCounter(topVer);

            if (updateCntr != null && updateCntr != 0)
                updateCntr0 = updateCntr;

            update(val, expireTime, ttl, newVer, true);

            drReplicate(drType, val, newVer, topVer);

            recordNodeId(affNodeId, topVer);

            if (metrics && cctx.cache().configuration().isStatisticsEnabled())
                cctx.cache().metrics0().onWrite();

            if (evt && newVer != null && cctx.events().isRecordable(EVT_CACHE_OBJECT_PUT)) {
                CacheObject evtOld = cctx.unwrapTemporary(old);

                cctx.events().addEvent(partition(),
                    key,
                    evtNodeId,
                    tx == null ? null : tx.xid(),
                    newVer,
                    EVT_CACHE_OBJECT_PUT,
                    val,
                    val != null,
                    evtOld,
                    evtOld != null || hasValueUnlocked(),
                    subjId, null, taskName,
                    keepBinary);
            }

            if (lsnrCol != null) {
                cctx.continuousQueries().onEntryUpdated(
                    lsnrCol,
                    key,
                    val,
                    old,
                    internal,
                    partition(),
                    tx.local(),
                    false,
                    updateCntr0,
                    topVer);
            }

            cctx.dataStructures().onEntryUpdated(key, false, keepBinary);
        }

        if (log.isDebugEnabled())
            log.debug("Updated cache entry [val=" + val + ", old=" + old + ", entry=" + this + ']');

        // Persist outside of synchronization. The correctness of the
        // value will be handled by current transaction.
        if (writeThrough)
            cctx.store().put(tx, key, val, newVer);

        if (intercept)
            cctx.config().getInterceptor().onAfterPut(new CacheLazyEntry(cctx, key, key0, val, val0, keepBinary, updateCntr0));

        return valid ? new GridCacheUpdateTxResult(true, retval ? old : null, updateCntr0) :
            new GridCacheUpdateTxResult(false, null);
    }

    /**
     * @param cpy Copy flag.
     * @return Key value.
     */
    protected Object keyValue(boolean cpy) {
        return key.value(cctx.cacheObjectContext(), cpy);
    }

    /** {@inheritDoc} */
    @Override public final GridCacheUpdateTxResult innerRemove(
        @Nullable IgniteInternalTx tx,
        UUID evtNodeId,
        UUID affNodeId,
        boolean retval,
        boolean evt,
        boolean metrics,
        boolean keepBinary,
        AffinityTopologyVersion topVer,
        CacheEntryPredicate[] filter,
        GridDrType drType,
        @Nullable GridCacheVersion explicitVer,
        @Nullable UUID subjId,
        String taskName,
        @Nullable GridCacheVersion dhtVer,
        @Nullable Long updateCntr
        ) throws IgniteCheckedException, GridCacheEntryRemovedException {
        assert cctx.transactional();

        CacheObject old;

        GridCacheVersion newVer;

        boolean valid = valid(tx != null ? tx.topologyVersion() : topVer);

        // Lock should be held by now.
        if (!cctx.isAll(this, filter))
            return new GridCacheUpdateTxResult(false, null);

        GridCacheVersion obsoleteVer = null;

        boolean intercept = cctx.config().getInterceptor() != null;

        IgniteBiTuple<Boolean, Object> interceptRes = null;

        CacheLazyEntry entry0 = null;

        Long updateCntr0;

        boolean deferred;

        boolean marked = false;

        synchronized (this) {
            checkObsolete();

            if (isNear()) {
                assert dhtVer != null;

                // It is possible that 'get' could load more recent value.
                if (!((GridNearCacheEntry)this).recordDhtVersion(dhtVer))
                    return new GridCacheUpdateTxResult(false, null);
            }

            assert tx == null || (!tx.local() && tx.onePhaseCommit()) || tx.ownsLock(this) :
                "Transaction does not own lock for remove[entry=" + this + ", tx=" + tx + ']';

            newVer = explicitVer != null ? explicitVer : tx == null ? nextVersion() : tx.writeVersion();

<<<<<<< HEAD
            // TODO GG-10884 need unswap?.
            old = val;
=======
            boolean internal = isInternal() || !context().userCache();

            Map<UUID, CacheContinuousQueryListener> lsnrCol =
                notifyContinuousQueries(tx) ? cctx.continuousQueries().updateListeners(internal, false) : null;

            old = (retval || intercept || lsnrCol != null) ?
                rawGetOrUnmarshalUnlocked(!retval && !isOffHeapValuesOnly()) : val;
>>>>>>> e1eb931b

            if (intercept) {
                entry0 = new CacheLazyEntry(cctx, key, old, keepBinary);

                interceptRes = cctx.config().getInterceptor().onBeforeRemove(entry0);

                if (cctx.cancelRemove(interceptRes)) {
                    CacheObject ret = cctx.toCacheObject(cctx.unwrapTemporary(interceptRes.get2()));

                    return new GridCacheUpdateTxResult(false, ret);
                }
            }

            if (old == null)
                old = saveValueForIndexUnlocked();

            removeValue(old, ver);

            update(null, 0, 0, newVer, true);

            if (cctx.deferredDelete() && !detached() && !isInternal()) {
                if (!deletedUnlocked()) {
                    deletedUnlocked(true);

                    if (tx != null) {
                        GridCacheMvcc mvcc = mvccExtras();

                        if (mvcc == null || mvcc.isEmpty(tx.xidVersion()))
                            clearReaders();
                        else
                            clearReader(tx.originatingNodeId());
                    }
                }
            }

            updateCntr0 = nextPartCounter(topVer);

            if (updateCntr != null && updateCntr != 0)
                updateCntr0 = updateCntr;

            drReplicate(drType, null, newVer, topVer);

            if (metrics && cctx.cache().configuration().isStatisticsEnabled())
                cctx.cache().metrics0().onRemove();

            if (tx == null)
                obsoleteVer = newVer;
            else {
                // Only delete entry if the lock is not explicit.
                if (lockedBy(tx.xidVersion()))
                    obsoleteVer = tx.xidVersion();
                else if (log.isDebugEnabled())
                    log.debug("Obsolete version was not set because lock was explicit: " + this);
            }

            if (evt && newVer != null && cctx.events().isRecordable(EVT_CACHE_OBJECT_REMOVED)) {
                CacheObject evtOld = cctx.unwrapTemporary(old);

                cctx.events().addEvent(partition(),
                    key,
                    evtNodeId,
                    tx == null ? null : tx.xid(), newVer,
                    EVT_CACHE_OBJECT_REMOVED,
                    null,
                    false,
                    evtOld,
                    evtOld != null || hasValueUnlocked(),
                    subjId,
                    null,
                    taskName,
                    keepBinary);
            }

            if (lsnrCol != null) {
                cctx.continuousQueries().onEntryUpdated(
                    lsnrCol,
                    key,
                    null,
                    old,
                    internal,
                    partition(),
                    tx.local(),
                    false,
                    updateCntr0,
                    topVer);
            }

            cctx.dataStructures().onEntryUpdated(key, true, keepBinary);

            deferred = cctx.deferredDelete() && !detached() && !isInternal();

            if (!deferred) {
                // If entry is still removed.
                assert newVer == ver;

                if (obsoleteVer == null || !(marked = markObsolete0(obsoleteVer, true, null))) {
                    if (log.isDebugEnabled())
                        log.debug("Entry could not be marked obsolete (it is still used): " + this);
                }
                else {
                    recordNodeId(affNodeId, topVer);

                    if (log.isDebugEnabled())
                        log.debug("Entry was marked obsolete: " + this);
                }
            }
        }

        if (deferred)
            cctx.onDeferredDelete(this, newVer);

        if (marked) {
            assert !deferred;

            onMarkedObsolete();
        }

        if (intercept) {
            entry0.updateCounter(updateCntr0);

            cctx.config().getInterceptor().onAfterRemove(entry0);
        }

        if (valid) {
            CacheObject ret;

            if (interceptRes != null)
                ret = cctx.toCacheObject(cctx.unwrapTemporary(interceptRes.get2()));
            else
                ret = old;

            return new GridCacheUpdateTxResult(true, ret, updateCntr0);
        }
        else
            return new GridCacheUpdateTxResult(false, null);
    }

    /**
     * @param tx Transaction.
     * @return {@code True} if should notify continuous query manager.
     */
    private boolean notifyContinuousQueries(@Nullable IgniteInternalTx tx) {
        return cctx.isLocal() ||
            cctx.isReplicated() ||
            (!isNear() && !(tx != null && tx.onePhaseCommit() && !tx.local()));
    }

    /** {@inheritDoc} */
    @SuppressWarnings("unchecked")
    @Override public GridTuple3<Boolean, Object, EntryProcessorResult<Object>> innerUpdateLocal(
        GridCacheVersion ver,
        GridCacheOperation op,
        @Nullable Object writeObj,
        @Nullable Object[] invokeArgs,
        boolean writeThrough,
        boolean readThrough,
        boolean retval,
        boolean keepBinary,
        @Nullable ExpiryPolicy expiryPlc,
        boolean evt,
        boolean metrics,
        @Nullable CacheEntryPredicate[] filter,
        boolean intercept,
        @Nullable UUID subjId,
        String taskName
    ) throws IgniteCheckedException, GridCacheEntryRemovedException {
        assert cctx.isLocal() && cctx.atomic();

        CacheObject old;

        boolean res = true;

        IgniteBiTuple<Boolean, ?> interceptorRes = null;

        EntryProcessorResult<Object> invokeRes = null;

        synchronized (this) {
            boolean internal = isInternal() || !context().userCache();

            Map<UUID, CacheContinuousQueryListener> lsnrCol =
                cctx.continuousQueries().updateListeners(internal, false);

            boolean needVal = retval ||
                intercept ||
                op == GridCacheOperation.TRANSFORM ||
                !F.isEmpty(filter) ||
                lsnrCol != null;

            checkObsolete();

            // Load and remove from swap if it is new.
            if (isNew())
                unswap(retval);

<<<<<<< HEAD
            old = val;
=======
            // Possibly get old value form store.
            old = needVal ? rawGetOrUnmarshalUnlocked(!retval && !isOffHeapValuesOnly()) : val;
>>>>>>> e1eb931b

            boolean readFromStore = false;

            Object old0 = null;

            if (readThrough && needVal && old == null &&
                (cctx.readThrough() && (op == GridCacheOperation.TRANSFORM || cctx.loadPreviousValue()))) {
                    old0 = readThrough(null, key, false, subjId, taskName);

                old = cctx.toCacheObject(old0);

                long ttl = CU.TTL_ETERNAL;
                long expireTime = CU.EXPIRE_TIME_ETERNAL;

                if (expiryPlc != null && old != null) {
                    ttl = CU.toTtl(expiryPlc.getExpiryForCreation());

                    if (ttl == CU.TTL_ZERO) {
                        ttl = CU.TTL_MINIMUM;
                        expireTime = CU.expireTimeInPast();
                    }
                    else if (ttl == CU.TTL_NOT_CHANGED)
                        ttl = CU.TTL_ETERNAL;
                    else
                        expireTime = CU.toExpireTime(ttl);
                }

                // Detach value before index update.
                old = cctx.kernalContext().cacheObjects().prepareForCache(old, cctx);

                if (old != null)
                    storeValue(old, expireTime, ver);
                else
                    removeValue(null, ver);

                update(old, expireTime, ttl, ver, true);
            }

            // Apply metrics.
            if (metrics && cctx.cache().configuration().isStatisticsEnabled() && needVal) {
                // PutIfAbsent methods mustn't update hit/miss statistics
                if (op != GridCacheOperation.UPDATE || F.isEmpty(filter) || !cctx.putIfAbsentFilter(filter))
                    cctx.cache().metrics0().onRead(old != null);
            }

            // Check filter inside of synchronization.
            if (!F.isEmpty(filter)) {
                boolean pass = cctx.isAllLocked(this, filter);

                if (!pass) {
                    if (expiryPlc != null && !readFromStore && !cctx.putIfAbsentFilter(filter) && hasValueUnlocked())
                        updateTtl(expiryPlc);

                    Object val = retval ?
                        cctx.cacheObjectContext().unwrapBinaryIfNeeded(CU.value(old, cctx, false), keepBinary, false)
                        : null;

                    return new T3<>(false, val, null);
                }
            }

            String transformCloClsName = null;

            CacheObject updated;

            Object key0 = null;
            Object updated0 = null;

            // Calculate new value.
            if (op == GridCacheOperation.TRANSFORM) {
                transformCloClsName = writeObj.getClass().getName();

                EntryProcessor<Object, Object, ?> entryProcessor = (EntryProcessor<Object, Object, ?>)writeObj;

                assert entryProcessor != null;

                CacheInvokeEntry<Object, Object> entry = new CacheInvokeEntry<>(key, old, version(), keepBinary, this);

                try {
                    Object computed = entryProcessor.process(entry, invokeArgs);

                    if (entry.modified()) {
                        updated0 = cctx.unwrapTemporary(entry.getValue());

                        updated = cctx.toCacheObject(updated0);
                    }
                    else
                        updated = old;

                    key0 = entry.key();

                    invokeRes = computed != null ? CacheInvokeResult.fromResult(cctx.unwrapTemporary(computed)) : null;
                }
                catch (Exception e) {
                    updated = old;

                    invokeRes = CacheInvokeResult.fromError(e);
                }

                if (!entry.modified()) {
                    if (expiryPlc != null && !readFromStore && hasValueUnlocked())
                        updateTtl(expiryPlc);

                    return new GridTuple3<>(false, null, invokeRes);
                }
            }
            else
                updated = (CacheObject)writeObj;

            op = updated == null ? GridCacheOperation.DELETE : GridCacheOperation.UPDATE;

            if (intercept) {
                CacheLazyEntry e;

                if (op == GridCacheOperation.UPDATE) {
                    updated0 = value(updated0, updated, false);

                    e = new CacheLazyEntry(cctx, key, key0, old, old0, keepBinary);

                    Object interceptorVal = cctx.config().getInterceptor().onBeforePut(e, updated0);

                    if (interceptorVal == null)
                        return new GridTuple3<>(false, cctx.unwrapTemporary(value(old0, old, false)), invokeRes);
                    else {
                        updated0 = cctx.unwrapTemporary(interceptorVal);

                        updated = cctx.toCacheObject(updated0);
                    }
                }
                else {
                    e = new CacheLazyEntry(cctx, key, key0, old, old0, keepBinary);

                    interceptorRes = cctx.config().getInterceptor().onBeforeRemove(e);

                    if (cctx.cancelRemove(interceptorRes))
                        return new GridTuple3<>(false, cctx.unwrapTemporary(interceptorRes.get2()), invokeRes);
                }

                key0 = e.key();
                old0 = e.value();
            }

            boolean hadVal = hasValueUnlocked();

            long ttl = CU.TTL_ETERNAL;
            long expireTime = CU.EXPIRE_TIME_ETERNAL;

            if (op == GridCacheOperation.UPDATE) {
                if (expiryPlc != null) {
                    ttl = CU.toTtl(hadVal ? expiryPlc.getExpiryForUpdate() : expiryPlc.getExpiryForCreation());

                    if (ttl == CU.TTL_NOT_CHANGED) {
                        ttl = ttlExtras();
                        expireTime = expireTimeExtras();
                    }
                    else if (ttl != CU.TTL_ZERO)
                        expireTime = CU.toExpireTime(ttl);
                }
                else {
                    ttl = ttlExtras();
                    expireTime = expireTimeExtras();
                }
            }

            if (ttl == CU.TTL_ZERO)
                op = GridCacheOperation.DELETE;

            // Try write-through.
            if (op == GridCacheOperation.UPDATE) {
                // Detach value before index update.
                updated = cctx.kernalContext().cacheObjects().prepareForCache(updated, cctx);

                if (writeThrough)
                    // Must persist inside synchronization in non-tx mode.
                    cctx.store().put(null, key, updated, ver);

                storeValue(updated, expireTime, ver);

                assert ttl != CU.TTL_ZERO;

                update(updated, expireTime, ttl, ver, true);

                if (evt) {
                    CacheObject evtOld = null;

                    if (transformCloClsName != null && cctx.events().isRecordable(EVT_CACHE_OBJECT_READ)) {
                        evtOld = cctx.unwrapTemporary(old);

                        cctx.events().addEvent(partition(), key, cctx.localNodeId(), null,
                            (GridCacheVersion)null, EVT_CACHE_OBJECT_READ, evtOld, evtOld != null || hadVal, evtOld,
                            evtOld != null || hadVal, subjId, transformCloClsName, taskName, keepBinary);
                    }

                    if (cctx.events().isRecordable(EVT_CACHE_OBJECT_PUT)) {
                        if (evtOld == null)
                            evtOld = cctx.unwrapTemporary(old);

                        cctx.events().addEvent(partition(), key, cctx.localNodeId(), null,
                            (GridCacheVersion)null, EVT_CACHE_OBJECT_PUT, updated, updated != null, evtOld,
                            evtOld != null || hadVal, subjId, null, taskName, keepBinary);
                    }
                }
            }
            else {
                if (writeThrough)
                    // Must persist inside synchronization in non-tx mode.
                    cctx.store().remove(null, key);
<<<<<<< HEAD
=======

                boolean hasValPtr = hasOffHeapPointer();
>>>>>>> e1eb931b

                if (old == null)
                    old = saveValueForIndexUnlocked();

                removeValue(old, this.ver);

                update(null, CU.TTL_ETERNAL, CU.EXPIRE_TIME_ETERNAL, ver, true);

                if (evt) {
                    CacheObject evtOld = null;

                    if (transformCloClsName != null && cctx.events().isRecordable(EVT_CACHE_OBJECT_READ))
                        cctx.events().addEvent(partition(), key, cctx.localNodeId(), null,
                            (GridCacheVersion)null, EVT_CACHE_OBJECT_READ, evtOld, evtOld != null || hadVal, evtOld,
                            evtOld != null || hadVal, subjId, transformCloClsName, taskName, keepBinary);

                    if (cctx.events().isRecordable(EVT_CACHE_OBJECT_REMOVED)) {
                        if (evtOld == null)
                            evtOld = cctx.unwrapTemporary(old);

                        cctx.events().addEvent(partition(), key, cctx.localNodeId(), null, (GridCacheVersion)null,
                            EVT_CACHE_OBJECT_REMOVED, null, false, evtOld, evtOld != null || hadVal, subjId, null,
                            taskName, keepBinary);
                    }
                }

                res = hadVal;
            }

            if (res)
                updateMetrics(op, metrics);

            if (lsnrCol != null) {
                long updateCntr = nextPartCounter(AffinityTopologyVersion.NONE);

                cctx.continuousQueries().onEntryUpdated(
                    lsnrCol,
                    key,
                    val,
                    old,
                    internal,
                    partition(),
                    true,
                    false,
                    updateCntr,
                    AffinityTopologyVersion.NONE);
            }

            cctx.dataStructures().onEntryUpdated(key, op == GridCacheOperation.DELETE, keepBinary);

            if (intercept) {
                if (op == GridCacheOperation.UPDATE)
                    cctx.config().getInterceptor().onAfterPut(new CacheLazyEntry(cctx, key, key0, updated, updated0, keepBinary, 0L));
                else
                    cctx.config().getInterceptor().onAfterRemove(new CacheLazyEntry(cctx, key, key0, old, old0, keepBinary, 0L));
            }
        }

        return new GridTuple3<>(res,
            cctx.unwrapTemporary(interceptorRes != null ?
                interceptorRes.get2() :
                cctx.cacheObjectContext().unwrapBinaryIfNeeded(old, keepBinary, false)),
            invokeRes);
    }

    /** {@inheritDoc} */
    @SuppressWarnings("unchecked")
    @Override public GridCacheUpdateAtomicResult innerUpdate(
        GridCacheVersion newVer,
        final UUID evtNodeId,
        final UUID affNodeId,
        GridCacheOperation op,
        @Nullable Object writeObj,
        @Nullable final Object[] invokeArgs,
        final boolean writeThrough,
        final boolean readThrough,
        final boolean retval,
        final boolean keepBinary,
        @Nullable final IgniteCacheExpiryPolicy expiryPlc,
        final boolean evt,
        final boolean metrics,
        final boolean primary,
        final boolean verCheck,
        final AffinityTopologyVersion topVer,
        @Nullable final CacheEntryPredicate[] filter,
        final GridDrType drType,
        final long explicitTtl,
        final long explicitExpireTime,
        @Nullable GridCacheVersion conflictVer,
        final boolean conflictResolve,
        final boolean intercept,
        @Nullable final UUID subjId,
        final String taskName,
        @Nullable final CacheObject prevVal,
        @Nullable final Long updateCntr
    ) throws IgniteCheckedException, GridCacheEntryRemovedException, GridClosureException {
        assert cctx.atomic();

        boolean res = true;

        CacheObject oldVal;
        CacheObject updated;

        GridCacheVersion enqueueVer = null;

        GridCacheVersionConflictContext<?, ?> conflictCtx = null;

        IgniteBiTuple<Object, Exception> invokeRes = null;

        // System TTL/ET which may have special values.
        long newSysTtl;
        long newSysExpireTime;

        // TTL/ET which will be passed to entry on update.
        long newTtl;
        long newExpireTime;

        Object key0 = null;
        Object updated0 = null;

        Long updateCntr0 = null;

        synchronized (this) {
            boolean needVal = intercept || retval || op == GridCacheOperation.TRANSFORM || !F.isEmptyOrNulls(filter);

            checkObsolete();

            // Load and remove from swap if it is new.
            if (isNew())
                unswap(retval);

            Object transformClo = null;

            // Request-level conflict resolution is needed, i.e. we do not know who will win in advance.
            if (conflictResolve) {
                GridCacheVersion oldConflictVer = version().conflictVersion();

                // Cache is conflict-enabled.
                if (cctx.conflictNeedResolve()) {
                    // Get new value, optionally unmarshalling and/or transforming it.
                    Object writeObj0;

                    if (op == GridCacheOperation.TRANSFORM) {
                        transformClo = writeObj;

                        EntryProcessor<Object, Object, ?> entryProcessor = (EntryProcessor<Object, Object, ?>)writeObj;

                        oldVal = this.val;

                        CacheInvokeEntry<Object, Object> entry = new CacheInvokeEntry(key, oldVal, version(),
                            keepBinary, this);

                        try {
                            Object computed = entryProcessor.process(entry, invokeArgs);

                            if (entry.modified()) {
                                writeObj0 = cctx.unwrapTemporary(entry.getValue());
                                writeObj = cctx.toCacheObject(writeObj0);
                            }
                            else {
                                writeObj = oldVal;
                                writeObj0 = cctx.unwrapBinaryIfNeeded(oldVal, keepBinary, false);
                            }

                            key0 = entry.key();

                            if (computed != null)
                                invokeRes = new IgniteBiTuple(cctx.unwrapTemporary(computed), null);
                        }
                        catch (Exception e) {
                            invokeRes = new IgniteBiTuple(null, e);

                            writeObj = oldVal;
                            writeObj0 = cctx.unwrapBinaryIfNeeded(oldVal, keepBinary, false);
                        }
                    }
                    else
                        writeObj0 = cctx.unwrapBinaryIfNeeded(writeObj, keepBinary, false);

                    GridTuple3<Long, Long, Boolean> expiration = ttlAndExpireTime(expiryPlc,
                        explicitTtl,
                        explicitExpireTime);

                    // Prepare old and new entries for conflict resolution.
                    GridCacheVersionedEntryEx oldEntry = versionedEntry(keepBinary);
                    GridCacheVersionedEntryEx newEntry = new GridCachePlainVersionedEntry<>(
                        oldEntry.key(),
                        writeObj0,
                        expiration.get1(),
                        expiration.get2(),
                        conflictVer != null ? conflictVer : newVer);

                    // Resolve conflict.
                    conflictCtx = cctx.conflictResolve(oldEntry, newEntry, verCheck);

                    assert conflictCtx != null;

                    boolean ignoreTime = cctx.config().getAtomicWriteOrderMode() == CacheAtomicWriteOrderMode.PRIMARY;

                    // Use old value?
                    if (conflictCtx.isUseOld()) {
                        GridCacheVersion newConflictVer = conflictVer != null ? conflictVer : newVer;

                        // Handle special case with atomic comparator.
                        if (!isNew() &&                                                                       // Not initial value,
                            verCheck &&                                                                       // and atomic version check,
                            oldConflictVer.dataCenterId() == newConflictVer.dataCenterId() &&                 // and data centers are equal,
                            ATOMIC_VER_COMPARATOR.compare(oldConflictVer, newConflictVer, ignoreTime) == 0 && // and both versions are equal,
                            cctx.writeThrough() &&                                                            // and store is enabled,
                            primary)                                                                          // and we are primary.
                        {
                            CacheObject val = this.val;

                            if (val == null) {
                                assert deletedUnlocked();

                                cctx.store().remove(null, key);
                            }
                            else
                                cctx.store().put(null, key, val, ver);
                        }

                        return new GridCacheUpdateAtomicResult(false,
                            retval ? this.val : null,
                            null,
                            invokeRes,
                            CU.TTL_ETERNAL,
                            CU.EXPIRE_TIME_ETERNAL,
                            null,
                            null,
                            false,
                            updateCntr0 == null ? 0 : updateCntr0);
                    }
                    // Will update something.
                    else {
                        // Merge is a local update which override passed value bytes.
                        if (conflictCtx.isMerge()) {
                            writeObj = cctx.toCacheObject(conflictCtx.mergeValue());

                            conflictVer = null;
                        }
                        else
                            assert conflictCtx.isUseNew();

                        // Update value is known at this point, so update operation type.
                        op = writeObj != null ? GridCacheOperation.UPDATE : GridCacheOperation.DELETE;
                    }
                }
                else
                    // Nullify conflict version on this update, so that we will use regular version during next updates.
                    conflictVer = null;
            }

            boolean ignoreTime = cctx.config().getAtomicWriteOrderMode() == CacheAtomicWriteOrderMode.PRIMARY;

            // Perform version check only in case there was no explicit conflict resolution.
            if (conflictCtx == null) {
                if (verCheck) {
                    if (!isNew() && ATOMIC_VER_COMPARATOR.compare(ver, newVer, ignoreTime) >= 0) {
                        if (ATOMIC_VER_COMPARATOR.compare(ver, newVer, ignoreTime) == 0 && cctx.writeThrough() && primary) {
                            if (log.isDebugEnabled())
                                log.debug("Received entry update with same version as current (will update store) " +
                                    "[entry=" + this + ", newVer=" + newVer + ']');

                            CacheObject val = this.val;

                            if (val == null) {
                                assert deletedUnlocked();

                                cctx.store().remove(null, key);
                            }
                            else
                                cctx.store().put(null, key, val, ver);
                        }
                        else {
                            if (log.isDebugEnabled())
                                log.debug("Received entry update with smaller version than current (will ignore) " +
                                    "[entry=" + this + ", newVer=" + newVer + ']');
                        }

                        if (!cctx.isNear()) {
                            CacheObject evtVal;

                            if (op == GridCacheOperation.TRANSFORM) {
                                EntryProcessor<Object, Object, ?> entryProcessor =
                                    (EntryProcessor<Object, Object, ?>)writeObj;

                                CacheInvokeEntry<Object, Object> entry =
                                    new CacheInvokeEntry<>(key, prevVal, version(), keepBinary, this);

                                try {
                                    entryProcessor.process(entry, invokeArgs);

                                    evtVal = entry.modified() ?
                                        cctx.toCacheObject(cctx.unwrapTemporary(entry.getValue())) : prevVal;
                                }
                                catch (Exception ignore) {
                                    evtVal = prevVal;
                                }
                            }
                            else
                                evtVal = (CacheObject)writeObj;

                            updateCntr0 = nextPartCounter(topVer);

                            if (updateCntr != null)
                                updateCntr0 = updateCntr;

                            cctx.continuousQueries().onEntryUpdated(
                                key,
                                evtVal,
                                prevVal,
                                isInternal() || !context().userCache(),
                                partition(),
                                primary,
                                false,
                                updateCntr0,
                                topVer);
                        }

                        return new GridCacheUpdateAtomicResult(false,
                            retval ? this.val : null,
                            null,
                            invokeRes,
                            CU.TTL_ETERNAL,
                            CU.EXPIRE_TIME_ETERNAL,
                            null,
                            null,
                            false,
                            0);
                    }
                }
                else
                    assert isNew() || ATOMIC_VER_COMPARATOR.compare(ver, newVer, ignoreTime) <= 0 :
                        "Invalid version for inner update [isNew=" + isNew() + ", entry=" + this + ", newVer=" + newVer + ']';
            }

            // Prepare old value and value bytes.
<<<<<<< HEAD
            oldVal = this.val;
=======
            oldVal = needVal ? rawGetOrUnmarshalUnlocked(!retval && !isOffHeapValuesOnly()) : val;
>>>>>>> e1eb931b

            // Possibly read value from store.
            boolean readFromStore = false;

            Object old0 = null;

            if (readThrough && needVal && oldVal == null && (cctx.readThrough() &&
                (op == GridCacheOperation.TRANSFORM || cctx.loadPreviousValue()))) {
                old0 = readThrough(null, key, false, subjId, taskName);

                oldVal = cctx.toCacheObject(old0);

                readFromStore = true;

                // Detach value before index update.
                oldVal = cctx.kernalContext().cacheObjects().prepareForCache(oldVal, cctx);

                // Calculate initial TTL and expire time.
                long initTtl;
                long initExpireTime;

                if (expiryPlc != null && oldVal != null) {
                    IgniteBiTuple<Long, Long> initTtlAndExpireTime = initialTtlAndExpireTime(expiryPlc);

                    initTtl = initTtlAndExpireTime.get1();
                    initExpireTime = initTtlAndExpireTime.get2();
                }
                else {
                    initTtl = CU.TTL_ETERNAL;
                    initExpireTime = CU.EXPIRE_TIME_ETERNAL;
                }

                if (oldVal != null)
                    storeValue(oldVal, initExpireTime, ver);
                else
                    removeValue(null, ver);

                update(oldVal, initExpireTime, initTtl, ver, true);

                if (deletedUnlocked() && oldVal != null && !isInternal())
                    deletedUnlocked(false);
            }

            // Apply metrics.
            if (metrics && cctx.cache().configuration().isStatisticsEnabled() && needVal) {
                // PutIfAbsent methods mustn't update hit/miss statistics
                if (op != GridCacheOperation.UPDATE || F.isEmpty(filter) || !cctx.putIfAbsentFilter(filter))
                    cctx.cache().metrics0().onRead(oldVal != null);
            }

            // Check filter inside of synchronization.
            if (!F.isEmptyOrNulls(filter)) {
                boolean pass = cctx.isAllLocked(this, filter);

                if (!pass) {
                    if (expiryPlc != null && !readFromStore && hasValueUnlocked() && !cctx.putIfAbsentFilter(filter))
                        updateTtl(expiryPlc);

                    return new GridCacheUpdateAtomicResult(false,
                        retval ? oldVal : null,
                        null,
                        invokeRes,
                        CU.TTL_ETERNAL,
                        CU.EXPIRE_TIME_ETERNAL,
                        null,
                        null,
                        false,
                        updateCntr0 == null ? 0 : updateCntr0);
                }
            }

            // Calculate new value in case we met transform.
            if (op == GridCacheOperation.TRANSFORM) {
                assert conflictCtx == null : "Cannot be TRANSFORM here if conflict resolution was performed earlier.";

                transformClo = writeObj;

                EntryProcessor<Object, Object, ?> entryProcessor = (EntryProcessor<Object, Object, ?>)writeObj;

                CacheInvokeEntry<Object, Object> entry = new CacheInvokeEntry(key, oldVal, version(), keepBinary, this);

                try {
                    Object computed = entryProcessor.process(entry, invokeArgs);

                    if (entry.modified()) {
                        updated0 = cctx.unwrapTemporary(entry.getValue());
                        updated = cctx.toCacheObject(updated0);
                    }
                    else
                        updated = oldVal;

                    key0 = entry.key();

                    if (computed != null)
                        invokeRes = new IgniteBiTuple(cctx.unwrapTemporary(computed), null);
                }
                catch (Exception e) {
                    invokeRes = new IgniteBiTuple(null, e);

                    updated = oldVal;
                }

                if (!entry.modified()) {
                    if (expiryPlc != null && !readFromStore && hasValueUnlocked())
                        updateTtl(expiryPlc);

                    return new GridCacheUpdateAtomicResult(false,
                        retval ? oldVal : null,
                        null,
                        invokeRes,
                        CU.TTL_ETERNAL,
                        CU.EXPIRE_TIME_ETERNAL,
                        null,
                        null,
                        false,
                        updateCntr0 == null ? 0 : updateCntr0);
                }
            }
            else
                updated = (CacheObject)writeObj;

            op = updated == null ? GridCacheOperation.DELETE : GridCacheOperation.UPDATE;

            assert op == GridCacheOperation.UPDATE || (op == GridCacheOperation.DELETE && updated == null);

            boolean hadVal = hasValueUnlocked();

            // Incorporate conflict version into new version if needed.
            if (conflictVer != null && conflictVer != newVer)
                newVer = new GridCacheVersionEx(newVer.topologyVersion(),
                    newVer.globalTime(),
                    newVer.order(),
                    newVer.nodeOrder(),
                    newVer.dataCenterId(),
                    conflictVer);

            if (op == GridCacheOperation.UPDATE) {
                // Conflict context is null if there were no explicit conflict resolution.
                if (conflictCtx == null) {
                    // Calculate TTL and expire time for local update.
                    if (explicitTtl != CU.TTL_NOT_CHANGED) {
                        // If conflict existed, expire time must be explicit.
                        assert conflictVer == null || explicitExpireTime != CU.EXPIRE_TIME_CALCULATE;

                        newSysTtl = newTtl = explicitTtl;
                        newSysExpireTime = explicitExpireTime;

                        newExpireTime = explicitExpireTime != CU.EXPIRE_TIME_CALCULATE ?
                            explicitExpireTime : CU.toExpireTime(explicitTtl);
                    }
                    else {
                        newSysTtl = expiryPlc == null ? CU.TTL_NOT_CHANGED :
                            hadVal ? expiryPlc.forUpdate() : expiryPlc.forCreate();

                        if (newSysTtl == CU.TTL_NOT_CHANGED) {
                            newSysExpireTime = CU.EXPIRE_TIME_CALCULATE;
                            newTtl = ttlExtras();
                            newExpireTime = expireTimeExtras();
                        }
                        else if (newSysTtl == CU.TTL_ZERO) {
                            op = GridCacheOperation.DELETE;

                            newSysTtl = CU.TTL_NOT_CHANGED;
                            newSysExpireTime = CU.EXPIRE_TIME_CALCULATE;

                            newTtl = CU.TTL_ETERNAL;
                            newExpireTime = CU.EXPIRE_TIME_ETERNAL;

                            updated = null;
                        }
                        else {
                            newSysExpireTime = CU.EXPIRE_TIME_CALCULATE;
                            newTtl = newSysTtl;
                            newExpireTime = CU.toExpireTime(newTtl);
                        }
                    }
                }
                else {
                    newSysTtl = newTtl = conflictCtx.ttl();
                    newSysExpireTime = newExpireTime = conflictCtx.expireTime();
                }
            }
            else {
                assert op == GridCacheOperation.DELETE;

                newSysTtl = CU.TTL_NOT_CHANGED;
                newSysExpireTime = CU.EXPIRE_TIME_CALCULATE;

                newTtl = CU.TTL_ETERNAL;
                newExpireTime = CU.EXPIRE_TIME_ETERNAL;
            }

            // TTL and expire time must be resolved at this point.
            assert newTtl != CU.TTL_NOT_CHANGED && newTtl != CU.TTL_ZERO && newTtl >= 0;
            assert newExpireTime != CU.EXPIRE_TIME_CALCULATE && newExpireTime >= 0;

            IgniteBiTuple<Boolean, Object> interceptRes = null;

            // Actual update.
            if (op == GridCacheOperation.UPDATE) {
                if (intercept) {
                    updated0 = value(updated0, updated, false);

                    Object interceptorVal = cctx.config().getInterceptor()
                        .onBeforePut(new CacheLazyEntry(cctx, key, key0, oldVal, old0, keepBinary), updated0);

                    if (interceptorVal == null)
                        return new GridCacheUpdateAtomicResult(false,
                            retval ? oldVal : null,
                            null,
                            invokeRes,
                            CU.TTL_ETERNAL,
                            CU.EXPIRE_TIME_ETERNAL,
                            null,
                            null,
                            false,
                            updateCntr0 == null ? 0 : updateCntr0);
                    else if (interceptorVal != updated0) {
                        updated0 = cctx.unwrapTemporary(interceptorVal);

                        updated = cctx.toCacheObject(updated0);
                    }
                }

                // Try write-through.
                if (writeThrough)
                    // Must persist inside synchronization in non-tx mode.
                    cctx.store().put(null, key, updated, newVer);

                if (!hadVal) {
                    boolean new0 = isNew();

                    assert deletedUnlocked() || new0 || isInternal(): "Invalid entry [entry=" + this + ", locNodeId=" +
                        cctx.localNodeId() + ']';

                    if (!new0 && !isInternal())
                        deletedUnlocked(false);
                }
                else {
                    assert !deletedUnlocked() : "Invalid entry [entry=" + this +
                        ", locNodeId=" + cctx.localNodeId() + ']';

                    // Do not change size.
                }

                updated = cctx.kernalContext().cacheObjects().prepareForCache(updated, cctx);

                storeValue(updated, newExpireTime, newVer);

                update(updated, newExpireTime, newTtl, newVer, true);

                updateCntr0 = nextPartCounter(topVer);

                if (updateCntr != null)
                    updateCntr0 = updateCntr;

                drReplicate(drType, updated, newVer, topVer);

                recordNodeId(affNodeId, topVer);

                if (evt) {
                    CacheObject evtOld = null;

                    if (transformClo != null && cctx.events().isRecordable(EVT_CACHE_OBJECT_READ)) {
                        evtOld = cctx.unwrapTemporary(oldVal);

                        cctx.events().addEvent(partition(), key, evtNodeId, null,
                            newVer, EVT_CACHE_OBJECT_READ, evtOld, evtOld != null || hadVal, evtOld,
                            evtOld != null || hadVal, subjId, transformClo.getClass().getName(), taskName,
                            keepBinary);
                    }

                    if (newVer != null && cctx.events().isRecordable(EVT_CACHE_OBJECT_PUT)) {
                        if (evtOld == null)
                            evtOld = cctx.unwrapTemporary(oldVal);

                        cctx.events().addEvent(partition(), key, evtNodeId, null,
                            newVer, EVT_CACHE_OBJECT_PUT, updated, updated != null, evtOld,
                            evtOld != null || hadVal, subjId, null, taskName, keepBinary);
                    }
                }
            }
            else {
                if (intercept) {
                    interceptRes = cctx.config().getInterceptor().onBeforeRemove(new CacheLazyEntry(cctx, key, key0,
                        oldVal, old0, keepBinary, updateCntr0));

                    if (cctx.cancelRemove(interceptRes))
                        return new GridCacheUpdateAtomicResult(false,
                            cctx.toCacheObject(cctx.unwrapTemporary(interceptRes.get2())),
                            null,
                            invokeRes,
                            CU.TTL_ETERNAL,
                            CU.EXPIRE_TIME_ETERNAL,
                            null,
                            null,
                            false,
                            updateCntr0 == null ? 0 : updateCntr0);
                }

                if (writeThrough)
                    // Must persist inside synchronization in non-tx mode.
                    cctx.store().remove(null, key);

                if (oldVal == null)
                    oldVal = saveValueForIndexUnlocked();

                removeValue(oldVal, ver);

                if (hadVal) {
                    assert !deletedUnlocked();

                    if (!isInternal())
                        deletedUnlocked(true);
                }
                else {
                    boolean new0 = isNew();

                    assert deletedUnlocked() || new0 || isInternal() : "Invalid entry [entry=" + this + ", locNodeId=" +
                        cctx.localNodeId() + ']';

                    if (new0) {
                        if (!isInternal())
                            deletedUnlocked(true);
                    }
                }

                enqueueVer = newVer;

                // Clear value on backup. Entry will be removed from cache when it got evicted from queue.
                update(null, CU.TTL_ETERNAL, CU.EXPIRE_TIME_ETERNAL, newVer, true);

                assert newSysTtl == CU.TTL_NOT_CHANGED;
                assert newSysExpireTime == CU.EXPIRE_TIME_CALCULATE;

                clearReaders();

                recordNodeId(affNodeId, topVer);

                updateCntr0 = nextPartCounter(topVer);

                if (updateCntr != null)
                    updateCntr0 = updateCntr;

                drReplicate(drType, null, newVer, topVer);

                if (evt) {
                    CacheObject evtOld = null;

                    if (transformClo != null && cctx.events().isRecordable(EVT_CACHE_OBJECT_READ)) {
                        evtOld = cctx.unwrapTemporary(oldVal);

                        cctx.events().addEvent(partition(), key, evtNodeId, null,
                            newVer, EVT_CACHE_OBJECT_READ, evtOld, evtOld != null || hadVal, evtOld,
                            evtOld != null || hadVal, subjId, transformClo.getClass().getName(), taskName,
                            keepBinary);
                    }

                    if (newVer != null && cctx.events().isRecordable(EVT_CACHE_OBJECT_REMOVED)) {
                        if (evtOld == null)
                            evtOld = cctx.unwrapTemporary(oldVal);

                        cctx.events().addEvent(partition(), key, evtNodeId, null, newVer,
                            EVT_CACHE_OBJECT_REMOVED, null, false, evtOld, evtOld != null || hadVal,
                            subjId, null, taskName, keepBinary);
                    }
                }

                res = hadVal;
            }

            if (res)
                updateMetrics(op, metrics);

            cctx.dataStructures().onEntryUpdated(key, op == GridCacheOperation.DELETE, keepBinary);

            if (intercept) {
                if (op == GridCacheOperation.UPDATE)
                    cctx.config().getInterceptor().onAfterPut(new CacheLazyEntry(cctx, key, key0, updated, updated0, keepBinary, updateCntr0));
                else
                    cctx.config().getInterceptor().onAfterRemove(new CacheLazyEntry(cctx, key, key0, oldVal, old0, keepBinary, updateCntr0));

                if (interceptRes != null)
                    oldVal = cctx.toCacheObject(cctx.unwrapTemporary(interceptRes.get2()));
            }
        }

        if (log.isDebugEnabled())
            log.debug("Updated cache entry [val=" + val + ", old=" + oldVal + ", entry=" + this + ']');

        return new GridCacheUpdateAtomicResult(res,
            oldVal,
            updated,
            invokeRes,
            newSysTtl,
            newSysExpireTime,
            enqueueVer,
            conflictCtx,
            true,
            updateCntr0 == null ? 0 : updateCntr0);
    }

    /**
     * @param val Value.
     * @param cacheObj Cache object.
     * @param cpy Copy flag.
     * @return Cache object value.
     */
    @Nullable private Object value(@Nullable Object val, @Nullable CacheObject cacheObj, boolean cpy) {
        if (val != null)
            return val;

        return cacheObj != null ? cacheObj.value(cctx.cacheObjectContext(), cpy) : null;
    }

    /**
     * @param expiry Expiration policy.
     * @return Tuple holding initial TTL and expire time with the given expiry.
     */
    private static IgniteBiTuple<Long, Long> initialTtlAndExpireTime(IgniteCacheExpiryPolicy expiry) {
        assert expiry != null;

        long initTtl = expiry.forCreate();
        long initExpireTime;

        if (initTtl == CU.TTL_ZERO) {
            initTtl = CU.TTL_MINIMUM;
            initExpireTime = CU.expireTimeInPast();
        }
        else if (initTtl == CU.TTL_NOT_CHANGED) {
            initTtl = CU.TTL_ETERNAL;
            initExpireTime = CU.EXPIRE_TIME_ETERNAL;
        }
        else
            initExpireTime = CU.toExpireTime(initTtl);

        return F.t(initTtl, initExpireTime);
    }

    /**
     * Get TTL, expire time and remove flag for the given entry, expiration policy and explicit TTL and expire time.
     *
     * @param expiry Expiration policy.
     * @param ttl Explicit TTL.
     * @param expireTime Explicit expire time.
     * @return Result.
     */
    private GridTuple3<Long, Long, Boolean> ttlAndExpireTime(IgniteCacheExpiryPolicy expiry, long ttl, long expireTime)
        throws GridCacheEntryRemovedException {
        boolean rmv = false;

        // 1. If TTL is not changed, then calculate it based on expiry.
        if (ttl == CU.TTL_NOT_CHANGED) {
            if (expiry != null)
                ttl = hasValueUnlocked() ? expiry.forUpdate() : expiry.forCreate();
        }

        // 2. If TTL is zero, then set delete marker.
        if (ttl == CU.TTL_ZERO) {
            rmv = true;

            ttl = CU.TTL_ETERNAL;
        }

        // 3. If TTL is still not changed, then either use old entry TTL or set it to "ETERNAL".
        if (ttl == CU.TTL_NOT_CHANGED) {
            if (isNew())
                ttl = CU.TTL_ETERNAL;
            else {
                ttl = ttlExtras();
                expireTime = expireTimeExtras();
            }
        }

        // 4 If expire time was not set explicitly, then calculate it.
        if (expireTime == CU.EXPIRE_TIME_CALCULATE)
            expireTime = CU.toExpireTime(ttl);

        return F.t(ttl, expireTime, rmv);
    }

    /**
     * Perform DR if needed.
     *
     * @param drType DR type.
     * @param val Value.
     * @param ver Version.
     * @param topVer Topology version.
     * @throws IgniteCheckedException In case of exception.
     */
    private void drReplicate(GridDrType drType, @Nullable CacheObject val, GridCacheVersion ver, AffinityTopologyVersion topVer)
        throws IgniteCheckedException {
        if (cctx.isDrEnabled() && drType != DR_NONE && !isInternal())
            cctx.dr().replicate(key, val, rawTtl(), rawExpireTime(), ver.conflictVersion(), drType, topVer);
    }

    /**
     * @return {@code true} if entry has readers. It makes sense only for dht entry.
     * @throws GridCacheEntryRemovedException If removed.
     */
    protected boolean hasReaders() throws GridCacheEntryRemovedException {
        return false;
    }

    /**
     *
     */
    protected void clearReaders() {
        // No-op.
    }

    /**
     * @param nodeId Node ID to clear.
     * @throws GridCacheEntryRemovedException If removed.
     */
    protected void clearReader(UUID nodeId) throws GridCacheEntryRemovedException {
        // No-op.
    }

    /** {@inheritDoc} */
    @Override public boolean clear(GridCacheVersion ver, boolean readers) throws IgniteCheckedException {
        synchronized (this) {
            if (obsolete())
                return false;

            CacheObject val = saveValueForIndexUnlocked();

            try {
                if ((!hasReaders() || readers)) {
                    // markObsolete will clear the value.
                    if (!(markObsolete0(ver, true, null))) {
                        if (log.isDebugEnabled())
                            log.debug("Entry could not be marked obsolete (it is still used): " + this);

                        return false;
                    }

                    clearReaders();
                }
                else {
                    if (log.isDebugEnabled())
                        log.debug("Entry could not be marked obsolete (it still has readers): " + this);

                    return false;
                }
            }
            catch (GridCacheEntryRemovedException ignore) {
                assert false;

<<<<<<< HEAD
                if (log.isDebugEnabled())
                    log.debug("Entry has been marked obsolete: " + this);

                removeValue(val, ver);
=======
                return false;
            }

            if (log.isDebugEnabled())
                log.debug("Entry has been marked obsolete: " + this);
>>>>>>> e1eb931b

            clearIndex(val);

            releaseSwap();
        }

        onMarkedObsolete();

        cctx.cache().removeEntry(this); // Clear cache.

        return true;
    }

    /** {@inheritDoc} */
    @Override public synchronized GridCacheVersion obsoleteVersion() {
        return obsoleteVersionExtras();
    }

    /** {@inheritDoc} */
    @Override public boolean markObsolete(GridCacheVersion ver) {
        boolean obsolete;

        synchronized (this) {
            obsolete = markObsolete0(ver, true, null);
        }

        if (obsolete)
            onMarkedObsolete();

        return obsolete;
    }

    /** {@inheritDoc} */
    @Override public boolean markObsoleteIfEmpty(@Nullable GridCacheVersion ver) throws IgniteCheckedException {
        boolean obsolete = false;
        boolean deferred = false;

        try {
            synchronized (this) {
                if (obsoleteVersionExtras() != null)
                    return false;

                if (!hasValueUnlocked() || checkExpired()) {
                    if (ver == null)
                        ver = nextVersion();

                    if (cctx.deferredDelete() && !isStartVersion() && !detached() && !isInternal()) {
                        if (!deletedUnlocked()) {
                            update(null, 0L, 0L, ver, true);

                            deletedUnlocked(true);

                            deferred = true;
                        }
                    }
                    else
                        obsolete = markObsolete0(ver, true, null);
                }
            }
        }
        finally {
            if (obsolete)
                onMarkedObsolete();

            if (deferred)
                cctx.onDeferredDelete(this, ver);
        }

        return obsolete;
    }

    /** {@inheritDoc} */
    @Override public boolean markObsoleteVersion(GridCacheVersion ver) {
        assert cctx.deferredDelete();

        boolean marked;

        synchronized (this) {
            if (obsoleteVersionExtras() != null)
                return true;

            if (!this.ver.equals(ver))
                return false;

            marked = markObsolete0(ver, true, null);
        }

        if (marked)
            onMarkedObsolete();

        return marked;
    }

    /**
     * @return {@code True} if this entry should not be evicted from cache.
     */
    protected boolean evictionDisabled() {
        return false;
    }

    /**
     * <p>
     * Note that {@link #onMarkedObsolete()} should always be called after this method
     * returns {@code true}.
     *
     * @param ver Version.
     * @param clear {@code True} to clear.
     * @param extras Predefined extras.
     * @return {@code True} if entry is obsolete, {@code false} if entry is still used by other threads or nodes.
     */
    protected final boolean markObsolete0(GridCacheVersion ver, boolean clear, GridCacheObsoleteEntryExtras extras) {
        assert Thread.holdsLock(this);

        if (evictionDisabled()) {
            assert !obsolete() : this;

            return false;
        }

        GridCacheVersion obsoleteVer = obsoleteVersionExtras();

        if (ver != null) {
            // If already obsolete, then do nothing.
            if (obsoleteVer != null)
                return true;

            GridCacheMvcc mvcc = mvccExtras();

            if (mvcc == null || mvcc.isEmpty(ver)) {
                obsoleteVer = ver;

                obsoleteVersionExtras(obsoleteVer, extras);

                if (clear)
                    value(null);
            }

            return obsoleteVer != null;
        }
        else
            return obsoleteVer != null;
    }

    /** {@inheritDoc} */
    @Override public void onMarkedObsolete() {
        // No-op.
    }

    /** {@inheritDoc} */
    @Override public final synchronized boolean obsolete() {
        return obsoleteVersionExtras() != null;
    }

    /** {@inheritDoc} */
    @Override public final synchronized boolean obsolete(GridCacheVersion exclude) {
        GridCacheVersion obsoleteVer = obsoleteVersionExtras();

        return obsoleteVer != null && !obsoleteVer.equals(exclude);
    }

    /** {@inheritDoc} */
    @Override public synchronized boolean invalidate(@Nullable GridCacheVersion curVer, GridCacheVersion newVer)
        throws IgniteCheckedException {
        assert newVer != null;

        if (curVer == null || ver.equals(curVer)) {
            CacheObject val = saveValueForIndexUnlocked();

            value(null);

            ver = newVer;

            removeValue(val, ver);

            onInvalidate();
        }

        return obsoleteVersionExtras() != null;
    }

    /**
     * Called when entry invalidated.
     */
    protected void onInvalidate() {
        // No-op.
    }

    /** {@inheritDoc} */
    @Override public boolean invalidate(@Nullable CacheEntryPredicate[] filter)
        throws GridCacheEntryRemovedException, IgniteCheckedException {
        if (F.isEmptyOrNulls(filter)) {
            synchronized (this) {
                checkObsolete();

                invalidate(null, nextVersion());

                return true;
            }
        }
        else {
            // For optimistic checking.
            GridCacheVersion startVer;

            synchronized (this) {
                checkObsolete();

                startVer = ver;
            }

            if (!cctx.isAll(this, filter))
                return false;

            synchronized (this) {
                checkObsolete();

                if (startVer.equals(ver)) {
                    invalidate(null, nextVersion());

                    return true;
                }
            }

            // If version has changed then repeat the process.
            return invalidate(filter);
        }
    }

    /**
     *
     * @param val New value.
     * @param expireTime Expiration time.
     * @param ttl Time to live.
     * @param ver Update version.
     */
    protected final void update(@Nullable CacheObject val, long expireTime, long ttl, GridCacheVersion ver, boolean addTracked) {
        assert ver != null;
        assert Thread.holdsLock(this);
        assert ttl != CU.TTL_ZERO && ttl != CU.TTL_NOT_CHANGED && ttl >= 0 : ttl;

        long oldExpireTime = expireTimeExtras();

        if (addTracked && oldExpireTime != 0 && (expireTime != oldExpireTime || isStartVersion()) && cctx.config().isEagerTtl())
            cctx.ttl().removeTrackedEntry(this);

        value(val);

        ttlAndExpireTimeExtras(ttl, expireTime);

        this.ver = ver;

        if (addTracked && expireTime != 0 && (expireTime != oldExpireTime || isStartVersion()) && cctx.config().isEagerTtl())
            cctx.ttl().addTrackedEntry(this);
    }

    /**
     * Update TTL if it is changed.
     *
     * @param expiryPlc Expiry policy.
     */
    private void updateTtl(ExpiryPolicy expiryPlc) {
        long ttl = CU.toTtl(expiryPlc.getExpiryForAccess());

        if (ttl != CU.TTL_NOT_CHANGED)
            updateTtl(ttl);
    }

    /**
     * Update TTL is it is changed.
     *
     * @param expiryPlc Expiry policy.
     * @throws GridCacheEntryRemovedException If failed.
     */
    private void updateTtl(IgniteCacheExpiryPolicy expiryPlc) throws GridCacheEntryRemovedException {
        long ttl = expiryPlc.forAccess();

        if (ttl != CU.TTL_NOT_CHANGED) {
            updateTtl(ttl);

            expiryPlc.ttlUpdated(key(),
                version(),
                hasReaders() ? ((GridDhtCacheEntry)this).readers() : null);
        }
    }

    /**
     * @param ttl Time to live.
     */
    protected void updateTtl(long ttl) {
        assert ttl >= 0 || ttl == CU.TTL_ZERO : ttl;
        assert Thread.holdsLock(this);

        long expireTime;

        if (ttl == CU.TTL_ZERO) {
            ttl = CU.TTL_MINIMUM;
            expireTime = CU.expireTimeInPast();
        }
        else
            expireTime = CU.toExpireTime(ttl);

        long oldExpireTime = expireTimeExtras();

        if (oldExpireTime != 0 && expireTime != oldExpireTime && cctx.config().isEagerTtl())
            cctx.ttl().removeTrackedEntry(this);

        ttlAndExpireTimeExtras(ttl, expireTime);

        if (cctx.isSwapOrOffheapEnabled())
            flags |= IS_SWAPPING_REQUIRED;

        if (expireTime != 0 && expireTime != oldExpireTime && cctx.config().isEagerTtl())
            cctx.ttl().addTrackedEntry(this);
    }

    /**
<<<<<<< HEAD
=======
     * @return {@code True} if values should be stored off-heap.
     */
    protected final boolean isOffHeapValuesOnly() {
        return cctx.config().getMemoryMode() == CacheMemoryMode.OFFHEAP_VALUES;
    }

    /**
>>>>>>> e1eb931b
     * @throws GridCacheEntryRemovedException If entry is obsolete.
     */
    protected void checkObsolete() throws GridCacheEntryRemovedException {
        assert Thread.holdsLock(this);

        if (obsoleteVersionExtras() != null)
            throw new GridCacheEntryRemovedException();
    }

    /** {@inheritDoc} */
    @Override public KeyCacheObject key() {
        return key;
    }

    /** {@inheritDoc} */
    @Override public IgniteTxKey txKey() {
        return cctx.txKey(key);
    }

    /** {@inheritDoc} */
    @Override public synchronized GridCacheVersion version() throws GridCacheEntryRemovedException {
        checkObsolete();

        return ver;
    }

    /** {@inheritDoc} */
    @Override public synchronized boolean checkSerializableReadVersion(GridCacheVersion serReadVer)
        throws GridCacheEntryRemovedException {
        checkObsolete();

        if (!serReadVer.equals(ver)) {
            boolean empty = isStartVersion() || deletedUnlocked();

            if (serReadVer.equals(IgniteTxEntry.SER_READ_EMPTY_ENTRY_VER))
                return empty;
            else if (serReadVer.equals(IgniteTxEntry.SER_READ_NOT_EMPTY_VER))
                return !empty;

            return false;
        }

        return true;
    }

    /**
     * Gets hash value for the entry key.
     *
     * @return Hash value.
     */
    int hash() {
        return hash;
    }

    /** {@inheritDoc} */
    @Nullable @Override public CacheObject peek(boolean heap,
        boolean offheap,
        boolean swap,
        AffinityTopologyVersion topVer,
        @Nullable IgniteCacheExpiryPolicy expiryPlc)
        throws GridCacheEntryRemovedException, IgniteCheckedException {
        assert heap || offheap || swap;

        if (heap) {
            GridTuple<CacheObject> val = peekGlobal(topVer, null, expiryPlc);

            if (val != null)
                return val.get();
        }

        if (offheap || swap) {
            GridCacheSwapEntry e = cctx.swap().read(this, false, offheap, swap, true);

            return e != null ? e.value() : null;
        }

        return null;
    }

    /** {@inheritDoc} */
    @Nullable @Override public CacheObject peek(
        boolean heap,
        boolean offheap,
        boolean swap,
        @Nullable IgniteCacheExpiryPolicy plc)
        throws GridCacheEntryRemovedException, IgniteCheckedException {
        IgniteInternalTx tx = cctx.tm().localTxx();

        AffinityTopologyVersion topVer = tx != null ? tx.topologyVersion() : cctx.affinity().affinityTopologyVersion();

        return peek(heap, offheap, swap, topVer, plc);
    }

    /**
     * @param topVer Topology version.
     * @param filter Filter.
     * @param expiryPlc Optional expiry policy.
     * @return Peeked value.
     * @throws GridCacheEntryRemovedException If entry got removed.
     * @throws IgniteCheckedException If unexpected cache failure occurred.
     */
    @SuppressWarnings({"RedundantTypeArguments"})
    @Nullable private GridTuple<CacheObject> peekGlobal(
        AffinityTopologyVersion topVer,
        CacheEntryPredicate[] filter,
        @Nullable IgniteCacheExpiryPolicy expiryPlc)
        throws GridCacheEntryRemovedException, IgniteCheckedException {
        if (!valid(topVer))
            return null;

        boolean rmv = false;

        try {
            while (true) {
                GridCacheVersion ver;
                CacheObject val;

                synchronized (this) {
                    if (checkExpired()) {
                        rmv = markObsolete0(cctx.versions().next(this.ver), true, null);

                        return null;
                    }

                    checkObsolete();

                    ver = this.ver;
                    val = this.val;

                    if (val != null && expiryPlc != null)
                        updateTtl(expiryPlc);
                }

                if (val == null)
                    return null;

                if (!cctx.isAll(this, filter))
                    return null;

                if (F.isEmptyOrNulls(filter) || ver.equals(version()))
                    return F.t(val);
            }
        }
        finally {
            if (rmv) {
                onMarkedObsolete();

                cctx.cache().map().removeEntry(this);
            }
        }
    }

    /**
     * TODO: GG-4009: do we need to generate event and invalidate value?
     *
     * @return {@code true} if expired.
     * @throws IgniteCheckedException In case of failure.
     */
    private boolean checkExpired() throws IgniteCheckedException {
        assert Thread.holdsLock(this);

        long expireTime = expireTimeExtras();

        if (expireTime > 0) {
            long delta = expireTime - U.currentTimeMillis();

            if (log.isDebugEnabled())
                log.debug("Checked expiration time for entry [timeLeft=" + delta + ", entry=" + this + ']');

            if (delta <= 0) {
                removeValue(saveValueForIndexUnlocked(), ver);

                return true;
            }
        }

        return false;
    }

    /**
     * @return Value.
     */
    @Override public synchronized CacheObject rawGet() {
        return val;
    }

    /** {@inheritDoc} */
    @Override public synchronized boolean hasValue() {
        return hasValueUnlocked();
    }

    /**
     * @return {@code True} if this entry has value.
     */
    protected boolean hasValueUnlocked() {
        assert Thread.holdsLock(this);

        return val != null;
    }

    /** {@inheritDoc} */
    @Override public synchronized CacheObject rawPut(CacheObject val, long ttl) {
        CacheObject old = this.val;

        update(val, CU.toExpireTime(ttl), ttl, nextVersion(), true);

        return old;
    }

    /** {@inheritDoc} */
    @SuppressWarnings({"RedundantTypeArguments"})
    @Override public boolean initialValue(
        CacheObject val,
        GridCacheVersion ver,
        long ttl,
        long expireTime,
        boolean preload,
        AffinityTopologyVersion topVer,
        GridDrType drType)
        throws IgniteCheckedException, GridCacheEntryRemovedException {
        synchronized (this) {
            checkObsolete();

            if ((isNew() && !cctx.offheap().containsKey(key, partition())) || (!preload && deletedUnlocked())) {
                long expTime = expireTime < 0 ? CU.toExpireTime(ttl) : expireTime;

                val = cctx.kernalContext().cacheObjects().prepareForCache(val, cctx);

                if (val != null)
                    storeValue(val, expTime, ver);

                // Version does not change for load ops.
                update(val, expTime, ttl, ver, true);

                boolean skipQryNtf = false;

                if (val == null) {
                    skipQryNtf = true;

                    if (cctx.deferredDelete() && !isInternal()) {
                        assert !deletedUnlocked();

                        deletedUnlocked(true);
                    }
                }
                else if (deletedUnlocked())
                    deletedUnlocked(false);

                long updateCntr = 0;

                if (!preload)
                    updateCntr = nextPartCounter(topVer);

                drReplicate(drType, val, ver, topVer);

                if (!skipQryNtf) {
                    cctx.continuousQueries().onEntryUpdated(
                        key,
                        val,
                        null,
                        this.isInternal() || !this.context().userCache(),
                        this.partition(),
                        true,
                        preload,
                        updateCntr,
                        topVer);

                    cctx.dataStructures().onEntryUpdated(key, false, true);
                }

                if (cctx.store().isLocal()) {
                    if (val != null)
                        cctx.store().put(null, key, val, ver);
                }

                return true;
            }

            return false;
        }
    }

    /**
     * @param topVer Topology version.
     * @return Update counter.
     */
    private long nextPartCounter(AffinityTopologyVersion topVer) {
        long updateCntr;

        if (!cctx.isLocal() && !isNear()) {
            GridDhtLocalPartition locPart = cctx.topology().localPartition(partition(), topVer, false);

            if (locPart == null)
                return 0;

            updateCntr = locPart.nextUpdateCounter();
        }
        else
            updateCntr = 0;

        return updateCntr;
    }

    /** {@inheritDoc} */
    @Override public synchronized boolean initialValue(KeyCacheObject key, GridCacheSwapEntry unswapped) throws
        IgniteCheckedException,
        GridCacheEntryRemovedException {
        checkObsolete();

        if (isNew()) {
            CacheObject val = unswapped.value();

            val = cctx.kernalContext().cacheObjects().prepareForCache(val, cctx);

            // Version does not change for load ops.
            update(val,
                unswapped.expireTime(),
                unswapped.ttl(),
                unswapped.version(),
                true
            );

            return true;
        }

        return false;
    }

    /** {@inheritDoc} */
    @Override public synchronized GridCacheVersionedEntryEx versionedEntry(final boolean keepBinary)
        throws IgniteCheckedException, GridCacheEntryRemovedException {
        boolean isNew = isStartVersion();

        CacheObject val = isNew ? unswap(true) : this.val;

        return new GridCachePlainVersionedEntry<>(cctx.unwrapBinaryIfNeeded(key, keepBinary, true),
            cctx.unwrapBinaryIfNeeded(val, keepBinary, true),
            ttlExtras(),
            expireTimeExtras(),
            ver.conflictVersion(),
            isNew);
    }

    /** {@inheritDoc} */
    @Override public synchronized GridCacheVersion versionedValue(CacheObject val,
        GridCacheVersion curVer,
        GridCacheVersion newVer)
        throws IgniteCheckedException, GridCacheEntryRemovedException {

        checkObsolete();

        if (curVer == null || curVer.equals(ver)) {
            if (val != this.val) {
                GridCacheMvcc mvcc = mvccExtras();

                if (mvcc != null && !mvcc.isEmpty())
                    return null;

                if (newVer == null)
                    newVer = cctx.versions().next();

                CacheObject old = this.val;

                long ttl = ttlExtras();

                long expTime = CU.toExpireTime(ttl);

                // Detach value before index update.
                val = cctx.kernalContext().cacheObjects().prepareForCache(val, cctx);

                if (val != null) {
                    storeValue(val, expTime, newVer);

                    if (deletedUnlocked())
                        deletedUnlocked(false);
                }

                // Version does not change for load ops.
                update(val, expTime, ttl, newVer, true);

                return newVer;
            }
        }

        return null;
    }

    /**
     * Gets next version for this cache entry.
     *
     * @return Next version.
     */
    private GridCacheVersion nextVersion() {
        // Do not change topology version when generating next version.
        return cctx.versions().next(ver);
    }

    /** {@inheritDoc} */
    @Override public synchronized boolean hasLockCandidate(GridCacheVersion ver) throws GridCacheEntryRemovedException {
        checkObsolete();

        GridCacheMvcc mvcc = mvccExtras();

        return mvcc != null && mvcc.hasCandidate(ver);
    }

    /** {@inheritDoc} */
    @Override public synchronized boolean hasLockCandidate(long threadId) throws GridCacheEntryRemovedException {
        checkObsolete();

        GridCacheMvcc mvcc = mvccExtras();

        return mvcc != null && mvcc.localCandidate(threadId) != null;
    }

    /** {@inheritDoc} */
    @Override public synchronized boolean lockedByAny(GridCacheVersion... exclude)
        throws GridCacheEntryRemovedException {
        checkObsolete();

        GridCacheMvcc mvcc = mvccExtras();

        return mvcc != null && !mvcc.isEmpty(exclude);
    }

    /** {@inheritDoc} */
    @Override public boolean lockedByThread() throws GridCacheEntryRemovedException {
        return lockedByThread(Thread.currentThread().getId());
    }

    /** {@inheritDoc} */
    @Override public synchronized boolean lockedLocally(GridCacheVersion lockVer)
        throws GridCacheEntryRemovedException {
        checkObsolete();

        GridCacheMvcc mvcc = mvccExtras();

        return mvcc != null && mvcc.isLocallyOwned(lockVer);
    }

    /** {@inheritDoc} */
    @Override public synchronized boolean lockedByThread(long threadId, GridCacheVersion exclude)
        throws GridCacheEntryRemovedException {
        checkObsolete();

        GridCacheMvcc mvcc = mvccExtras();

        return mvcc != null && mvcc.isLocallyOwnedByThread(threadId, false, exclude);
    }

    /** {@inheritDoc} */
    @Override public synchronized boolean lockedLocallyByIdOrThread(GridCacheVersion lockVer, long threadId)
        throws GridCacheEntryRemovedException {
        GridCacheMvcc mvcc = mvccExtras();

        return mvcc != null && mvcc.isLocallyOwnedByIdOrThread(lockVer, threadId);
    }

    /** {@inheritDoc} */
    @Override public synchronized boolean lockedByThread(long threadId) throws GridCacheEntryRemovedException {
        checkObsolete();

        GridCacheMvcc mvcc = mvccExtras();

        return mvcc != null && mvcc.isLocallyOwnedByThread(threadId, true);
    }

    /** {@inheritDoc} */
    @Override public synchronized boolean lockedBy(GridCacheVersion ver) throws GridCacheEntryRemovedException {
        checkObsolete();

        GridCacheMvcc mvcc = mvccExtras();

        return mvcc != null && mvcc.isOwnedBy(ver);
    }

    /** {@inheritDoc} */
    @Override public synchronized boolean lockedByThreadUnsafe(long threadId) {
        GridCacheMvcc mvcc = mvccExtras();

        return mvcc != null && mvcc.isLocallyOwnedByThread(threadId, true);
    }

    /** {@inheritDoc} */
    @Override public synchronized boolean lockedByUnsafe(GridCacheVersion ver) {
        GridCacheMvcc mvcc = mvccExtras();

        return mvcc != null && mvcc.isOwnedBy(ver);
    }

    /** {@inheritDoc} */
    @Override public synchronized boolean lockedLocallyUnsafe(GridCacheVersion lockVer) {
        GridCacheMvcc mvcc = mvccExtras();

        return mvcc != null && mvcc.isLocallyOwned(lockVer);
    }

    /** {@inheritDoc} */
    @Override public synchronized boolean hasLockCandidateUnsafe(GridCacheVersion ver) {
        GridCacheMvcc mvcc = mvccExtras();

        return mvcc != null && mvcc.hasCandidate(ver);
    }

    /** {@inheritDoc} */
    @Override public synchronized Collection<GridCacheMvccCandidate> localCandidates(GridCacheVersion... exclude)
        throws GridCacheEntryRemovedException {
        checkObsolete();

        GridCacheMvcc mvcc = mvccExtras();

        return mvcc == null ? Collections.<GridCacheMvccCandidate>emptyList() : mvcc.localCandidates(exclude);
    }

    /** {@inheritDoc} */
    @Override public Collection<GridCacheMvccCandidate> remoteMvccSnapshot(GridCacheVersion... exclude) {
        return Collections.emptyList();
    }

    /** {@inheritDoc} */
    @Nullable @Override public synchronized GridCacheMvccCandidate candidate(GridCacheVersion ver)
        throws GridCacheEntryRemovedException {
        checkObsolete();

        GridCacheMvcc mvcc = mvccExtras();

        return mvcc == null ? null : mvcc.candidate(ver);
    }

    /** {@inheritDoc} */
    @Override public synchronized GridCacheMvccCandidate localCandidate(long threadId)
        throws GridCacheEntryRemovedException {
        checkObsolete();

        GridCacheMvcc mvcc = mvccExtras();

        return mvcc == null ? null : mvcc.localCandidate(threadId);
    }

    /** {@inheritDoc} */
    @Override public GridCacheMvccCandidate candidate(UUID nodeId, long threadId)
        throws GridCacheEntryRemovedException {
        boolean loc = cctx.nodeId().equals(nodeId);

        synchronized (this) {
            checkObsolete();

            GridCacheMvcc mvcc = mvccExtras();

            return mvcc == null ? null : loc ? mvcc.localCandidate(threadId) :
                mvcc.remoteCandidate(nodeId, threadId);
        }
    }

    /** {@inheritDoc} */
    @Override public synchronized GridCacheMvccCandidate localOwner() throws GridCacheEntryRemovedException {
        checkObsolete();

        GridCacheMvcc mvcc = mvccExtras();

        return mvcc == null ? null : mvcc.localOwner();
    }

    /** {@inheritDoc} */
    @Override public synchronized long rawExpireTime() {
        return expireTimeExtras();
    }

    /** {@inheritDoc} */
    @Override public long expireTimeUnlocked() {
        assert Thread.holdsLock(this);

        return expireTimeExtras();
    }

    /** {@inheritDoc} */
    @Override public boolean onTtlExpired(GridCacheVersion obsoleteVer) {
        boolean obsolete = false;
        boolean deferred = false;
        GridCacheVersion ver0 = null;

        try {
            synchronized (this) {
                CacheObject expiredVal = saveOldValueUnlocked(false);

                boolean expired = checkExpired();

                if (expired) {
                    if (!obsolete()) {
                        if (cctx.deferredDelete() && !detached() && !isInternal()) {
                            if (!deletedUnlocked()) {
                                update(null, 0L, 0L, ver0 = ver, true);

                                deletedUnlocked(true);

                                deferred = true;
                            }
                        }
                        else {
                            if (markObsolete0(obsoleteVer, true, null))
                                obsolete = true; // Success, will return "true".
                        }
                    }

                    removeValue(expiredVal, ver);

                    if (cctx.events().isRecordable(EVT_CACHE_OBJECT_EXPIRED)) {
                        cctx.events().addEvent(partition(),
                            key,
                            cctx.localNodeId(),
                            null,
                            EVT_CACHE_OBJECT_EXPIRED,
                            null,
                            false,
                            expiredVal,
                            expiredVal != null,
                            null,
                            null,
                            null,
                            true);
                    }

                    cctx.continuousQueries().onEntryExpired(this, key, expiredVal);
                }
            }
        }
        catch (IgniteCheckedException e) {
            U.error(log, "Failed to clean up expired cache entry: " + this, e);
        }
        finally {
            if (obsolete) {
                onMarkedObsolete();

                cctx.cache().removeEntry(this);
            }

            if (deferred) {
                assert ver0 != null;

                cctx.onDeferredDelete(this, ver0);
            }

            if ((obsolete || deferred) && cctx.cache().configuration().isStatisticsEnabled())
                cctx.cache().metrics0().onEvict();
        }

        return obsolete;
    }

    /** {@inheritDoc} */
    @Override public synchronized long rawTtl() {
        return ttlExtras();
    }

    /** {@inheritDoc} */
    @SuppressWarnings({"IfMayBeConditional"})
    @Override public long expireTime() throws GridCacheEntryRemovedException {
        IgniteTxLocalAdapter tx = currentTx();

        if (tx != null) {
            long time = tx.entryExpireTime(txKey());

            if (time > 0)
                return time;
        }

        synchronized (this) {
            checkObsolete();

            return expireTimeExtras();
        }
    }

    /** {@inheritDoc} */
    @SuppressWarnings({"IfMayBeConditional"})
    @Override public long ttl() throws GridCacheEntryRemovedException {
        IgniteTxLocalAdapter tx = currentTx();

        if (tx != null) {
            long entryTtl = tx.entryTtl(txKey());

            if (entryTtl > 0)
                return entryTtl;
        }

        synchronized (this) {
            checkObsolete();

            return ttlExtras();
        }
    }

    /**
     * @return Current transaction.
     */
    private IgniteTxLocalAdapter currentTx() {
        if (cctx.isDht())
            return cctx.dht().near().context().tm().localTx();
        else
            return cctx.tm().localTx();
    }

    /** {@inheritDoc} */
    @Override public void updateTtl(@Nullable GridCacheVersion ver, long ttl) throws GridCacheEntryRemovedException {
        synchronized (this) {
            checkObsolete();

            updateTtl(ttl);

            /*
            TODO IGNITE-305.
            try {
                if (var == null || ver.equals(version()))
                    updateTtl(ttl);
            }
            catch (GridCacheEntryRemovedException ignored) {
                // No-op.
            }
            */
        }
    }

    /** {@inheritDoc} */
    @Override public synchronized CacheObject valueBytes() throws GridCacheEntryRemovedException {
        checkObsolete();

        return this.val;
    }

    /** {@inheritDoc} */
    @Nullable @Override public CacheObject valueBytes(@Nullable GridCacheVersion ver)
        throws IgniteCheckedException, GridCacheEntryRemovedException {
        CacheObject val = null;

        synchronized (this) {
            checkObsolete();

            if (ver == null || this.ver.equals(ver))
                val = this.val;
        }

        return val;
    }

    /**
     * Stores value in offheap.
     *
     * @param val Value.
     * @param expireTime Expire time.
     * @param ver New entry version.
     * @throws IgniteCheckedException If update failed.
     */
    protected void storeValue(@Nullable CacheObject val,
        long expireTime,
        GridCacheVersion ver) throws IgniteCheckedException {
        assert Thread.holdsLock(this);
        assert val != null : "null values in update for key: " + key;

        cctx.offheap().update(key, val, ver, expireTime, partition());
    }

    /**
     * Removes value from offheap.
     *
     * @param prevVal Previous value (if needed for index update).
     * @throws IgniteCheckedException If failed.
     */
    protected void removeValue(CacheObject prevVal, GridCacheVersion prevVer) throws IgniteCheckedException {
        assert Thread.holdsLock(this);

        cctx.offheap().remove(key, prevVal, prevVer, partition());
    }

    /**
     * This method will return current value only if clearIndex(V) will require previous value.
     * If previous value is not required, this method will return {@code null}.
     *
     * @return Previous value or {@code null}.
     * @throws IgniteCheckedException If failed to retrieve previous value.
     */
    protected final CacheObject saveValueForIndexUnlocked() throws IgniteCheckedException {
        return saveOldValueUnlocked(true);
    }

    /**
     * @param qryOnly If {@code true} reads old value only if query indexing is enabled.
     * @return Previous value or {@code null}.
     * @throws IgniteCheckedException If failed to retrieve previous value.
     */
    private CacheObject saveOldValueUnlocked(boolean qryOnly) throws IgniteCheckedException {
        assert Thread.holdsLock(this);

        if (qryOnly && !cctx.queries().enabled())
            return null;

        CacheObject val = this.val;

        if (val == null && isStartVersion()) {
            IgniteBiTuple<CacheObject, GridCacheVersion> t = cctx.offheap().read(key, partition());

            if (t != null)
                val = t.get1();
        }

        return val;
    }

    /** {@inheritDoc} */
    @SuppressWarnings("unchecked")
    @Override public <K, V> Cache.Entry<K, V> wrap() {
        try {
            IgniteInternalTx tx = cctx.tm().userTx();

            CacheObject val;

            if (tx != null) {
                GridTuple<CacheObject> peek = tx.peek(cctx, false, key);

                val = peek == null ? rawGet() : peek.get();
            }
            else
                val = rawGet();

            return new CacheEntryImpl<>(key.<K>value(cctx.cacheObjectContext(), false),
                CU.<V>value(val, cctx, false), ver);
        }
        catch (GridCacheFilterFailedException ignored) {
            throw new IgniteException("Should never happen.");
        }
    }

    /** {@inheritDoc} */
    @Override public <K, V> Cache.Entry<K, V> wrapLazyValue() {
        CacheOperationContext opCtx = cctx.operationContextPerCall();

        return new LazyValueEntry<>(key, opCtx != null && opCtx.isKeepBinary());
    }

    /** {@inheritDoc} */
    @Override @Nullable public CacheObject peekVisibleValue() {
        try {
            IgniteInternalTx tx = cctx.tm().userTx();

            if (tx != null) {
                GridTuple<CacheObject> peek = tx.peek(cctx, false, key);

                if (peek != null)
                    return peek.get();
            }

            if (detached())
                return rawGet();

            for (;;) {
                GridCacheEntryEx e = cctx.cache().peekEx(key);

                if (e == null)
                    return null;

                try {
                    return e.peek(true, false, false, null);
                }
                catch (GridCacheEntryRemovedException ignored) {
                    // No-op.
                }
                catch (IgniteCheckedException ex) {
                    throw new IgniteException(ex);
                }
            }
        }
        catch (GridCacheFilterFailedException ignored) {
            throw new IgniteException("Should never happen.");
        }
    }

    /** {@inheritDoc} */
    @Override public <K, V> EvictableEntry<K, V> wrapEviction() {
        return new CacheEvictableEntryImpl<>(this);
    }

    /** {@inheritDoc} */
    @Override public synchronized <K, V> CacheEntryImplEx<K, V> wrapVersioned() {
        return new CacheEntryImplEx<>(key.<K>value(cctx.cacheObjectContext(), false), null, ver);
    }

    /**
     * @return Entry which holds key, value and version.
     */
    private synchronized <K, V> CacheEntryImplEx<K, V> wrapVersionedWithValue() {
        V val = this.val == null ? null : this.val.<V>value(cctx.cacheObjectContext(), false);

        return new CacheEntryImplEx<>(key.<K>value(cctx.cacheObjectContext(), false), val, ver);
    }

    /** {@inheritDoc} */
    @Override public boolean evictInternal(GridCacheVersion obsoleteVer,
        @Nullable CacheEntryPredicate[] filter) throws IgniteCheckedException {
        // TODO GG-10884: evictions from offheap are not supported.

        boolean marked = false;

        try {
            if (F.isEmptyOrNulls(filter)) {
                synchronized (this) {
                    if (evictionDisabled()) {
                        assert !obsolete();

                        return false;
                    }

                    if (obsoleteVersionExtras() != null)
                        return true;

                    CacheObject prev = saveOldValueUnlocked(false);

                    if (!hasReaders() && markObsolete0(obsoleteVer, false, null)) {
                        // Nullify value after swap.
                        value(null);

                        marked = true;

                        return true;
                    }
                }
            }
            else {
                // For optimistic check.
                while (true) {
                    GridCacheVersion v;

                    synchronized (this) {
                        v = ver;
                    }

                    if (!cctx.isAll(/*version needed for sync evicts*/this, filter))
                        return false;

                    synchronized (this) {
                        if (evictionDisabled()) {
                            assert !obsolete();

                            return false;
                        }

                        if (obsoleteVersionExtras() != null)
                            return true;

                        if (!v.equals(ver))
                            // Version has changed since entry passed the filter. Do it again.
                            continue;

                        CacheObject prevVal = saveValueForIndexUnlocked();

                        if (!hasReaders() && markObsolete0(obsoleteVer, false, null)) {
                            // Nullify value after swap.
                            value(null);

                            marked = true;

                            return true;
                        }
                        else
                            return false;
                    }
                }
            }
        }
        catch (GridCacheEntryRemovedException ignore) {
            if (log.isDebugEnabled())
                log.debug("Got removed entry when evicting (will simply return): " + this);

            return true;
        }
        finally {
            if (marked)
                onMarkedObsolete();
        }

        return false;
    }

    /** {@inheritDoc} */
    @Override public GridCacheBatchSwapEntry evictInBatchInternal(GridCacheVersion obsoleteVer)
        throws IgniteCheckedException {
        assert Thread.holdsLock(this);
        assert cctx.isOffHeapEnabled();
        assert !obsolete();

        GridCacheBatchSwapEntry ret = null;

        try {
            if (!hasReaders() && markObsolete0(obsoleteVer, false, null)) {
                if (!isStartVersion() && hasValueUnlocked()) {
                    IgniteUuid valClsLdrId = null;
                    IgniteUuid keyClsLdrId = null;

                    if (cctx.deploymentEnabled()) {
                        if (val != null) {
                            valClsLdrId = cctx.deploy().getClassLoaderId(
                                U.detectObjectClassLoader(val.value(cctx.cacheObjectContext(), false)));
                        }

                        keyClsLdrId = cctx.deploy().getClassLoaderId(
                            U.detectObjectClassLoader(keyValue(false)));
                    }

                    IgniteBiTuple<byte[], Byte> valBytes = valueBytes0();

                    ret = new GridCacheBatchSwapEntry(key(),
                        partition(),
                        ByteBuffer.wrap(valBytes.get1()),
                        valBytes.get2(),
                        ver,
                        ttlExtras(),
                        expireTimeExtras(),
                        keyClsLdrId,
                        valClsLdrId);
                }

                value(null);
            }
        }
        catch (GridCacheEntryRemovedException ignored) {
            if (log.isDebugEnabled())
                log.debug("Got removed entry when evicting (will simply return): " + this);
        }

        return ret;
    }

    /**
     * @param filter Entry filter.
     * @return {@code True} if entry is visitable.
     */
    public boolean visitable(CacheEntryPredicate[] filter) {
        boolean rmv = false;

        try {
            synchronized (this) {
                if (obsoleteOrDeleted())
                    return false;

                if (checkExpired()) {
                    rmv = markObsolete0(cctx.versions().next(this.ver), true, null);

                    return false;
                }
            }

            if (filter != CU.empty0() && !cctx.isAll(this, filter))
                return false;
        }
        catch (IgniteCheckedException e) {
            U.error(log, "An exception was thrown while filter checking.", e);

            RuntimeException ex = e.getCause(RuntimeException.class);

            if (ex != null)
                throw ex;

            Error err = e.getCause(Error.class);

            if (err != null)
                throw err;

            return false;
        }
        finally {
            if (rmv) {
                onMarkedObsolete();

                cctx.cache().map().removeEntry(this);
            }
        }

        IgniteInternalTx tx = cctx.tm().localTxx();

        if (tx != null) {
            IgniteTxEntry e = tx.entry(txKey());

            boolean rmvd = e != null && e.op() == DELETE;

            return !rmvd;
        }

        return true;
    }

    /** {@inheritDoc} */
    @Override public boolean deleted() {
        if (!cctx.deferredDelete())
            return false;

        synchronized (this) {
            return deletedUnlocked();
        }
    }

    /** {@inheritDoc} */
    @Override public synchronized boolean obsoleteOrDeleted() {
        return obsoleteVersionExtras() != null ||
            (cctx.deferredDelete() && (deletedUnlocked() || !hasValueUnlocked()));
    }

    /**
     * @return {@code True} if deleted.
     */
    @SuppressWarnings("SimplifiableIfStatement")
    protected boolean deletedUnlocked() {
        assert Thread.holdsLock(this);

        if (!cctx.deferredDelete())
            return false;

        return (flags & IS_DELETED_MASK) != 0;
    }

    /**
     * @param deleted {@code True} if deleted.
     */
    protected void deletedUnlocked(boolean deleted) {
        assert Thread.holdsLock(this);
        assert cctx.deferredDelete();

        if (deleted) {
            assert !deletedUnlocked() : this;

            flags |= IS_DELETED_MASK;

            cctx.decrementPublicSize(this);
        }
        else {
            assert deletedUnlocked() : this;

            flags &= ~IS_DELETED_MASK;

            cctx.incrementPublicSize(this);
        }
    }

    /**
     * @return MVCC.
     */
    @Nullable protected GridCacheMvcc mvccExtras() {
        return extras != null ? extras.mvcc() : null;
    }

    /**
     * @param mvcc MVCC.
     */
    protected void mvccExtras(@Nullable GridCacheMvcc mvcc) {
        extras = (extras != null) ? extras.mvcc(mvcc) : mvcc != null ? new GridCacheMvccEntryExtras(mvcc) : null;
    }

    /**
     * @return Obsolete version.
     */
    @Nullable protected GridCacheVersion obsoleteVersionExtras() {
        return extras != null ? extras.obsoleteVersion() : null;
    }

    /**
     * @param obsoleteVer Obsolete version.
     */
    protected void obsoleteVersionExtras(@Nullable GridCacheVersion obsoleteVer, GridCacheObsoleteEntryExtras ext) {
        extras = (extras != null) ?
            extras.obsoleteVersion(obsoleteVer) :
            obsoleteVer != null ?
                (ext != null) ? ext : new GridCacheObsoleteEntryExtras(obsoleteVer) :
                null;
    }

    /**
     * Updates metrics.
     *
     * @param op Operation.
     * @param metrics Update merics flag.
     */
    private void updateMetrics(GridCacheOperation op, boolean metrics) {
        if (metrics && cctx.cache().configuration().isStatisticsEnabled()) {
            if (op == GridCacheOperation.DELETE)
                cctx.cache().metrics0().onRemove();
            else
                cctx.cache().metrics0().onWrite();
        }
    }

    /**
     * @return TTL.
     */
    public long ttlExtras() {
        return extras != null ? extras.ttl() : 0;
    }

    /**
     * @return Expire time.
     */
    public long expireTimeExtras() {
        return extras != null ? extras.expireTime() : 0L;
    }

    /**
     * @param ttl TTL.
     * @param expireTime Expire time.
     */
    protected void ttlAndExpireTimeExtras(long ttl, long expireTime) {
        assert ttl != CU.TTL_NOT_CHANGED && ttl != CU.TTL_ZERO;

        extras = (extras != null) ? extras.ttlAndExpireTime(ttl, expireTime) : ttl != CU.TTL_ETERNAL ?
            new GridCacheTtlEntryExtras(ttl, expireTime) : null;
    }

    /**
     * @return Size of extras object.
     */
    private int extrasSize() {
        return extras != null ? extras.size() : 0;
    }

    /** {@inheritDoc} */
    @Override public void onUnlock() {
        // No-op.
    }

    /** {@inheritDoc} */
    @Override public boolean equals(Object o) {
        // Identity comparison left on purpose.
        return o == this;
    }

    /** {@inheritDoc} */
    @Override public int hashCode() {
        return hash;
    }

    /** {@inheritDoc} */
    @Override public synchronized String toString() {
        return S.toString(GridCacheMapEntry.class, this);
    }

    /**
     *
     */
    private class LazyValueEntry<K, V> implements Cache.Entry<K, V> {
        /** */
        private final KeyCacheObject key;

        /** */
        private boolean keepBinary;

        /**
         * @param key Key.
         */
        private LazyValueEntry(KeyCacheObject key, boolean keepBinary) {
            this.key = key;
            this.keepBinary = keepBinary;
        }

        /** {@inheritDoc} */
        @Override public K getKey() {
            return (K)cctx.cacheObjectContext().unwrapBinaryIfNeeded(key, keepBinary);
        }

        /** {@inheritDoc} */
        @SuppressWarnings("unchecked")
        @Override public V getValue() {
            return (V)cctx.cacheObjectContext().unwrapBinaryIfNeeded(peekVisibleValue(), keepBinary);
        }

        /** {@inheritDoc} */
        @SuppressWarnings("unchecked")
        @Override public <T> T unwrap(Class<T> cls) {
            if (cls.isAssignableFrom(IgniteCache.class))
                return (T)cctx.grid().cache(cctx.name());

            if (cls.isAssignableFrom(getClass()))
                return (T)this;

            if (cls.isAssignableFrom(EvictableEntry.class))
                return (T)wrapEviction();

            if (cls.isAssignableFrom(CacheEntryImplEx.class))
                return cls == CacheEntryImplEx.class ? (T)wrapVersioned() : (T)wrapVersionedWithValue();

            if (cls.isAssignableFrom(GridCacheVersion.class))
                return (T)ver;

            if (cls.isAssignableFrom(GridCacheMapEntry.this.getClass()))
                return (T)GridCacheMapEntry.this;

            throw new IllegalArgumentException("Unwrapping to class is not supported: " + cls);
        }

        /** {@inheritDoc} */
        @Override public String toString() {
            return "IteratorEntry [key=" + key + ']';
        }
    }
}<|MERGE_RESOLUTION|>--- conflicted
+++ resolved
@@ -33,12 +33,6 @@
 import org.apache.ignite.IgniteLogger;
 import org.apache.ignite.cache.CacheAtomicWriteOrderMode;
 import org.apache.ignite.cache.eviction.EvictableEntry;
-<<<<<<< HEAD
-=======
-import org.apache.ignite.internal.binary.BinaryObjectOffheapImpl;
-import org.apache.ignite.internal.managers.deployment.GridDeploymentInfo;
-import org.apache.ignite.internal.managers.deployment.GridDeploymentInfoBean;
->>>>>>> e1eb931b
 import org.apache.ignite.internal.processors.affinity.AffinityTopologyVersion;
 import org.apache.ignite.internal.processors.cache.distributed.dht.GridDhtCacheEntry;
 import org.apache.ignite.internal.processors.cache.distributed.dht.GridDhtLocalPartition;
@@ -47,11 +41,6 @@
 import org.apache.ignite.internal.processors.cache.extras.GridCacheMvccEntryExtras;
 import org.apache.ignite.internal.processors.cache.extras.GridCacheObsoleteEntryExtras;
 import org.apache.ignite.internal.processors.cache.extras.GridCacheTtlEntryExtras;
-<<<<<<< HEAD
-=======
-import org.apache.ignite.internal.processors.cache.query.GridCacheQueryManager;
-import org.apache.ignite.internal.processors.cache.query.continuous.CacheContinuousQueryListener;
->>>>>>> e1eb931b
 import org.apache.ignite.internal.processors.cache.transactions.IgniteInternalTx;
 import org.apache.ignite.internal.processors.cache.transactions.IgniteTxEntry;
 import org.apache.ignite.internal.processors.cache.transactions.IgniteTxKey;
@@ -374,52 +363,7 @@
     }
 
     /** {@inheritDoc} */
-<<<<<<< HEAD
     @Override public final CacheObject unswap() throws IgniteCheckedException, GridCacheEntryRemovedException {
-=======
-    @Override public boolean onOffheapEvict(byte[] entry, GridCacheVersion evictVer, GridCacheVersion obsoleteVer)
-        throws IgniteCheckedException, GridCacheEntryRemovedException {
-        assert cctx.swap().offHeapEnabled() && (cctx.swap().swapEnabled() || cctx.queries().enabled()) : this;
-
-        boolean obsolete;
-
-        synchronized (this) {
-            checkObsolete();
-
-            if (hasReaders() || !isStartVersion())
-                return false;
-
-            GridCacheMvcc mvcc = mvccExtras();
-
-            if (mvcc != null && !mvcc.isEmpty(obsoleteVer))
-                return false;
-
-            if (cctx.swap().onOffheapEvict(key, entry, partition(), evictVer)) {
-                assert !hasValueUnlocked() : this;
-
-                obsolete = markObsolete0(obsoleteVer, false, null);
-
-                assert obsolete : this;
-
-                if (!cctx.swap().swapEnabled()) {
-                    CacheObject val = cctx.swap().unmarshalSwapEntryValue(entry);
-
-                    clearIndex(val);
-                }
-            }
-            else
-                obsolete = false;
-        }
-
-        if (obsolete)
-            onMarkedObsolete();
-
-        return obsolete;
-    }
-
-    /** {@inheritDoc} */
-    @Override public CacheObject unswap() throws IgniteCheckedException, GridCacheEntryRemovedException {
->>>>>>> e1eb931b
         return unswap(true);
     }
 
@@ -440,7 +384,6 @@
 
                 flags |= IS_UNSWAPPED_MASK;
 
-<<<<<<< HEAD
                 if (read != null) {
                     CacheObject idxVal = read.get1();
 
@@ -503,29 +446,6 @@
 //                            clearIndex(e.value(), e.version());
 //                    }
 //                }
-=======
-                // If there is a value.
-                if (e != null) {
-                    long delta = e.expireTime() == 0 ? 0 : e.expireTime() - U.currentTimeMillis();
-
-                    if (delta >= 0) {
-                        CacheObject val = e.value();
-
-                        val = cctx.kernalContext().cacheObjects().prepareForCache(val, cctx);
-
-                        // Set unswapped value.
-                        update(val, e.expireTime(), e.ttl(), e.version(), false);
-
-                        // Must update valPtr again since update() will reset it.
-                        if (cctx.offheapTiered() && e.offheapPointer() > 0)
-                            offHeapPointer(e.offheapPointer());
-
-                        return val;
-                    }
-                    else
-                        clearIndex(e.value());
-                }
->>>>>>> e1eb931b
             }
         }
 
@@ -533,72 +453,6 @@
     }
 
     /**
-<<<<<<< HEAD
-=======
-     * @throws IgniteCheckedException If failed.
-     */
-    private void swap() throws IgniteCheckedException {
-        boolean swapNeeded = (flags & IS_SWAPPING_REQUIRED) != 0;
-
-        if (cctx.isSwapOrOffheapEnabled() && !deletedUnlocked() && (hasValueUnlocked() || swapNeeded) && !detached()) {
-            assert Thread.holdsLock(this);
-
-            long expireTime = expireTimeExtras();
-
-            if (expireTime > 0 && U.currentTimeMillis() >= expireTime) { // Don't swap entry if it's expired.
-                // Entry might have been updated.
-                if (cctx.offheapTiered()) {
-                    cctx.swap().removeOffheap(key);
-
-                    offHeapPointer(0);
-                }
-
-                return;
-            }
-
-            if (cctx.offheapTiered() && hasOffHeapPointer() && !swapNeeded) {
-                if (log.isDebugEnabled())
-                    log.debug("Value did not change, skip write swap entry: " + this);
-
-                if (cctx.swap().offheapEvictionEnabled())
-                    cctx.swap().enableOffheapEviction(key(), partition());
-
-                return;
-            }
-
-            IgniteUuid valClsLdrId = null;
-            IgniteUuid keyClsLdrId = null;
-
-            if (cctx.deploymentEnabled()) {
-                if (val != null) {
-                    valClsLdrId = cctx.deploy().getClassLoaderId(
-                        U.detectObjectClassLoader(val.value(cctx.cacheObjectContext(), false)));
-                }
-
-                keyClsLdrId = cctx.deploy().getClassLoaderId(
-                    U.detectObjectClassLoader(keyValue(false)));
-            }
-
-            IgniteBiTuple<byte[], Byte> valBytes = valueBytes0();
-
-            cctx.swap().write(key(),
-                ByteBuffer.wrap(valBytes.get1()),
-                valBytes.get2(),
-                ver,
-                ttlExtras(),
-                expireTime,
-                keyClsLdrId,
-                valClsLdrId);
-
-            flags &= ~IS_SWAPPING_REQUIRED;
-
-            if (log.isDebugEnabled())
-                log.debug("Wrote swap entry: " + this);
-        }
-    }
-
-    /**
->>>>>>> e1eb931b
      * @return Value bytes and flag indicating whether value is byte array.
      */
     protected IgniteBiTuple<byte[], Byte> valueBytes0() {
@@ -632,13 +486,9 @@
     }
 
     /** {@inheritDoc} */
-<<<<<<< HEAD
-    @Nullable @Override public final CacheObject innerGet(@Nullable IgniteInternalTx tx,
-=======
-    @Nullable @Override public final CacheObject innerGet(@Nullable GridCacheVersion ver,
+    @Nullable @Override public final CacheObject innerGet(
+        @Nullable GridCacheVersion ver,
         @Nullable IgniteInternalTx tx,
-        boolean readSwap,
->>>>>>> e1eb931b
         boolean readThrough,
         boolean updateMetrics,
         boolean evt,
@@ -648,13 +498,9 @@
         @Nullable IgniteCacheExpiryPolicy expirePlc,
         boolean keepBinary)
         throws IgniteCheckedException, GridCacheEntryRemovedException {
-<<<<<<< HEAD
-        return (CacheObject)innerGet0(tx,
-=======
-        return (CacheObject)innerGet0(ver,
+        return (CacheObject)innerGet0(
+            ver,
             tx,
-            readSwap,
->>>>>>> e1eb931b
             readThrough,
             evt,
             updateMetrics,
@@ -678,13 +524,7 @@
         @Nullable IgniteCacheExpiryPolicy expiryPlc,
         boolean keepBinary)
         throws IgniteCheckedException, GridCacheEntryRemovedException {
-<<<<<<< HEAD
         return (T2<CacheObject, GridCacheVersion>)innerGet0(tx,
-=======
-        return (T2<CacheObject, GridCacheVersion>)innerGet0(ver,
-            tx,
-            readSwap,
->>>>>>> e1eb931b
             false,
             evt,
             updateMetrics,
@@ -698,14 +538,9 @@
 
     /** {@inheritDoc} */
     @SuppressWarnings({"unchecked", "RedundantTypeArguments", "TooBroadScope"})
-<<<<<<< HEAD
-    private Object innerGet0(IgniteInternalTx tx,
-=======
     private Object innerGet0(
         GridCacheVersion nextVer,
         IgniteInternalTx tx,
-        boolean readSwap,
->>>>>>> e1eb931b
         boolean readThrough,
         boolean evt,
         boolean updateMetrics,
@@ -1083,7 +918,12 @@
             // Load and remove from swap if it is new.
             boolean startVer = isStartVersion();
 
-            if (startVer && (retval || intercept))
+            boolean internal = isInternal() || !context().userCache();
+
+            Map<UUID, CacheContinuousQueryListener> lsnrCol =
+                notifyContinuousQueries(tx) ? cctx.continuousQueries().updateListeners(internal, false) : null;
+
+            if (startVer && (retval || intercept || lsnrCol != null))
                 unswap(retval);
 
             newVer = explicitVer != null ? explicitVer : tx == null ?
@@ -1091,17 +931,7 @@
 
             assert newVer != null : "Failed to get write version for tx: " + tx;
 
-<<<<<<< HEAD
             old = this.val;
-=======
-            boolean internal = isInternal() || !context().userCache();
-
-            Map<UUID, CacheContinuousQueryListener> lsnrCol =
-                notifyContinuousQueries(tx) ? cctx.continuousQueries().updateListeners(internal, false) : null;
-
-            old = (retval || intercept || lsnrCol != null) ?
-                rawGetOrUnmarshalUnlocked(!retval && !isOffHeapValuesOnly()) : this.val;
->>>>>>> e1eb931b
 
             if (intercept) {
                 val0 = CU.value(val, cctx, false);
@@ -1283,18 +1113,13 @@
 
             newVer = explicitVer != null ? explicitVer : tx == null ? nextVersion() : tx.writeVersion();
 
-<<<<<<< HEAD
+            boolean internal = isInternal() || !context().userCache();
+
+            Map<UUID, CacheContinuousQueryListener> lsnrCol =
+                notifyContinuousQueries(tx) ? cctx.continuousQueries().updateListeners(internal, false) : null;
+
             // TODO GG-10884 need unswap?.
             old = val;
-=======
-            boolean internal = isInternal() || !context().userCache();
-
-            Map<UUID, CacheContinuousQueryListener> lsnrCol =
-                notifyContinuousQueries(tx) ? cctx.continuousQueries().updateListeners(internal, false) : null;
-
-            old = (retval || intercept || lsnrCol != null) ?
-                rawGetOrUnmarshalUnlocked(!retval && !isOffHeapValuesOnly()) : val;
->>>>>>> e1eb931b
 
             if (intercept) {
                 entry0 = new CacheLazyEntry(cctx, key, old, keepBinary);
@@ -1489,12 +1314,7 @@
             if (isNew())
                 unswap(retval);
 
-<<<<<<< HEAD
             old = val;
-=======
-            // Possibly get old value form store.
-            old = needVal ? rawGetOrUnmarshalUnlocked(!retval && !isOffHeapValuesOnly()) : val;
->>>>>>> e1eb931b
 
             boolean readFromStore = false;
 
@@ -1702,11 +1522,6 @@
                 if (writeThrough)
                     // Must persist inside synchronization in non-tx mode.
                     cctx.store().remove(null, key);
-<<<<<<< HEAD
-=======
-
-                boolean hasValPtr = hasOffHeapPointer();
->>>>>>> e1eb931b
 
                 if (old == null)
                     old = saveValueForIndexUnlocked();
@@ -2045,11 +1860,7 @@
             }
 
             // Prepare old value and value bytes.
-<<<<<<< HEAD
             oldVal = this.val;
-=======
-            oldVal = needVal ? rawGetOrUnmarshalUnlocked(!retval && !isOffHeapValuesOnly()) : val;
->>>>>>> e1eb931b
 
             // Possibly read value from store.
             boolean readFromStore = false;
@@ -2599,22 +2410,19 @@
             catch (GridCacheEntryRemovedException ignore) {
                 assert false;
 
-<<<<<<< HEAD
-                if (log.isDebugEnabled())
-                    log.debug("Entry has been marked obsolete: " + this);
-
-                removeValue(val, ver);
-=======
                 return false;
             }
 
             if (log.isDebugEnabled())
                 log.debug("Entry has been marked obsolete: " + this);
->>>>>>> e1eb931b
-
-            clearIndex(val);
-
-            releaseSwap();
+
+                removeValue(val, ver);
+
+                ret = true;
+                rmv = true;
+
+                break;
+            }
         }
 
         onMarkedObsolete();
@@ -2926,16 +2734,6 @@
     }
 
     /**
-<<<<<<< HEAD
-=======
-     * @return {@code True} if values should be stored off-heap.
-     */
-    protected final boolean isOffHeapValuesOnly() {
-        return cctx.config().getMemoryMode() == CacheMemoryMode.OFFHEAP_VALUES;
-    }
-
-    /**
->>>>>>> e1eb931b
      * @throws GridCacheEntryRemovedException If entry is obsolete.
      */
     protected void checkObsolete() throws GridCacheEntryRemovedException {
