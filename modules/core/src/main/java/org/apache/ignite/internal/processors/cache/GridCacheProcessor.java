/*
 * Copyright 2019 GridGain Systems, Inc. and Contributors.
 *
 * Licensed under the GridGain Community Edition License (the "License");
 * you may not use this file except in compliance with the License.
 * You may obtain a copy of the License at
 *
 *     https://www.gridgain.com/products/software/community-edition/gridgain-community-edition-license
 *
 * Unless required by applicable law or agreed to in writing, software
 * distributed under the License is distributed on an "AS IS" BASIS,
 * WITHOUT WARRANTIES OR CONDITIONS OF ANY KIND, either express or implied.
 * See the License for the specific language governing permissions and
 * limitations under the License.
 */

package org.apache.ignite.internal.processors.cache;

<<<<<<< HEAD
=======
import java.util.ArrayList;
import java.util.Collection;
import java.util.Collections;
import java.util.HashMap;
import java.util.HashSet;
import java.util.IdentityHashMap;
import java.util.Iterator;
import java.util.List;
import java.util.ListIterator;
import java.util.Map;
import java.util.Set;
import java.util.UUID;
import java.util.concurrent.ConcurrentHashMap;
import java.util.concurrent.ConcurrentMap;
import java.util.concurrent.CountDownLatch;
import java.util.concurrent.TimeUnit;
import java.util.concurrent.atomic.AtomicBoolean;
import java.util.concurrent.atomic.AtomicLong;
import java.util.concurrent.atomic.AtomicReference;
import java.util.function.Supplier;
import java.util.stream.Collectors;
import javax.management.MBeanServer;
>>>>>>> 79ff33e9
import org.apache.ignite.IgniteCheckedException;
import org.apache.ignite.IgniteCompute;
import org.apache.ignite.IgniteException;
import org.apache.ignite.IgniteInterruptedException;
import org.apache.ignite.IgniteSystemProperties;
import org.apache.ignite.cache.CacheExistsException;
import org.apache.ignite.cache.CacheMode;
import org.apache.ignite.cache.QueryEntity;
import org.apache.ignite.cache.affinity.AffinityFunction;
import org.apache.ignite.cache.affinity.AffinityFunctionContext;
import org.apache.ignite.cache.store.CacheStore;
import org.apache.ignite.cache.store.CacheStoreSessionListener;
import org.apache.ignite.cluster.ClusterGroup;
import org.apache.ignite.cluster.ClusterNode;
import org.apache.ignite.configuration.CacheConfiguration;
import org.apache.ignite.configuration.DeploymentMode;
import org.apache.ignite.configuration.NearCacheConfiguration;
import org.apache.ignite.configuration.TransactionConfiguration;
import org.apache.ignite.events.EventType;
import org.apache.ignite.internal.*;
import org.apache.ignite.internal.binary.BinaryContext;
import org.apache.ignite.internal.binary.BinaryMarshaller;
import org.apache.ignite.internal.binary.GridBinaryMarshaller;
import org.apache.ignite.internal.cluster.DetachedClusterNode;
import org.apache.ignite.internal.managers.communication.GridIoPolicy;
import org.apache.ignite.internal.managers.discovery.DiscoveryCustomMessage;
import org.apache.ignite.internal.managers.discovery.IgniteDiscoverySpi;
import org.apache.ignite.internal.pagemem.store.IgnitePageStoreManager;
import org.apache.ignite.internal.pagemem.wal.IgniteWriteAheadLogManager;
import org.apache.ignite.internal.processors.GridProcessorAdapter;
import org.apache.ignite.internal.processors.affinity.AffinityTopologyVersion;
import org.apache.ignite.internal.processors.affinity.GridAffinityAssignmentCache;
import org.apache.ignite.internal.processors.cache.binary.CacheObjectBinaryProcessorImpl;
import org.apache.ignite.internal.processors.cache.datastructures.CacheDataStructuresManager;
import org.apache.ignite.internal.processors.cache.distributed.dht.GridDhtCache;
import org.apache.ignite.internal.processors.cache.distributed.dht.GridDhtCacheAdapter;
import org.apache.ignite.internal.processors.cache.distributed.dht.atomic.GridDhtAtomicCache;
import org.apache.ignite.internal.processors.cache.distributed.dht.colocated.GridDhtColocatedCache;
import org.apache.ignite.internal.processors.cache.distributed.dht.preloader.StopCachesOnClientReconnectExchangeTask;
import org.apache.ignite.internal.processors.cache.distributed.dht.topology.GridDhtLocalPartition;
import org.apache.ignite.internal.processors.cache.distributed.dht.topology.GridDhtPartitionTopology;
import org.apache.ignite.internal.processors.cache.distributed.dht.topology.PartitionsEvictManager;
import org.apache.ignite.internal.processors.cache.distributed.near.GridNearAtomicCache;
import org.apache.ignite.internal.processors.cache.distributed.near.GridNearTransactionalCache;
import org.apache.ignite.internal.processors.cache.dr.GridCacheDrManager;
import org.apache.ignite.internal.processors.cache.jta.CacheJtaManagerAdapter;
import org.apache.ignite.internal.processors.cache.mvcc.DeadlockDetectionManager;
import org.apache.ignite.internal.processors.cache.mvcc.MvccCachingManager;
import org.apache.ignite.internal.processors.cache.persistence.*;
import org.apache.ignite.internal.processors.cache.persistence.file.FilePageStoreManager;
import org.apache.ignite.internal.processors.cache.persistence.freelist.FreeList;
import org.apache.ignite.internal.processors.cache.persistence.metastorage.MetaStorage;
import org.apache.ignite.internal.processors.cache.persistence.metastorage.MetastorageLifecycleListener;
import org.apache.ignite.internal.processors.cache.persistence.metastorage.ReadOnlyMetastorage;
import org.apache.ignite.internal.processors.cache.persistence.partstate.GroupPartitionId;
import org.apache.ignite.internal.processors.cache.persistence.snapshot.IgniteCacheSnapshotManager;
import org.apache.ignite.internal.processors.cache.persistence.snapshot.SnapshotDiscoveryMessage;
import org.apache.ignite.internal.processors.cache.persistence.tree.reuse.ReuseList;
import org.apache.ignite.internal.processors.cache.persistence.wal.FileWriteAheadLogManager;
import org.apache.ignite.internal.processors.cache.query.GridCacheQueryManager;
import org.apache.ignite.internal.processors.cache.query.continuous.CacheContinuousQueryManager;
import org.apache.ignite.internal.processors.cache.store.CacheStoreManager;
import org.apache.ignite.internal.processors.cache.transactions.IgniteTransactionsImpl;
import org.apache.ignite.internal.processors.cache.transactions.IgniteTxManager;
import org.apache.ignite.internal.processors.cache.version.GridCacheVersionManager;
import org.apache.ignite.internal.processors.cacheobject.IgniteCacheObjectProcessor;
import org.apache.ignite.internal.processors.cluster.ChangeGlobalStateFinishMessage;
import org.apache.ignite.internal.processors.cluster.ChangeGlobalStateMessage;
import org.apache.ignite.internal.processors.cluster.DiscoveryDataClusterState;
import org.apache.ignite.internal.processors.datastructures.DataStructuresProcessor;
import org.apache.ignite.internal.processors.plugin.CachePluginManager;
import org.apache.ignite.internal.processors.query.QuerySchema;
import org.apache.ignite.internal.processors.query.QuerySchemaPatch;
import org.apache.ignite.internal.processors.query.QueryUtils;
import org.apache.ignite.internal.processors.query.schema.SchemaExchangeWorkerTask;
import org.apache.ignite.internal.processors.query.schema.SchemaNodeLeaveExchangeWorkerTask;
import org.apache.ignite.internal.processors.query.schema.message.SchemaAbstractDiscoveryMessage;
import org.apache.ignite.internal.processors.query.schema.message.SchemaProposeDiscoveryMessage;
import org.apache.ignite.internal.processors.service.GridServiceProcessor;
import org.apache.ignite.internal.processors.timeout.GridTimeoutObject;
import org.apache.ignite.internal.suggestions.GridPerformanceSuggestions;
import org.apache.ignite.internal.util.F0;
import org.apache.ignite.internal.util.InitializationProtector;
import org.apache.ignite.internal.util.StripedExecutor;
import org.apache.ignite.internal.util.future.GridCompoundFuture;
import org.apache.ignite.internal.util.future.GridFinishedFuture;
import org.apache.ignite.internal.util.future.GridFutureAdapter;
import org.apache.ignite.internal.util.lang.GridPlainClosure;
import org.apache.ignite.internal.util.lang.GridPlainRunnable;
import org.apache.ignite.internal.util.lang.IgniteThrowableFunction;
import org.apache.ignite.internal.util.lang.IgniteThrowableSupplier;
import org.apache.ignite.internal.util.tostring.GridToStringInclude;
import org.apache.ignite.internal.util.typedef.CIX1;
import org.apache.ignite.internal.util.typedef.F;
import org.apache.ignite.internal.util.typedef.T2;
import org.apache.ignite.internal.util.typedef.X;
import org.apache.ignite.internal.util.typedef.internal.A;
import org.apache.ignite.internal.util.typedef.internal.CU;
import org.apache.ignite.internal.util.typedef.internal.S;
import org.apache.ignite.internal.util.typedef.internal.U;
<<<<<<< HEAD
import org.apache.ignite.lang.*;
=======
import org.apache.ignite.lang.IgniteBiTuple;
import org.apache.ignite.lang.IgniteClosure;
import org.apache.ignite.lang.IgniteFuture;
import org.apache.ignite.lang.IgniteInClosure;
import org.apache.ignite.lang.IgnitePredicate;
import org.apache.ignite.lang.IgniteRunnable;
import org.apache.ignite.lang.IgniteUuid;
>>>>>>> 79ff33e9
import org.apache.ignite.lifecycle.LifecycleAware;
import org.apache.ignite.marshaller.Marshaller;
import org.apache.ignite.marshaller.MarshallerUtils;
import org.apache.ignite.mxbean.CacheGroupMetricsMXBean;
import org.apache.ignite.mxbean.IgniteMBeanAware;
import org.apache.ignite.plugin.security.SecurityException;
import org.apache.ignite.plugin.security.SecurityPermission;
import org.apache.ignite.spi.IgniteNodeValidationResult;
import org.apache.ignite.spi.discovery.DiscoveryDataBag;
import org.apache.ignite.spi.discovery.DiscoveryDataBag.GridDiscoveryData;
import org.apache.ignite.spi.discovery.DiscoveryDataBag.JoiningNodeDiscoveryData;
import org.jetbrains.annotations.NotNull;
import org.jetbrains.annotations.Nullable;

import javax.management.MBeanServer;
import java.util.*;
import java.util.concurrent.ConcurrentHashMap;
import java.util.concurrent.ConcurrentMap;
import java.util.concurrent.CountDownLatch;
import java.util.concurrent.TimeUnit;
import java.util.concurrent.atomic.AtomicBoolean;
import java.util.function.Supplier;
import java.util.stream.Collectors;

import static org.apache.ignite.IgniteSystemProperties.*;
import static org.apache.ignite.cache.CacheAtomicityMode.ATOMIC;
import static org.apache.ignite.cache.CacheAtomicityMode.TRANSACTIONAL_SNAPSHOT;
import static org.apache.ignite.cache.CacheMode.PARTITIONED;
import static org.apache.ignite.cache.CacheMode.REPLICATED;
import static org.apache.ignite.cache.CacheRebalanceMode.SYNC;
import static org.apache.ignite.cache.CacheWriteSynchronizationMode.FULL_SYNC;
import static org.apache.ignite.configuration.DeploymentMode.CONTINUOUS;
import static org.apache.ignite.configuration.DeploymentMode.SHARED;
import static org.apache.ignite.internal.GridComponent.DiscoveryDataExchangeType.CACHE_PROC;
import static org.apache.ignite.internal.IgniteComponentType.JTA;
import static org.apache.ignite.internal.IgniteFeatures.LRT_SYSTEM_USER_TIME_DUMP_SETTINGS;
import static org.apache.ignite.internal.IgniteFeatures.TRANSACTION_OWNER_THREAD_DUMP_PROVIDING;
import static org.apache.ignite.internal.processors.cache.GridCacheUtils.isNearEnabled;
import static org.apache.ignite.internal.processors.cache.GridCacheUtils.isPersistentCache;
import static org.apache.ignite.internal.processors.cache.ValidationOnNodeJoinUtils.validateHashIdResolvers;
import static org.apache.ignite.internal.util.IgniteUtils.doInParallel;

/**
 * Cache processor.
 */
@SuppressWarnings({"unchecked", "TypeMayBeWeakened", "deprecation"})
public class GridCacheProcessor extends GridProcessorAdapter {
    /** */
    private static final String CACHE_NAME_AND_OPERATION_FORMAT = "[cacheName=%s, operation=%s]";

    /** */
    private static final String CACHE_NAMES_AND_OPERATION_FORMAT = "[cacheNames=%s, operation=%s]";

    /** Enables start caches in parallel. */
    private final boolean IGNITE_ALLOW_START_CACHES_IN_PARALLEL =
        IgniteSystemProperties.getBoolean(IgniteSystemProperties.IGNITE_ALLOW_START_CACHES_IN_PARALLEL, true);

    /** */
    private final boolean keepStaticCacheConfiguration = IgniteSystemProperties.getBoolean(
        IgniteSystemProperties.IGNITE_KEEP_STATIC_CACHE_CONFIGURATION);

    /** Shared cache context. */
    private GridCacheSharedContext<?, ?> sharedCtx;

    /** */
    private final ConcurrentMap<Integer, CacheGroupContext> cacheGrps = new ConcurrentHashMap<>();

    /** Flag that caches were already filtered out. */
    private final AtomicBoolean alreadyFiltered = new AtomicBoolean();

    /** */
    private final Map<String, GridCacheAdapter<?, ?>> caches;

    /** Caches stopped from onKernalStop callback. */
    private final Map<String, GridCacheAdapter> stoppedCaches = new ConcurrentHashMap<>();

    /** Map of proxies. */
    private final ConcurrentHashMap<String, IgniteCacheProxyImpl<?, ?>> jCacheProxies;

    /** Transaction interface implementation. */
    private IgniteTransactionsImpl transactions;

    /** Pending cache starts. */
    private ConcurrentMap<UUID, IgniteInternalFuture> pendingFuts = new ConcurrentHashMap<>();

    /** Template configuration add futures. */
    private ConcurrentMap<String, IgniteInternalFuture> pendingTemplateFuts = new ConcurrentHashMap<>();

    /** Enable/disable cache statistics futures. */
    private ConcurrentMap<UUID, EnableStatisticsFuture> manageStatisticsFuts = new ConcurrentHashMap<>();

    /** The futures for changing transaction timeout on partition map exchange. */
    private ConcurrentMap<UUID, TxTimeoutOnPartitionMapExchangeChangeFuture> txTimeoutOnPartitionMapExchangeFuts =
        new ConcurrentHashMap<>();

    /** */
    private ClusterCachesInfo cachesInfo;

    /** */
    private GridLocalConfigManager locCfgMgr;

    /** */
    private IdentityHashMap<CacheStore, ThreadLocal> sesHolders = new IdentityHashMap<>();

    /** Must use JDK marsh since it is used by discovery to fire custom events. */
    private final Marshaller marsh;

    /** Count down latch for caches. */
    private final CountDownLatch cacheStartedLatch = new CountDownLatch(1);

    /** MBean group for cache group metrics */
    private final String CACHE_GRP_METRICS_MBEAN_GRP = "Cache groups";

    /** Protector of initialization of specific value. */
    private final InitializationProtector initializationProtector = new InitializationProtector();

    /** Cache recovery lifecycle state and actions. */
    private final CacheRecoveryLifecycle recovery = new CacheRecoveryLifecycle();

    /** Tmp storage for meta migration. */
    private MetaStorage.TmpStorage tmpStorage;

    /** Cache configuration splitter. */
    private CacheConfigurationSplitter splitter;

    /** Cache configuration enricher. */
    private CacheConfigurationEnricher enricher;

    /**
     * @param ctx Kernal context.
     */
    public GridCacheProcessor(GridKernalContext ctx) {
        super(ctx);

        caches = new ConcurrentHashMap<>();
        jCacheProxies = new ConcurrentHashMap<>();

        marsh = MarshallerUtils.jdkMarshaller(ctx.igniteInstanceName());
        splitter = new CacheConfigurationSplitterImpl(marsh);
        enricher = new CacheConfigurationEnricher(marsh, U.resolveClassLoader(ctx.config()));
    }

    /**
     * @param cfg Configuration to check for possible performance issues.
     * @param hasStore {@code True} if store is configured.
     */
    private void suggestOptimizations(CacheConfiguration cfg, boolean hasStore) {
        GridPerformanceSuggestions perf = ctx.performance();

        String msg = "Disable eviction policy (remove from configuration)";

        if (cfg.getEvictionPolicyFactory() != null || cfg.getEvictionPolicy() != null)
            perf.add(msg, false);
        else
            perf.add(msg, true);

        if (cfg.getCacheMode() == PARTITIONED) {
            perf.add("Disable near cache (set 'nearConfiguration' to null)", cfg.getNearConfiguration() == null);

            if (cfg.getAffinity() != null)
                perf.add("Decrease number of backups (set 'backups' to 0)", cfg.getBackups() == 0);
        }

        // Suppress warning if at least one ATOMIC cache found.
        perf.add("Enable ATOMIC mode if not using transactions (set 'atomicityMode' to ATOMIC)",
            cfg.getAtomicityMode() == ATOMIC);

        // Suppress warning if at least one non-FULL_SYNC mode found.
        perf.add("Disable fully synchronous writes (set 'writeSynchronizationMode' to PRIMARY_SYNC or FULL_ASYNC)",
            cfg.getWriteSynchronizationMode() != FULL_SYNC);

        if (hasStore && cfg.isWriteThrough())
            perf.add("Enable write-behind to persistent store (set 'writeBehindEnabled' to true)",
                cfg.isWriteBehindEnabled());
    }

    /**
     * Start cache rebalance.
     */
    public void enableRebalance() {
        for (IgniteCacheProxy c : publicCaches())
            c.rebalance();
    }

    /**
     * Create exchange worker task for custom discovery message.
     *
     * @param msg Custom discovery message.
     * @return Task or {@code null} if message doesn't require any special processing.
     */
    public CachePartitionExchangeWorkerTask exchangeTaskForCustomDiscoveryMessage(DiscoveryCustomMessage msg) {
        if (msg instanceof SchemaAbstractDiscoveryMessage) {
            SchemaAbstractDiscoveryMessage msg0 = (SchemaAbstractDiscoveryMessage)msg;

            if (msg0.exchange())
                return new SchemaExchangeWorkerTask(msg0);
        }
        else if (msg instanceof ClientCacheChangeDummyDiscoveryMessage) {
            return (ClientCacheChangeDummyDiscoveryMessage)msg;
        }
        else if (msg instanceof CacheStatisticsModeChangeMessage) {
            CacheStatisticsModeChangeMessage msg0 = (CacheStatisticsModeChangeMessage)msg;

            if (msg0.initial())
                return new CacheStatisticsModeChangeTask(msg0);
        }

        return null;
    }

    /**
     * Process custom exchange task.
     *
     * @param task Task.
     */
    void processCustomExchangeTask(CachePartitionExchangeWorkerTask task) {
        if (task instanceof SchemaExchangeWorkerTask) {
            SchemaAbstractDiscoveryMessage msg = ((SchemaExchangeWorkerTask)task).message();

            if (msg instanceof SchemaProposeDiscoveryMessage) {
                SchemaProposeDiscoveryMessage msg0 = (SchemaProposeDiscoveryMessage)msg;

                ctx.query().onSchemaPropose(msg0);
            }
            else
                U.warn(log, "Unsupported schema discovery message: " + msg);
        }
        else if (task instanceof SchemaNodeLeaveExchangeWorkerTask) {
            SchemaNodeLeaveExchangeWorkerTask task0 = (SchemaNodeLeaveExchangeWorkerTask)task;

            ctx.query().onNodeLeave(task0.node());
        }
        else if (task instanceof ClientCacheChangeDummyDiscoveryMessage) {
            ClientCacheChangeDummyDiscoveryMessage task0 = (ClientCacheChangeDummyDiscoveryMessage)task;

            sharedCtx.affinity().processClientCachesRequests(task0);
        }
        else if (task instanceof ClientCacheUpdateTimeout) {
            ClientCacheUpdateTimeout task0 = (ClientCacheUpdateTimeout)task;

            sharedCtx.affinity().sendClientCacheChangesMessage(task0);
        }
        else if (task instanceof CacheStatisticsModeChangeTask) {
            CacheStatisticsModeChangeTask task0 = (CacheStatisticsModeChangeTask)task;

            processStatisticsModeChange(task0.message());
        }
        else if (task instanceof TxTimeoutOnPartitionMapExchangeChangeTask) {
            TxTimeoutOnPartitionMapExchangeChangeTask task0 = (TxTimeoutOnPartitionMapExchangeChangeTask)task;

            processTxTimeoutOnPartitionMapExchangeChange(task0.message());
        }
        else if (task instanceof StopCachesOnClientReconnectExchangeTask) {
            StopCachesOnClientReconnectExchangeTask task0 = (StopCachesOnClientReconnectExchangeTask)task;

            stopCachesOnClientReconnect(task0.stoppedCaches());

            task0.onDone();
        }
        else if (task instanceof WalStateNodeLeaveExchangeTask) {
            WalStateNodeLeaveExchangeTask task0 = (WalStateNodeLeaveExchangeTask)task;

            sharedCtx.walState().onNodeLeft(task0.node().id());
        }
        else
            U.warn(log, "Unsupported custom exchange task: " + task);
    }

    /**
     * @param ctx Context.
     * @return DHT managers.
     */
    private List<GridCacheManager> dhtManagers(GridCacheContext ctx) {
        return F.asList(ctx.store(), ctx.events(), ctx.evicts(), ctx.queries(), ctx.continuousQueries(),
            ctx.dr());
    }

    /**
     * @param ctx Context.
     * @return Managers present in both, DHT and Near caches.
     */
    @SuppressWarnings("IfMayBeConditional")
    private Collection<GridCacheManager> dhtExcludes(GridCacheContext ctx) {
        return isNearEnabled(ctx) ? F.asList(ctx.queries(), ctx.continuousQueries(), ctx.store()) : Collections.emptyList();

    }

    /**
     * @param cfg Configuration.
     * @param objs Extra components.
     * @throws IgniteCheckedException If failed to inject.
     */
    private void prepare(CacheConfiguration cfg, Collection<Object> objs) throws IgniteCheckedException {
        prepare(cfg, cfg.getAffinity());
        prepare(cfg, cfg.getAffinityMapper());
        prepare(cfg, cfg.getEvictionFilter());
        prepare(cfg, cfg.getInterceptor());

        for (Object obj : objs)
            prepare(cfg, obj);
    }

    /**
     * @param cfg Cache configuration.
     * @param rsrc Resource.
     * @throws IgniteCheckedException If failed.
     */
    private void prepare(CacheConfiguration cfg, @Nullable Object rsrc) throws IgniteCheckedException {
        if (rsrc != null) {
            ctx.resource().injectGeneric(rsrc);

            ctx.resource().injectCacheName(rsrc, cfg.getName());

            registerMbean(rsrc, cfg.getName());
        }
    }

    /**
     * @param cctx Cache context.
     */
    private void cleanup(GridCacheContext cctx) {
        CacheConfiguration cfg = cctx.config();

        cleanup(cfg, cfg.getAffinity());
        cleanup(cfg, cfg.getAffinityMapper());
        cleanup(cfg, cfg.getEvictionFilter());
        cleanup(cfg, cfg.getInterceptor());
        cleanup(cfg, cctx.store().configuredStore());

        if (!CU.isUtilityCache(cfg.getName()) && !CU.isSystemCache(cfg.getName())) {
            unregisterMbean(cctx.cache().localMxBean(), cfg.getName());
            unregisterMbean(cctx.cache().clusterMxBean(), cfg.getName());
        }

        cctx.cleanup();

        cachesInfo.cleanupRemovedCache(cctx.name());
    }

    /**
     * @param grp Cache group.
     */
    private void cleanup(CacheGroupContext grp) {
        CacheConfiguration cfg = grp.config();

        for (Object obj : grp.configuredUserObjects())
            cleanup(cfg, obj);

        if (!grp.systemCache() && !U.IGNITE_MBEANS_DISABLED) {
            try {
                ctx.config().getMBeanServer().unregisterMBean(U.makeMBeanName(ctx.igniteInstanceName(),
                    CACHE_GRP_METRICS_MBEAN_GRP, grp.cacheOrGroupName()));
            }
            catch (Throwable e) {
                U.error(log, "Failed to unregister MBean for cache group: " + grp.name(), e);
            }
        }

        grp.metrics().remove();

        cachesInfo.cleanupRemovedGroup(grp.groupId());
    }

    /**
     * @param cfg Cache configuration.
     * @param rsrc Resource.
     */
    private void cleanup(CacheConfiguration cfg, @Nullable Object rsrc) {
        if (rsrc != null) {
            unregisterMbean(rsrc, cfg.getName());

            try {
                ctx.resource().cleanupGeneric(rsrc);
            }
            catch (IgniteCheckedException e) {
                U.error(log, "Failed to cleanup resource: " + rsrc, e);
            }
        }
    }

    /** {@inheritDoc} */
    @SuppressWarnings({"unchecked"})
    @Override public void start() throws IgniteCheckedException {
        ctx.internalSubscriptionProcessor().registerMetastorageListener(recovery);
        ctx.internalSubscriptionProcessor().registerDatabaseListener(recovery);

        cachesInfo = new ClusterCachesInfo(ctx);

        DeploymentMode depMode = ctx.config().getDeploymentMode();

        if (!F.isEmpty(ctx.config().getCacheConfiguration())) {
            if (depMode != CONTINUOUS && depMode != SHARED)
                U.warn(log, "Deployment mode for cache is not CONTINUOUS or SHARED " +
                    "(it is recommended that you change deployment mode and restart): " + depMode);
        }

        Collection<CacheStoreSessionListener> sessionListeners =
            CU.startStoreSessionListeners(ctx, ctx.config().getCacheStoreSessionListenerFactories());

        sharedCtx = createSharedContext(ctx, sessionListeners);

        locCfgMgr = new GridLocalConfigManager(this, ctx);

        transactions = new IgniteTransactionsImpl(sharedCtx, null, false);

        // Start shared managers.
        for (GridCacheSharedManager mgr : sharedCtx.managers())
            mgr.start(sharedCtx);

        if (!ctx.isDaemon() && (!CU.isPersistenceEnabled(ctx.config())) || ctx.config().isClientMode()) {
            CacheJoinNodeDiscoveryData data = locCfgMgr.restoreCacheConfigurations();

            if (data != null)
                cachesInfo.onStart(data);
        }

        if (log.isDebugEnabled())
            log.debug("Started cache processor.");

        ctx.state().cacheProcessorStarted();
        ctx.authentication().cacheProcessorStarted();
    }


    /**
     * @param cfg Initializes cache configuration with proper defaults.
     * @param cacheObjCtx Cache object context.
     * @throws IgniteCheckedException If configuration is not valid.
     */
    void initialize(CacheConfiguration cfg, CacheObjectContext cacheObjCtx) throws IgniteCheckedException {
        CU.initializeConfigDefaults(log, cfg, cacheObjCtx);

        ctx.coordinators().preProcessCacheConfiguration(cfg);
    }

    /**
     * @param grpId Group ID.
     * @return Cache group.
     */
    @Nullable public CacheGroupContext cacheGroup(int grpId) {
        return cacheGrps.get(grpId);
    }

    /**
     * @return Cache groups.
     */
    public Collection<CacheGroupContext> cacheGroups() {
        return cacheGrps.values();
    }

    /** {@inheritDoc} */
    @Override public void onKernalStart(boolean active) throws IgniteCheckedException {
        if (ctx.isDaemon())
            return;

        try {
            boolean checkConsistency = !getBoolean(IGNITE_SKIP_CONFIGURATION_CONSISTENCY_CHECK);

            if (checkConsistency)
                ValidationOnNodeJoinUtils.checkConsistency(ctx, log);

            cachesInfo.onKernalStart(checkConsistency);

            sharedCtx.walState().onKernalStart();

            ctx.query().onCacheKernalStart();

            sharedCtx.exchange().onKernalStart(active, false);
        }
        finally {
            cacheStartedLatch.countDown();
        }

        if (!ctx.clientNode())
            addRemovedItemsCleanupTask(Long.getLong(IGNITE_CACHE_REMOVED_ENTRIES_TTL, 10_000));

        // Escape if cluster inactive.
        if (!active)
            return;

        if (ctx.service() instanceof GridServiceProcessor)
            ((GridServiceProcessor)ctx.service()).onUtilityCacheStarted();

        final AffinityTopologyVersion startTopVer = ctx.discovery().localJoin().joinTopologyVersion();

        final List<IgniteInternalFuture> syncFuts = new ArrayList<>(caches.size());

        sharedCtx.forAllCaches(new CIX1<GridCacheContext>() {
            @Override public void applyx(GridCacheContext cctx) {
                CacheConfiguration cfg = cctx.config();

                if (cctx.affinityNode() &&
                    cfg.getRebalanceMode() == SYNC &&
                    startTopVer.equals(cctx.startTopologyVersion())) {
                    CacheMode cacheMode = cfg.getCacheMode();

                    if (cacheMode == REPLICATED || (cacheMode == PARTITIONED && cfg.getRebalanceDelay() >= 0))
                        // Need to wait outside to avoid a deadlock
                        syncFuts.add(cctx.preloader().syncFuture());
                }
            }
        });

        for (int i = 0, size = syncFuts.size(); i < size; i++)
            syncFuts.get(i).get();
    }

    /**
     * @param timeout Cleanup timeout.
     */
    private void addRemovedItemsCleanupTask(long timeout) {
        ctx.timeout().addTimeoutObject(new RemovedItemsCleanupTask(timeout));
    }

    /** {@inheritDoc} */
    @Override public void stop(boolean cancel) throws IgniteCheckedException {
        stopCaches(cancel);

        List<? extends GridCacheSharedManager<?, ?>> mgrs = sharedCtx.managers();

        for (ListIterator<? extends GridCacheSharedManager<?, ?>> it = mgrs.listIterator(mgrs.size()); it.hasPrevious(); ) {
            GridCacheSharedManager<?, ?> mgr = it.previous();

            mgr.stop(cancel);
        }

        CU.stopStoreSessionListeners(ctx, sharedCtx.storeSessionListeners());

        sharedCtx.cleanup();

        if (log.isDebugEnabled())
            log.debug("Stopped cache processor.");
    }

    /**
     * @param cancel Cancel.
     */
    public void stopCaches(boolean cancel) {
        for (String cacheName : locCfgMgr.stopSequence()) {
            GridCacheAdapter<?, ?> cache = stoppedCaches.remove(cacheName);

            if (cache != null)
                stopCache(cache, cancel, false);
        }

        for (GridCacheAdapter<?, ?> cache : stoppedCaches.values()) {
            if (cache == stoppedCaches.remove(cache.name()))
                stopCache(cache, cancel, false);
        }

        for (CacheGroupContext grp : cacheGrps.values())
            stopCacheGroup(grp.groupId());
    }

    /**
     * Blocks all available gateways
     */
    public void blockGateways() {
        for (IgniteCacheProxyImpl<?, ?> proxy : jCacheProxies.values())
            proxy.context0().gate().onStopped();
    }

    /** {@inheritDoc} */
    @Override public void onKernalStop(boolean cancel) {
        cacheStartedLatch.countDown();

        GridCachePartitionExchangeManager<Object, Object> exch = context().exchange();

        // Stop exchange manager first so that we call onKernalStop on all caches.
        // No new caches should be added after this point.
        exch.onKernalStop(cancel);

        sharedCtx.mvcc().onStop();

        for (CacheGroupContext grp : cacheGrps.values())
            grp.onKernalStop();

        onKernalStopCaches(cancel);

        cancelFutures();

        List<? extends GridCacheSharedManager<?, ?>> sharedMgrs = sharedCtx.managers();

        for (ListIterator<? extends GridCacheSharedManager<?, ?>> it = sharedMgrs.listIterator(sharedMgrs.size());
            it.hasPrevious(); ) {
            GridCacheSharedManager<?, ?> mgr = it.previous();

            if (mgr != exch)
                mgr.onKernalStop(cancel);
        }
    }

    /**
     * @param cancel Cancel.
     */
    public void onKernalStopCaches(boolean cancel) {
        IgniteCheckedException affErr =
            new IgniteCheckedException("Failed to wait for topology update, node is stopping.");

        for (CacheGroupContext grp : cacheGrps.values()) {
            GridAffinityAssignmentCache aff = grp.affinity();

            aff.cancelFutures(affErr);
        }

        for (String cacheName : locCfgMgr.stopSequence()) {
            GridCacheAdapter<?, ?> cache = caches.remove(cacheName);

            if (cache != null) {
                stoppedCaches.put(cacheName, cache);

                onKernalStop(cache, cancel);
            }
        }

        for (Map.Entry<String, GridCacheAdapter<?, ?>> entry : caches.entrySet()) {
            GridCacheAdapter<?, ?> cache = entry.getValue();

            if (cache == caches.remove(entry.getKey())) {
                stoppedCaches.put(entry.getKey(), cache);

                onKernalStop(entry.getValue(), cancel);
            }
        }
    }

    /** {@inheritDoc} */
    @Override public void onDisconnected(IgniteFuture<?> reconnectFut) throws IgniteCheckedException {
        IgniteClientDisconnectedCheckedException err = new IgniteClientDisconnectedCheckedException(
            ctx.cluster().clientReconnectFuture(),
            "Failed to execute dynamic cache change request, client node disconnected.");

        for (IgniteInternalFuture fut : pendingFuts.values())
            ((GridFutureAdapter)fut).onDone(err);

        for (IgniteInternalFuture fut : pendingTemplateFuts.values())
            ((GridFutureAdapter)fut).onDone(err);

        for (EnableStatisticsFuture fut : manageStatisticsFuts.values())
            fut.onDone(err);

        for (TxTimeoutOnPartitionMapExchangeChangeFuture fut : txTimeoutOnPartitionMapExchangeFuts.values())
            fut.onDone(err);

        for (CacheGroupContext grp : cacheGrps.values())
            grp.onDisconnected(reconnectFut);

        for (GridCacheAdapter cache : caches.values()) {
            GridCacheContext cctx = cache.context();

            cctx.gate().onDisconnected(reconnectFut);

            List<GridCacheManager> mgrs = cache.context().managers();

            for (ListIterator<GridCacheManager> it = mgrs.listIterator(mgrs.size()); it.hasPrevious(); ) {
                GridCacheManager mgr = it.previous();

                mgr.onDisconnected(reconnectFut);
            }
        }

        sharedCtx.onDisconnected(reconnectFut);

        cachesInfo.onDisconnected();
    }

    /**
     * @param cctx Cache context.
     * @param stoppedCaches List where stopped cache should be added.
     */
    private void stopCacheOnReconnect(GridCacheContext cctx, List<GridCacheAdapter> stoppedCaches) {
        cctx.gate().reconnected(true);

        sharedCtx.removeCacheContext(cctx);

        caches.remove(cctx.name());

        completeProxyInitialize(cctx.name());

        jCacheProxies.remove(cctx.name());

        stoppedCaches.add(cctx.cache());
    }

    /** {@inheritDoc} */
    @Override public IgniteInternalFuture<?> onReconnected(boolean clusterRestarted) throws IgniteCheckedException {
        List<GridCacheAdapter> reconnected = new ArrayList<>(caches.size());

        DiscoveryDataClusterState state = ctx.state().clusterState();

        boolean active = state.active() && !state.transition();

        ClusterCachesReconnectResult reconnectRes = cachesInfo.onReconnected(active, state.transition());

        final List<GridCacheAdapter> stoppedCaches = new ArrayList<>();

        for (final GridCacheAdapter cache : caches.values()) {
            boolean stopped = reconnectRes.stoppedCacheGroups().contains(cache.context().groupId())
                || reconnectRes.stoppedCaches().contains(cache.name());

            if (stopped)
                stopCacheOnReconnect(cache.context(), stoppedCaches);
            else {
                cache.onReconnected();

                reconnected.add(cache);

                if (cache.context().userCache()) {
                    // Re-create cache structures inside indexing in order to apply recent schema changes.
                    GridCacheContextInfo cacheInfo = new GridCacheContextInfo(cache.context(), false);

                    DynamicCacheDescriptor desc = cacheDescriptor(cacheInfo.name());

                    assert desc != null : cacheInfo.name();

                    boolean rmvIdx = !cache.context().group().persistenceEnabled();

                    ctx.query().onCacheStop0(cacheInfo, rmvIdx);
                    ctx.query().onCacheStart0(cacheInfo, desc.schema(), desc.sql());
                }
            }
        }

        final Set<Integer> stoppedGrps = reconnectRes.stoppedCacheGroups();

        for (CacheGroupContext grp : cacheGrps.values()) {
            if (stoppedGrps.contains(grp.groupId()))
                cacheGrps.remove(grp.groupId());
            else
                grp.onReconnected();
        }

        sharedCtx.onReconnected(active);

        for (GridCacheAdapter cache : reconnected)
            cache.context().gate().reconnected(false);

        if (!stoppedCaches.isEmpty())
            return sharedCtx.exchange().deferStopCachesOnClientReconnect(stoppedCaches);

        return null;
    }

    /**
     * Initialize query infrastructure for not started cache.
     *
     * @param cacheDesc Cache descriptor.
     * @throws IgniteCheckedException If failed.
     */
    public void initQueryStructuresForNotStartedCache(DynamicCacheDescriptor cacheDesc) throws IgniteCheckedException {
        QuerySchema schema = cacheDesc.schema() != null ? cacheDesc.schema() : new QuerySchema();

        GridCacheContextInfo cacheInfo = new GridCacheContextInfo(cacheDesc);

        ctx.query().onCacheStart(cacheInfo, schema, cacheDesc.sql());
    }

    /**
     * @param cache Cache to stop.
     * @param cancel Cancel flag.
     * @param destroy Destroy data flag. Setting to <code>true</code> will remove all cache data.
     */
    @SuppressWarnings({"unchecked"})
    private void stopCache(GridCacheAdapter<?, ?> cache, boolean cancel, boolean destroy) {
        GridCacheContext ctx = cache.context();

        try {
            if (!cache.isNear() && ctx.shared().wal() != null) {
                try {
                    ctx.shared().wal().flush(null, false);
                }
                catch (IgniteCheckedException e) {
                    U.error(log, "Failed to flush write-ahead log on cache stop " +
                        "[cache=" + ctx.name() + "]", e);
                }
            }

            sharedCtx.removeCacheContext(ctx);

            cache.stop();

            GridCacheContextInfo cacheInfo = new GridCacheContextInfo(ctx, false);

            ctx.kernalContext().query().onCacheStop(cacheInfo, !cache.context().group().persistenceEnabled() || destroy);

            if (isNearEnabled(ctx)) {
                GridDhtCacheAdapter dht = ctx.near().dht();

                // Check whether dht cache has been started.
                if (dht != null) {
                    dht.stop();

                    GridCacheContext<?, ?> dhtCtx = dht.context();

                    List<GridCacheManager> dhtMgrs = dhtManagers(dhtCtx);

                    for (ListIterator<GridCacheManager> it = dhtMgrs.listIterator(dhtMgrs.size()); it.hasPrevious(); ) {
                        GridCacheManager mgr = it.previous();

                        mgr.stop(cancel, destroy);
                    }
                }
            }

            List<GridCacheManager> mgrs = ctx.managers();

            Collection<GridCacheManager> excludes = dhtExcludes(ctx);

            // Reverse order.
            for (ListIterator<GridCacheManager> it = mgrs.listIterator(mgrs.size()); it.hasPrevious(); ) {
                GridCacheManager mgr = it.previous();

                if (!excludes.contains(mgr))
                    mgr.stop(cancel, destroy);
            }

            ctx.kernalContext().continuous().onCacheStop(ctx);

            ctx.kernalContext().cache().context().snapshot().onCacheStop(ctx, destroy);

            ctx.kernalContext().coordinators().onCacheStop(ctx);

            ctx.group().stopCache(ctx, destroy);

            U.stopLifecycleAware(log, lifecycleAwares(ctx.group(), cache.configuration(), ctx.store().configuredStore()));

            try {
                IgniteWriteAheadLogManager wal;

                if ((wal = sharedCtx.wal()) != null)
                    wal.flush(null, false);
            }
            catch (IgniteCheckedException e) {
                U.error(log, "Failed to flush WAL data while destroying cache" +
                    "[cache=" + ctx.name() + "]", e);
            }

            try {
                IgnitePageStoreManager pageStore;

                if (destroy && (pageStore = sharedCtx.pageStore()) != null)
                    pageStore.removeCacheData(new StoredCacheData(ctx.config()));
            }
            catch (IgniteCheckedException e) {
                U.error(log, "Failed to delete cache configuration data while destroying cache" +
                    "[cache=" + ctx.name() + "]", e);
            }

            if (log.isInfoEnabled()) {
                if (ctx.group().sharedGroup())
                    log.info("Stopped cache [cacheName=" + cache.name() + ", group=" + ctx.group().name() + ']');
                else
                    log.info("Stopped cache [cacheName=" + cache.name() + ']');
            }
        }
        finally {
            cleanup(ctx);
        }
    }

    /**
     * @throws IgniteCheckedException If failed to wait.
     */
    public void awaitStarted() throws IgniteCheckedException {
        U.await(cacheStartedLatch);
    }

    /**
     * @param cache Cache.
     * @throws IgniteCheckedException If failed.
     */
    private void onKernalStart(GridCacheAdapter<?, ?> cache) throws IgniteCheckedException {
        GridCacheContext<?, ?> ctx = cache.context();

        // Start DHT cache as well.
        if (isNearEnabled(ctx)) {
            GridDhtCacheAdapter dht = ctx.near().dht();

            GridCacheContext<?, ?> dhtCtx = dht.context();

            for (GridCacheManager mgr : dhtManagers(dhtCtx))
                mgr.onKernalStart();

            dht.onKernalStart();

            if (log.isDebugEnabled())
                log.debug("Executed onKernalStart() callback for DHT cache: " + dht.name());
        }

        for (GridCacheManager mgr : F.view(ctx.managers(), F0.notContains(dhtExcludes(ctx))))
            mgr.onKernalStart();

        cache.onKernalStart();

        if (ctx.events().isRecordable(EventType.EVT_CACHE_STARTED))
            ctx.events().addEvent(EventType.EVT_CACHE_STARTED);

        if (log.isDebugEnabled())
            log.debug("Executed onKernalStart() callback for cache [name=" + cache.name() + ", mode=" +
                cache.configuration().getCacheMode() + ']');
    }

    /**
     * @param cache Cache to stop.
     * @param cancel Cancel flag.
     */
    @SuppressWarnings("unchecked")
    private void onKernalStop(GridCacheAdapter<?, ?> cache, boolean cancel) {
        GridCacheContext ctx = cache.context();

        if (isNearEnabled(ctx)) {
            GridDhtCacheAdapter dht = ctx.near().dht();

            if (dht != null) {
                GridCacheContext<?, ?> dhtCtx = dht.context();

                for (GridCacheManager mgr : dhtManagers(dhtCtx))
                    mgr.onKernalStop(cancel);

                dht.onKernalStop();
            }
        }

        List<GridCacheManager> mgrs = ctx.managers();

        Collection<GridCacheManager> excludes = dhtExcludes(ctx);

        // Reverse order.
        for (ListIterator<GridCacheManager> it = mgrs.listIterator(mgrs.size()); it.hasPrevious(); ) {
            GridCacheManager mgr = it.previous();

            if (!excludes.contains(mgr))
                mgr.onKernalStop(cancel);
        }

        cache.onKernalStop();

        if (!ctx.isRecoveryMode() && ctx.events().isRecordable(EventType.EVT_CACHE_STOPPED))
            ctx.events().addEvent(EventType.EVT_CACHE_STOPPED);
    }

    /**
     * @param cfg Cache configuration to use to create cache.
     * @param grp Cache group.
     * @param desc Cache descriptor.
     * @param locStartTopVer Current topology version.
     * @param cacheObjCtx Cache object context.
     * @param affNode {@code True} if local node affinity node.
     * @param disabledAfterStart If true, then we will discard restarting state from proxies. If false then we will
     * change state of proxies to restarting
     * @return Cache context.
     * @throws IgniteCheckedException If failed to create cache.
     */
    private GridCacheContext<?, ?> createCacheContext(
        CacheConfiguration<?, ?> cfg,
        CacheGroupContext grp,
        DynamicCacheDescriptor desc,
        AffinityTopologyVersion locStartTopVer,
        CacheObjectContext cacheObjCtx,
        boolean affNode,
        boolean disabledAfterStart,
        boolean recoveryMode
    ) throws IgniteCheckedException {
        assert cfg != null;

        if (cfg.getCacheStoreFactory() instanceof GridCacheLoaderWriterStoreFactory) {
            GridCacheLoaderWriterStoreFactory factory = (GridCacheLoaderWriterStoreFactory)cfg.getCacheStoreFactory();

            prepare(cfg, factory.loaderFactory());
            prepare(cfg, factory.writerFactory());
        }
        else
            prepare(cfg, cfg.getCacheStoreFactory());

        CacheStore cfgStore = cfg.getCacheStoreFactory() != null ? cfg.getCacheStoreFactory().create() : null;

        ValidationOnNodeJoinUtils.validate(ctx.config(), cfg, desc.cacheType(), cfgStore, ctx, log, (x, y) -> {
            try {
                assertParameter(x, y);
            }
            catch (IgniteCheckedException ex) {
                return ex;
            }

            return null;
        });

        CachePluginManager pluginMgr = new CachePluginManager(ctx, cfg);

        pluginMgr.validate();

        if (!recoveryMode && cfg.getAtomicityMode() == TRANSACTIONAL_SNAPSHOT && grp.affinityNode())
            sharedCtx.coordinators().ensureStarted();

        sharedCtx.jta().registerCache(cfg);

        // Skip suggestions for internal caches.
        if (desc.cacheType().userCache())
            suggestOptimizations(cfg, cfgStore != null);

        Collection<Object> toPrepare = new ArrayList<>();

        if (cfgStore instanceof GridCacheLoaderWriterStore) {
            toPrepare.add(((GridCacheLoaderWriterStore)cfgStore).loader());
            toPrepare.add(((GridCacheLoaderWriterStore)cfgStore).writer());
        }
        else
            toPrepare.add(cfgStore);

        prepare(cfg, toPrepare);

        U.startLifecycleAware(lifecycleAwares(grp, cfg, cfgStore));

        boolean nearEnabled = GridCacheUtils.isNearEnabled(cfg);

        CacheCompressionManager compressMgr = new CacheCompressionManager();
        GridCacheAffinityManager affMgr = new GridCacheAffinityManager();
        GridCacheEventManager evtMgr = new GridCacheEventManager();
        CacheEvictionManager evictMgr = (nearEnabled || cfg.isOnheapCacheEnabled())
            ? new GridCacheEvictionManager()
            : new CacheOffheapEvictionManager();
        GridCacheQueryManager<Object, Object> qryMgr = new GridCacheQueryManager();
        CacheContinuousQueryManager contQryMgr = new CacheContinuousQueryManager();
        CacheDataStructuresManager dataStructuresMgr = new CacheDataStructuresManager();
        GridCacheTtlManager ttlMgr = new GridCacheTtlManager();

        CacheConflictResolutionManager rslvrMgr = pluginMgr.createComponent(CacheConflictResolutionManager.class);
        GridCacheDrManager drMgr = pluginMgr.createComponent(GridCacheDrManager.class);
        CacheStoreManager storeMgr = pluginMgr.createComponent(CacheStoreManager.class);

        if (cfgStore == null)
            storeMgr.initialize(null, sesHolders);
        else
            initializationProtector.protect(cfgStore, () -> storeMgr.initialize(cfgStore, sesHolders));

        GridCacheContext<?, ?> cacheCtx = new GridCacheContext(
            ctx,
            sharedCtx,
            cfg,
            grp,
            desc.cacheType(),
            locStartTopVer,
            desc.deploymentId(),
            affNode,
            true,
            desc.cacheConfiguration().isStatisticsEnabled(),
            recoveryMode,
            /*
             * Managers in starting order!
             * ===========================
             */
            compressMgr,
            evtMgr,
            storeMgr,
            evictMgr,
            qryMgr,
            contQryMgr,
            dataStructuresMgr,
            ttlMgr,
            drMgr,
            rslvrMgr,
            pluginMgr,
            affMgr
        );

        cacheCtx.cacheObjectContext(cacheObjCtx);

        GridCacheAdapter cache = null;

        switch (cfg.getCacheMode()) {
            case PARTITIONED:
            case REPLICATED: {
                if (nearEnabled) {
                    switch (cfg.getAtomicityMode()) {
                        case TRANSACTIONAL:
                        case TRANSACTIONAL_SNAPSHOT: {
                            cache = new GridNearTransactionalCache(cacheCtx);

                            break;
                        }
                        case ATOMIC: {
                            cache = new GridNearAtomicCache(cacheCtx);

                            break;
                        }

                        default: {
                            assert false : "Invalid cache atomicity mode: " + cfg.getAtomicityMode();
                        }
                    }
                }
                else {
                    switch (cfg.getAtomicityMode()) {
                        case TRANSACTIONAL:
                        case TRANSACTIONAL_SNAPSHOT: {
                            cache = cacheCtx.affinityNode() ?
                                new GridDhtColocatedCache(cacheCtx) :
                                new GridDhtColocatedCache(cacheCtx, new GridNoStorageCacheMap());

                            break;
                        }
                        case ATOMIC: {
                            cache = cacheCtx.affinityNode() ?
                                new GridDhtAtomicCache(cacheCtx) :
                                new GridDhtAtomicCache(cacheCtx, new GridNoStorageCacheMap());

                            break;
                        }

                        default: {
                            assert false : "Invalid cache atomicity mode: " + cfg.getAtomicityMode();
                        }
                    }
                }

                break;
            }

            default: {
                assert false : "Invalid cache mode: " + cfg.getCacheMode();
            }
        }

        cache.active(!disabledAfterStart);

        cacheCtx.cache(cache);

        GridCacheContext<?, ?> ret = cacheCtx;

        /*
         * Create DHT cache.
         * ================
         */
        if (nearEnabled) {
            /*
             * Specifically don't create the following managers
             * here and reuse the one from Near cache:
             * 1. GridCacheVersionManager
             * 2. GridCacheIoManager
             * 3. GridCacheDeploymentManager
             * 4. GridCacheQueryManager (note, that we start it for DHT cache though).
             * 5. CacheContinuousQueryManager (note, that we start it for DHT cache though).
             * 6. GridCacheDgcManager
             * 7. GridCacheTtlManager.
             * ===============================================
             */
            evictMgr = cfg.isOnheapCacheEnabled() ? new GridCacheEvictionManager() : new CacheOffheapEvictionManager();
            evtMgr = new GridCacheEventManager();
            pluginMgr = new CachePluginManager(ctx, cfg);
            drMgr = pluginMgr.createComponent(GridCacheDrManager.class);

            cacheCtx = new GridCacheContext(
                ctx,
                sharedCtx,
                cfg,
                grp,
                desc.cacheType(),
                locStartTopVer,
                desc.deploymentId(),
                affNode,
                true,
                desc.cacheConfiguration().isStatisticsEnabled(),
                recoveryMode,
                /*
                 * Managers in starting order!
                 * ===========================
                 */
                compressMgr,
                evtMgr,
                storeMgr,
                evictMgr,
                qryMgr,
                contQryMgr,
                dataStructuresMgr,
                ttlMgr,
                drMgr,
                rslvrMgr,
                pluginMgr,
                affMgr
            );

            cacheCtx.cacheObjectContext(cacheObjCtx);

            GridDhtCacheAdapter dht = null;

            switch (cfg.getAtomicityMode()) {
                case TRANSACTIONAL:
                case TRANSACTIONAL_SNAPSHOT: {
                    assert cache instanceof GridNearTransactionalCache;

                    GridNearTransactionalCache near = (GridNearTransactionalCache)cache;

                    GridDhtCache dhtCache = cacheCtx.affinityNode() ?
                        new GridDhtCache(cacheCtx) :
                        new GridDhtCache(cacheCtx, new GridNoStorageCacheMap());

                    dhtCache.near(near);

                    near.dht(dhtCache);

                    dht = dhtCache;

                    break;
                }
                case ATOMIC: {
                    assert cache instanceof GridNearAtomicCache;

                    GridNearAtomicCache near = (GridNearAtomicCache)cache;

                    GridDhtAtomicCache dhtCache = cacheCtx.affinityNode() ?
                        new GridDhtAtomicCache(cacheCtx) :
                        new GridDhtAtomicCache(cacheCtx, new GridNoStorageCacheMap());

                    dhtCache.near(near);

                    near.dht(dhtCache);

                    dht = dhtCache;

                    break;
                }

                default: {
                    assert false : "Invalid cache atomicity mode: " + cfg.getAtomicityMode();
                }
            }

            cacheCtx.cache(dht);
        }

        if (!CU.isUtilityCache(cache.name()) && !CU.isSystemCache(cache.name())) {
            registerMbean(cache.localMxBean(), cache.name());
            registerMbean(cache.clusterMxBean(), cache.name());
        }

        return ret;
    }

    /**
     * @param reqs Cache requests to start.
     * @param fut Completable future.
     */
    public void registrateProxyRestart(Map<String, DynamicCacheChangeRequest> reqs, GridFutureAdapter<?> fut) {
        for (IgniteCacheProxyImpl<?, ?> proxy : jCacheProxies.values()) {
            if (reqs.containsKey(proxy.getName()) &&
                proxy.isRestarting() &&
                !reqs.get(proxy.getName()).disabledAfterStart()
            )
                proxy.registrateFutureRestart(fut);
        }
    }

    /**
     * @param reqs Cache requests to start.
     * @param initVer Init exchange version.
     * @param doneVer Finish excahnge vertison.
     */
    public void completeProxyRestart(
        Map<String, DynamicCacheChangeRequest> reqs,
        AffinityTopologyVersion initVer,
        AffinityTopologyVersion doneVer
    ) {
        if (initVer == null || doneVer == null)
            return;

        for (GridCacheAdapter<?, ?> cache : caches.values()) {
            GridCacheContext<?, ?> cacheCtx = cache.context();

            if (reqs.containsKey(cache.name()) ||
                (cacheCtx.startTopologyVersion().compareTo(initVer) <= 0 ||
                    cacheCtx.startTopologyVersion().compareTo(doneVer) <= 0))
                completeProxyInitialize(cache.name());

            if (
                cacheCtx.startTopologyVersion().compareTo(initVer) >= 0 &&
                    cacheCtx.startTopologyVersion().compareTo(doneVer) <= 0
            ) {
                IgniteCacheProxyImpl<?, ?> proxy = jCacheProxies.get(cache.name());

                boolean canRestart = true;

                DynamicCacheChangeRequest req = reqs.get(cache.name());

                if (req != null) {
                    canRestart = !req.disabledAfterStart();
                }

                if (proxy != null && proxy.isRestarting() && canRestart) {
                    proxy.onRestarted(cacheCtx, cache);

                    if (cacheCtx.dataStructuresCache())
                        ctx.dataStructures().restart(cache.name(), proxy.internalProxy());
                }
            }
        }
    }

    /**
     * Gets a collection of currently started caches.
     *
     * @return Collection of started cache names.
     */
    public Collection<String> cacheNames() {
        return F.viewReadOnly(cacheDescriptors().values(),
            new IgniteClosure<DynamicCacheDescriptor, String>() {
                @Override public String apply(DynamicCacheDescriptor desc) {
                    return desc.cacheConfiguration().getName();
                }
            });
    }

    /**
     * Gets public cache that can be used for query execution. If cache isn't created on current node it will be
     * started.
     *
     * @param start Start cache.
     * @return Cache or {@code null} if there is no suitable cache.
     * @throws IgniteCheckedException If failed.
     */
    public IgniteCacheProxy<?, ?> getOrStartPublicCache(boolean start) throws IgniteCheckedException {
        // Try to find started cache first.
        for (Map.Entry<String, GridCacheAdapter<?, ?>> e : caches.entrySet()) {
            if (!e.getValue().context().userCache())
                continue;

            return publicJCache(e.getValue().name());
        }

        if (start) {
            for (Map.Entry<String, DynamicCacheDescriptor> e : cachesInfo.registeredCaches().entrySet()) {
                DynamicCacheDescriptor desc = e.getValue();

                if (!desc.cacheType().userCache())
                    continue;

                dynamicStartCache(null, desc.cacheName(), null, false, true, true).get();

                return publicJCache(desc.cacheName());
            }
        }

        return null;
    }

    /**
     * Gets a collection of currently started public cache names.
     *
     * @return Collection of currently started public cache names
     */
    public Collection<String> publicCacheNames() {
        return F.viewReadOnly(cacheDescriptors().values(),
            new IgniteClosure<DynamicCacheDescriptor, String>() {
                @Override public String apply(DynamicCacheDescriptor desc) {
                    return desc.cacheConfiguration().getName();
                }
            },
            new IgnitePredicate<DynamicCacheDescriptor>() {
                @Override public boolean apply(DynamicCacheDescriptor desc) {
                    return desc.cacheType().userCache();
                }
            }
        );
    }

    /**
     * Gets a collection of currently started public cache names.
     *
     * @return Collection of currently started public cache names
     */
    public Collection<String> publicAndDsCacheNames() {
        return F.viewReadOnly(cacheDescriptors().values(),
            new IgniteClosure<DynamicCacheDescriptor, String>() {
                @Override public String apply(DynamicCacheDescriptor desc) {
                    return desc.cacheConfiguration().getName();
                }
            },
            new IgnitePredicate<DynamicCacheDescriptor>() {
                @Override public boolean apply(DynamicCacheDescriptor desc) {
                    return desc.cacheType().userCache() || desc.cacheType() == CacheType.DATA_STRUCTURES;
                }
            }
        );
    }

    /**
     * Gets cache mode.
     *
     * @param cacheName Cache name to check.
     * @return Cache mode.
     */
    public CacheMode cacheMode(String cacheName) {
        assert cacheName != null;

        DynamicCacheDescriptor desc = cacheDescriptor(cacheName);

        return desc != null ? desc.cacheConfiguration().getCacheMode() : null;
    }

    /**
     * @return Caches to be started when this node starts.
     */
    @Nullable public LocalJoinCachesContext localJoinCachesContext() {
        if (ctx.discovery().localNode().order() == 1 && alreadyFiltered.compareAndSet(false, true)) {
            cachesInfo.filterDynamicCacheDescriptors(locCfgMgr.localCachesOnStart());
        }

        return cachesInfo.localJoinCachesContext();
    }

    /**
     * @param exchTopVer Local join exchange future version.
     * @param locJoinCtx Local join cache context.
     * @throws IgniteCheckedException If failed.
     * @return Cache start future.
     */
    public IgniteInternalFuture<?> startCachesOnLocalJoin(
        AffinityTopologyVersion exchTopVer,
        LocalJoinCachesContext locJoinCtx
    ) throws IgniteCheckedException {
        long time = U.currentTimeMillis();

        if (locJoinCtx == null)
            return new GridFinishedFuture<>();

        IgniteInternalFuture<?> res = sharedCtx.affinity().initCachesOnLocalJoin(
            locJoinCtx.cacheGroupDescriptors(), locJoinCtx.cacheDescriptors());

        List<StartCacheInfo> startCacheInfos = locJoinCtx.caches().stream()
            .map(cacheInfo -> new StartCacheInfo(cacheInfo.get1(), cacheInfo.get2(), exchTopVer, false))
            .collect(Collectors.toList());

        locJoinCtx.initCaches()
            .forEach(cacheDesc -> {
                try {
                    initQueryStructuresForNotStartedCache(cacheDesc);
                }
                catch (Exception e) {
                    log.error("Can't initialize query structures for not started cache [cacheName=" + cacheDesc.cacheName() + "]");
                }
            });

        prepareStartCaches(startCacheInfos);

        context().exchange().exchangerUpdateHeartbeat();

        if (log.isInfoEnabled())
            log.info("Starting caches on local join performed in " + (U.currentTimeMillis() - time) + " ms.");

        return res;
    }

    /**
     * @param node Joined node.
     * @return {@code True} if there are new caches received from joined node.
     */
    public boolean hasCachesReceivedFromJoin(ClusterNode node) {
        return cachesInfo.hasCachesReceivedFromJoin(node.id());
    }

    /**
     * Starts statically configured caches received from remote nodes during exchange.
     *
     * @param nodeId Joining node ID.
     * @param exchTopVer Current exchange version.
     * @return Started caches descriptors.
     * @throws IgniteCheckedException If failed.
     */
    public Collection<DynamicCacheDescriptor> startReceivedCaches(UUID nodeId, AffinityTopologyVersion exchTopVer)
        throws IgniteCheckedException {
        List<DynamicCacheDescriptor> receivedCaches = cachesInfo.cachesReceivedFromJoin(nodeId);

        List<StartCacheInfo> startCacheInfos = receivedCaches.stream()
            .filter(desc -> isLocalAffinity(desc.groupDescriptor().config()))
            .map(desc -> new StartCacheInfo(desc, null, exchTopVer, false))
            .collect(Collectors.toList());

        prepareStartCaches(startCacheInfos);

        return receivedCaches;
    }

    /**
     * @param cacheConfiguration Checked configuration.
     * @return {@code true} if local node is affinity node for cache.
     */
    private boolean isLocalAffinity(CacheConfiguration cacheConfiguration) {
        return CU.affinityNode(ctx.discovery().localNode(), cacheConfiguration.getNodeFilter());
    }

    /**
     * Start all input caches in parallel.
     *
     * @param startCacheInfos All caches information for start.
     * @throws IgniteCheckedException If failed.
     */
    void prepareStartCaches(Collection<StartCacheInfo> startCacheInfos) throws IgniteCheckedException {
        prepareStartCaches(startCacheInfos, (data, operation) -> operation.apply(data));
    }

    /**
     * Trying to start all input caches in parallel and skip failed caches.
     *
     * @param startCacheInfos Caches info for start.
     * @return Caches which was failed.
     * @throws IgniteCheckedException if failed.
     */
    Map<StartCacheInfo, IgniteCheckedException> prepareStartCachesIfPossible(
        Collection<StartCacheInfo> startCacheInfos) throws IgniteCheckedException {
        HashMap<StartCacheInfo, IgniteCheckedException> failedCaches = new HashMap<>();

        prepareStartCaches(startCacheInfos, (data, operation) -> {
            try {
                operation.apply(data);
            }
            catch (IgniteInterruptedCheckedException e) {
                throw e;
            }
            catch (IgniteCheckedException e) {
                log.warning("Cache can not be started : cache=" + data.getStartedConfiguration().getName());

                failedCaches.put(data, e);
            }
        });

        return failedCaches;
    }

    /**
     * Start all input caches in parallel.
     *
     * @param startCacheInfos All caches information for start.
     * @param cacheStartFailHandler Fail handler for one cache start.
     */
    private void prepareStartCaches(
        Collection<StartCacheInfo> startCacheInfos,
        StartCacheFailHandler<StartCacheInfo, Void> cacheStartFailHandler
    ) throws IgniteCheckedException {
        if (!IGNITE_ALLOW_START_CACHES_IN_PARALLEL || startCacheInfos.size() <= 1) {
            for (StartCacheInfo startCacheInfo : startCacheInfos) {
                cacheStartFailHandler.handle(
                    startCacheInfo,
                    cacheInfo -> {
                        prepareCacheStart(
                            cacheInfo.getCacheDescriptor(),
                            cacheInfo.getReqNearCfg(),
                            cacheInfo.getExchangeTopVer(),
                            cacheInfo.isDisabledAfterStart(),
                            cacheInfo.isClientCache()
                        );

                        return null;
                    }
                );

                context().exchange().exchangerUpdateHeartbeat();
            }
        }
        else {
            Map<StartCacheInfo, GridCacheContext> cacheContexts = new ConcurrentHashMap<>();

            // Reserve at least 2 threads for system operations.
            int parallelismLvl = U.availableThreadCount(ctx, GridIoPolicy.SYSTEM_POOL, 2);

            doInParallel(
                parallelismLvl,
                sharedCtx.kernalContext().getSystemExecutorService(),
                startCacheInfos,
                startCacheInfo -> {
                    cacheStartFailHandler.handle(
                        startCacheInfo,
                        cacheInfo -> {
                            GridCacheContext cacheCtx = prepareCacheContext(
                                cacheInfo.getCacheDescriptor(),
                                cacheInfo.getReqNearCfg(),
                                cacheInfo.getExchangeTopVer(),
                                cacheInfo.isDisabledAfterStart()
                            );
                            cacheContexts.put(cacheInfo, cacheCtx);

                            context().exchange().exchangerUpdateHeartbeat();

                            return null;
                        }
                    );

                    return null;
                }
            );

            /*
             * This hack required because we can't start sql schema in parallel by folowing reasons:
             * * checking index to duplicate(and other checking) require one order on every nodes.
             * * onCacheStart and createSchema contains a lot of mutex.
             *
             * TODO IGNITE-9729
             */
            Set<StartCacheInfo> successfullyPreparedCaches = cacheContexts.keySet();

            List<StartCacheInfo> cacheInfosInOriginalOrder = startCacheInfos.stream()
                .filter(successfullyPreparedCaches::contains)
                .collect(Collectors.toList());

            for (StartCacheInfo startCacheInfo : cacheInfosInOriginalOrder) {
                cacheStartFailHandler.handle(
                    startCacheInfo,
                    cacheInfo -> {
                        GridCacheContext cctx = cacheContexts.get(cacheInfo);

                        if (!cctx.isRecoveryMode()) {
                            ctx.query().onCacheStart(
                                new GridCacheContextInfo(cctx, cacheInfo.isClientCache()),
                                cacheInfo.getCacheDescriptor().schema() != null
                                    ? cacheInfo.getCacheDescriptor().schema()
                                    : new QuerySchema(),
                                cacheInfo.getCacheDescriptor().sql()
                            );
                        }

                        context().exchange().exchangerUpdateHeartbeat();

                        return null;
                    }
                );
            }

            doInParallel(
                parallelismLvl,
                sharedCtx.kernalContext().getSystemExecutorService(),
                cacheContexts.entrySet(),
                cacheCtxEntry -> {
                    cacheStartFailHandler.handle(
                        cacheCtxEntry.getKey(),
                        cacheInfo -> {
                            GridCacheContext<?, ?> cacheContext = cacheCtxEntry.getValue();

                            if (cacheContext.isRecoveryMode())
                                finishRecovery(cacheInfo.getExchangeTopVer(), cacheContext);
                            else
                                onCacheStarted(cacheCtxEntry.getValue());

                            context().exchange().exchangerUpdateHeartbeat();

                            return null;
                        }
                    );

                    return null;
                }
            );
        }
    }

    /**
     * @param desc Cache descriptor.
     * @param reqNearCfg Near configuration if specified for client cache start request.
     * @param exchTopVer Current exchange version.
     * @param disabledAfterStart If true, then we will discard restarting state from proxies. If false then we will
     * change state of proxies to restarting
     * @param clientCache Whether the cache is started on a client node.
     * @throws IgniteCheckedException If failed.
     */
    public void prepareCacheStart(
        DynamicCacheDescriptor desc,
        @Nullable NearCacheConfiguration reqNearCfg,
        AffinityTopologyVersion exchTopVer,
        boolean disabledAfterStart,
        boolean clientCache
    ) throws IgniteCheckedException {
        GridCacheContext cacheCtx = prepareCacheContext(desc, reqNearCfg, exchTopVer, disabledAfterStart);

        if (cacheCtx.isRecoveryMode())
            finishRecovery(exchTopVer, cacheCtx);
        else {
            ctx.query().onCacheStart(
                    new GridCacheContextInfo(cacheCtx, clientCache),
                    desc.schema() != null ? desc.schema() : new QuerySchema(),
                    desc.sql()
            );

            onCacheStarted(cacheCtx);
        }
    }

    /**
     * Preparing cache context to start.
     *
     * @param desc Cache descriptor.
     * @param reqNearCfg Near configuration if specified for client cache start request.
     * @param exchTopVer Current exchange version.
     * @param disabledAfterStart If true, then we will discard restarting state from proxies. If false then we will change
     *  state of proxies to restarting
     * @return Created {@link GridCacheContext}.
     * @throws IgniteCheckedException if failed.
     */
    private GridCacheContext prepareCacheContext(
        DynamicCacheDescriptor desc,
        @Nullable NearCacheConfiguration reqNearCfg,
        AffinityTopologyVersion exchTopVer,
        boolean disabledAfterStart
    ) throws IgniteCheckedException {
        desc = enricher().enrich(desc, isLocalAffinity(desc.cacheConfiguration()));

        CacheConfiguration startCfg = desc.cacheConfiguration();

        if (caches.containsKey(startCfg.getName())) {
            GridCacheAdapter<?, ?> existingCache = caches.get(startCfg.getName());

            GridCacheContext<?, ?> cctx = existingCache.context();

            assert cctx.isRecoveryMode();

            QuerySchema localSchema = recovery.querySchemas.get(desc.cacheId());

            QuerySchemaPatch localSchemaPatch = localSchema.makePatch(desc.schema().entities());

            // Cache schema is changed after restart, workaround is stop existing cache and start new.
            if (!localSchemaPatch.isEmpty() || localSchemaPatch.hasConflicts())
                stopCacheSafely(cctx);
            else
                return existingCache.context();
        }

        assert !caches.containsKey(startCfg.getName()) : startCfg.getName();

        CacheConfiguration ccfg = new CacheConfiguration(startCfg);

        CacheObjectContext cacheObjCtx = ctx.cacheObjects().contextForCache(ccfg);

        boolean affNode = checkForAffinityNode(desc, reqNearCfg, ccfg);

        ctx.cache().context().database().checkpointReadLock();

        try {
            CacheGroupContext grp = getOrCreateCacheGroupContext(
                desc, exchTopVer, cacheObjCtx, affNode, startCfg.getGroupName(), false);

            GridCacheContext cacheCtx = createCacheContext(ccfg,
                grp,
                desc,
            exchTopVer,
            cacheObjCtx,
            affNode,
                disabledAfterStart,
                false
            );

            initCacheContext(cacheCtx, ccfg);

            return cacheCtx;
        }
        finally {
            ctx.cache().context().database().checkpointReadUnlock();
        }
    }

    /**
     * Stops cache under checkpoint lock.
     *
     * @param cctx Cache context.
     */
    private void stopCacheSafely(GridCacheContext<?, ?> cctx) {
        sharedCtx.database().checkpointReadLock();

        try {
            prepareCacheStop(cctx.name(), false);

            if (!cctx.group().hasCaches())
                stopCacheGroup(cctx.group().groupId());
        }
        finally {
            sharedCtx.database().checkpointReadUnlock();
        }

    }

    /**
     * Finishes recovery for given cache context.
     *
     * @param cacheStartVer Cache join to topology version.
     * @param cacheContext Cache context.
     * @throws IgniteCheckedException If failed.
     */
    private void finishRecovery(
        AffinityTopologyVersion cacheStartVer,
        GridCacheContext<?, ?> cacheContext
    ) throws IgniteCheckedException {
        CacheGroupContext groupContext = cacheContext.group();

        // Take cluster-wide cache descriptor and try to update local cache and cache group parameters.
        DynamicCacheDescriptor updatedDescriptor = F.nonNull(cacheDescriptor(cacheContext.cacheId()));

        groupContext.finishRecovery(
            cacheStartVer,
            updatedDescriptor.receivedFrom(),
            isLocalAffinity(updatedDescriptor.cacheConfiguration())
        );

        cacheContext.finishRecovery(cacheStartVer, updatedDescriptor);

        if (cacheContext.config().getAtomicityMode() == TRANSACTIONAL_SNAPSHOT && groupContext.affinityNode())
            sharedCtx.coordinators().ensureStarted();

        onKernalStart(cacheContext.cache());

        if (log.isInfoEnabled())
            log.info("Finished recovery for cache [cache=" + cacheContext.name()
                + ", grp=" + groupContext.cacheOrGroupName() + ", startVer=" + cacheStartVer + "]");
    }

    /**
     * Stops all caches and groups, that was recovered, but not activated on node join. Such caches can remain only if
     * it was filtered by node filter on current node. It's impossible to check whether current node is affinity node
     * for given cache before join to topology.
     */
    public void shutdownNotFinishedRecoveryCaches() {
        for (GridCacheAdapter cacheAdapter : caches.values()) {
            GridCacheContext cacheContext = cacheAdapter.context();

            if (cacheContext.isRecoveryMode()) {
                assert !isLocalAffinity(cacheContext.config())
                    : "Cache " + cacheAdapter.context() + " is still in recovery mode after start, but not activated.";

                stopCacheSafely(cacheContext);
            }
        }
    }

    /**
     * Check for affinity node and customize near configuration if needed.
     *
     * @param desc Cache descriptor.
     * @param reqNearCfg Near configuration if specified for client cache start request.
     * @param ccfg Cache configuration to use.
     * @return {@code true} if it is affinity node for cache.
     */
    private boolean checkForAffinityNode(
        DynamicCacheDescriptor desc,
        @Nullable NearCacheConfiguration reqNearCfg,
        CacheConfiguration ccfg
    ) {
        if (isLocalAffinity(desc.cacheConfiguration()))
            return true;

        ccfg.setNearConfiguration(reqNearCfg);

        return false;
    }

    /**
     * Prepare page store for start cache.
     *
     * @param desc Cache descriptor.
     * @param affNode {@code true} if it is affinity node for cache.
     * @throws IgniteCheckedException if failed.
     */
    public void preparePageStore(DynamicCacheDescriptor desc, boolean affNode) throws IgniteCheckedException {
        if (sharedCtx.pageStore() != null && affNode)
            initializationProtector.protect(
                desc.groupDescriptor().groupId(),
                () -> F.nonNull(sharedCtx.pageStore()).initializeForCache(desc.groupDescriptor(), desc.toStoredData(splitter))
            );
    }

    /**
     * Prepare cache group to start cache.
     *
     * @param desc Cache descriptor.
     * @param exchTopVer Current exchange version.
     * @param cacheObjCtx Cache object context.
     * @param affNode {@code true} if it is affinity node for cache.
     * @param grpName Group name.
     * @return Prepared cache group context.
     * @throws IgniteCheckedException if failed.
     */
    private CacheGroupContext getOrCreateCacheGroupContext(
        DynamicCacheDescriptor desc,
        AffinityTopologyVersion exchTopVer,
        CacheObjectContext cacheObjCtx,
        boolean affNode,
        String grpName,
        boolean recoveryMode
    ) throws IgniteCheckedException {
        if (grpName != null) {
            return initializationProtector.protect(
                desc.groupId(),
                () -> findCacheGroup(grpName),
                () -> startCacheGroup(
                    desc.groupDescriptor(),
                    desc.cacheType(),
                    affNode,
                    cacheObjCtx,
                    exchTopVer,
                    recoveryMode
                )
            );
        }

        return startCacheGroup(desc.groupDescriptor(),
            desc.cacheType(),
            affNode,
            cacheObjCtx,
            exchTopVer,
            recoveryMode
        );
    }

    /**
     * Initialize created cache context.
     *
     * @param cacheCtx Cache context to initializtion.
     * @param cfg Cache configuration.
     * @throws IgniteCheckedException if failed.
     */
    private void initCacheContext(
        GridCacheContext<?, ?> cacheCtx,
        CacheConfiguration cfg
    ) throws IgniteCheckedException {
        GridCacheAdapter cache = cacheCtx.cache();

        sharedCtx.addCacheContext(cacheCtx);

        caches.put(cacheCtx.name(), cache);

        // Intentionally compare Boolean references using '!=' below to check if the flag has been explicitly set.
        if (cfg.isStoreKeepBinary() && cfg.isStoreKeepBinary() != CacheConfiguration.DFLT_STORE_KEEP_BINARY
            && !(ctx.config().getMarshaller() instanceof BinaryMarshaller))
            U.warn(log, "CacheConfiguration.isStoreKeepBinary() configuration property will be ignored because " +
                "BinaryMarshaller is not used");

        // Start managers.
        for (GridCacheManager mgr : F.view(cacheCtx.managers(), F.notContains(dhtExcludes(cacheCtx))))
            mgr.start(cacheCtx);

        cacheCtx.initConflictResolver();

        if (GridCacheUtils.isNearEnabled(cfg)) {
            GridCacheContext<?, ?> dhtCtx = cacheCtx.near().dht().context();

            // Start DHT managers.
            for (GridCacheManager mgr : dhtManagers(dhtCtx))
                mgr.start(dhtCtx);

            dhtCtx.initConflictResolver();

            // Start DHT cache.
            dhtCtx.cache().start();

            if (log.isDebugEnabled())
                log.debug("Started DHT cache: " + dhtCtx.cache().name());
        }

        ctx.continuous().onCacheStart(cacheCtx);

        cacheCtx.cache().start();
    }

    /**
     * Handle of cache context which was fully prepared.
     *
     * @param cacheCtx Fully prepared context.
     * @throws IgniteCheckedException if failed.
     */
    private void onCacheStarted(GridCacheContext cacheCtx) throws IgniteCheckedException {
        GridCacheAdapter cache = cacheCtx.cache();
        CacheConfiguration cfg = cacheCtx.config();
        CacheGroupContext grp = cacheGrps.get(cacheCtx.groupId());

        cacheCtx.onStarted();

        String dataRegion = cfg.getDataRegionName();

        if (dataRegion == null && ctx.config().getDataStorageConfiguration() != null)
            dataRegion = ctx.config().getDataStorageConfiguration().getDefaultDataRegionConfiguration().getName();

        if (log.isInfoEnabled()) {
            log.info("Started cache [name=" + cfg.getName() +
                ", id=" + cacheCtx.cacheId() +
                (cfg.getGroupName() != null ? ", group=" + cfg.getGroupName() : "") +
                ", dataRegionName=" + dataRegion +
                ", mode=" + cfg.getCacheMode() +
                ", atomicity=" + cfg.getAtomicityMode() +
                ", backups=" + cfg.getBackups() +
                ", mvcc=" + cacheCtx.mvccEnabled() + ']');
        }

        grp.onCacheStarted(cacheCtx);

        onKernalStart(cache);
    }

    /**
     * @param desc Cache descriptor.
     * @throws IgniteCheckedException If failed.
     */
    private void startCacheInRecoveryMode(DynamicCacheDescriptor desc) throws IgniteCheckedException {
        // Only affinity nodes are able to start cache in recovery mode.
        desc = enricher().enrich(desc, true);

        CacheConfiguration cfg = desc.cacheConfiguration();

        CacheObjectContext cacheObjCtx = ctx.cacheObjects().contextForCache(cfg);

        preparePageStore(desc, true);

        CacheGroupContext grpCtx;
        GridCacheContext cacheCtx;

        ctx.cache().context().database().checkpointReadLock();

        try {
            grpCtx = getOrCreateCacheGroupContext(
                desc,
                AffinityTopologyVersion.NONE,
                cacheObjCtx,
                true,
                cfg.getGroupName(),
                true
            );

            cacheCtx = createCacheContext(cfg,
                grpCtx,
                desc,
            AffinityTopologyVersion.NONE,
            cacheObjCtx,
                true,
                false,
                true
            );

            initCacheContext(cacheCtx, cfg);
        }
        finally {
            ctx.cache().context().database().checkpointReadUnlock();
        }

        cacheCtx.onStarted();

        String dataRegion = cfg.getDataRegionName();

        if (dataRegion == null && ctx.config().getDataStorageConfiguration() != null)
            dataRegion = ctx.config().getDataStorageConfiguration().getDefaultDataRegionConfiguration().getName();

        grpCtx.onCacheStarted(cacheCtx);

        ctx.query().onCacheStart(new GridCacheContextInfo(cacheCtx, false),
            desc.schema() != null ? desc.schema() : new QuerySchema(), desc.sql());

        if (log.isInfoEnabled()) {
            log.info("Started cache in recovery mode [name=" + cfg.getName() +
                ", id=" + cacheCtx.cacheId() +
                (cfg.getGroupName() != null ? ", group=" + cfg.getGroupName() : "") +
                ", dataRegionName=" + dataRegion +
                ", mode=" + cfg.getCacheMode() +
                ", atomicity=" + cfg.getAtomicityMode() +
                ", backups=" + cfg.getBackups() +
                ", mvcc=" + cacheCtx.mvccEnabled() + ']');
        }

    }

    /**
     * @param grpName Group name.
     * @return Found group or null.
     */
    private CacheGroupContext findCacheGroup(String grpName) {
        return cacheGrps.values().stream()
            .filter(grp -> grp.sharedGroup() && grpName.equals(grp.name()))
            .findAny()
            .orElse(null);
    }

    /**
     * Restarts proxies of caches if they was marked as restarting. Requires external synchronization - shouldn't be
     * called concurrently with another caches restart.
     */
    public void restartProxies() {
        for (IgniteCacheProxyImpl<?, ?> proxy : jCacheProxies.values()) {
            if (proxy == null)
                continue;

            GridCacheContext<?, ?> cacheCtx = sharedCtx.cacheContext(CU.cacheId(proxy.getName()));

            if (cacheCtx == null)
                continue;

            if (proxy.isRestarting()) {
                caches.get(proxy.getName()).active(true);

                proxy.onRestarted(cacheCtx, cacheCtx.cache());

                if (cacheCtx.dataStructuresCache())
                    ctx.dataStructures().restart(proxy.getName(), proxy.internalProxy());
            }
        }
    }

    /**
     * Complete stopping of caches if they were marked as restarting but it failed.
     * @return Cache names of proxies which were restarted.
     */
    public List<String> resetRestartingProxies() {
        List<String> res = new ArrayList<>();

        for (Map.Entry<String, IgniteCacheProxyImpl<?, ?>> e : jCacheProxies.entrySet()) {
            IgniteCacheProxyImpl<?, ?> proxy = e.getValue();

            if (proxy == null)
                continue;

            if (proxy.isRestarting()) {
                String cacheName = e.getKey();

                res.add(cacheName);

                jCacheProxies.remove(cacheName);

                proxy.onRestarted(null, null);

                if (DataStructuresProcessor.isDataStructureCache(cacheName))
                    ctx.dataStructures().restart(cacheName, null);
            }
        }

        cachesInfo.removeRestartingCaches();

        return res;
    }

    /**
     * @param desc Group descriptor.
     * @param cacheType Cache type.
     * @param affNode Affinity node flag.
     * @param cacheObjCtx Cache object context.
     * @param exchTopVer Current topology version.
     * @return Started cache group.
     * @throws IgniteCheckedException If failed.
     */
    private CacheGroupContext startCacheGroup(
        CacheGroupDescriptor desc,
        CacheType cacheType,
        boolean affNode,
        CacheObjectContext cacheObjCtx,
        AffinityTopologyVersion exchTopVer,
        boolean recoveryMode
    ) throws IgniteCheckedException {
        desc = enricher().enrich(desc, affNode);

        CacheConfiguration cfg = new CacheConfiguration(desc.config());

        String memPlcName = cfg.getDataRegionName();

        DataRegion dataRegion = affNode ? sharedCtx.database().dataRegion(memPlcName) : null;

        boolean needToStart = (dataRegion != null) &&
            (cacheType != CacheType.USER ||
                (sharedCtx.isLazyMemoryAllocation(dataRegion) && !cacheObjCtx.kernalContext().clientNode()));

        if (needToStart)
            dataRegion.pageMemory().start();

        FreeList freeList = sharedCtx.database().freeList(memPlcName);
        ReuseList reuseList = sharedCtx.database().reuseList(memPlcName);

        boolean persistenceEnabled = recoveryMode || sharedCtx.localNode().isClient() ? desc.persistenceEnabled() :
            dataRegion != null && dataRegion.config().isPersistenceEnabled();

        CacheGroupContext grp = new CacheGroupContext(sharedCtx,
            desc.groupId(),
            desc.receivedFrom(),
            cacheType,
            cfg,
            affNode,
            dataRegion,
            cacheObjCtx,
            freeList,
            reuseList,
            exchTopVer,
            persistenceEnabled,
            desc.walEnabled(),
            recoveryMode
        );

        for (Object obj : grp.configuredUserObjects())
            prepare(cfg, obj);

        U.startLifecycleAware(grp.configuredUserObjects());

        grp.start();

        CacheGroupContext old = cacheGrps.put(desc.groupId(), grp);

        if (!grp.systemCache() && !U.IGNITE_MBEANS_DISABLED) {
            try {
                U.registerMBean(ctx.config().getMBeanServer(), ctx.igniteInstanceName(), CACHE_GRP_METRICS_MBEAN_GRP,
                    grp.cacheOrGroupName(), new CacheGroupMetricsMXBeanImpl(grp), CacheGroupMetricsMXBean.class);
            }
            catch (Throwable e) {
                U.error(log, "Failed to register MBean for cache group: " + grp.name(), e);
            }
        }

        assert old == null : old.name();

        return grp;
    }

    /**
     * @param cacheName Cache name.
     * @param stop {@code True} for stop cache, {@code false} for close cache.
     * @param restart Restart flag.
     */
    void blockGateway(String cacheName, boolean stop, boolean restart) {
        // Break the proxy before exchange future is done.
        IgniteCacheProxyImpl<?, ?> proxy = jcacheProxy(cacheName, false);

        if (restart) {
            GridCacheAdapter<?, ?> cache = caches.get(cacheName);

            if (cache != null)
                cache.active(false);
        }

        if (stop) {
            if (restart) {
                GridCacheAdapter<?, ?> cache;

                if (proxy == null && (cache = caches.get(cacheName)) != null) {
                    proxy = new IgniteCacheProxyImpl(cache.context(), cache);

                    IgniteCacheProxyImpl<?, ?> oldProxy = jCacheProxies.putIfAbsent(cacheName, proxy);

                    if (oldProxy != null)
                        proxy = oldProxy;
                }

                if (proxy != null)
                    proxy.suspend();
            }

            if (proxy != null)
                proxy.context0().gate().stopped();
        }
        else if (proxy != null)
            proxy.closeProxy();
    }

    /**
     * @param req Request.
     */
    private void stopGateway(DynamicCacheChangeRequest req) {
        assert req.stop() : req;

        IgniteCacheProxyImpl<?, ?> proxy;

        // Break the proxy before exchange future is done.
        if (req.restart()) {
            if (DataStructuresProcessor.isDataStructureCache(req.cacheName()))
                ctx.dataStructures().suspend(req.cacheName());

            GridCacheAdapter<?, ?> cache = caches.get(req.cacheName());

            if (cache != null)
                cache.active(false);

            proxy = jCacheProxies.get(req.cacheName());

            if (proxy != null)
                proxy.suspend();
        }
        else {
            completeProxyInitialize(req.cacheName());

            proxy = jCacheProxies.remove(req.cacheName());
        }

        if (proxy != null)
            proxy.context0().gate().onStopped();
    }

    /**
     * @param cacheName Cache name.
     * @param destroy Cache data destroy flag. Setting to <code>true</code> will remove all cache data.
     */
    public void prepareCacheStop(String cacheName, boolean destroy) {
        assert sharedCtx.database().checkpointLockIsHeldByThread();

        GridCacheAdapter<?, ?> cache = caches.remove(cacheName);

        if (cache != null) {
            GridCacheContext<?, ?> ctx = cache.context();

            sharedCtx.removeCacheContext(ctx);

            onKernalStop(cache, true);

            stopCache(cache, true, destroy);

        }
        else
            //Try to unregister query structures for not started caches.
            ctx.query().onCacheStop(cacheName);

    }

    /**
     * @param startTopVer Cache start version.
     * @param err Cache start error if any.
     */
    void initCacheProxies(AffinityTopologyVersion startTopVer, @Nullable Throwable err) {
        for (GridCacheAdapter<?, ?> cache : caches.values()) {
            GridCacheContext<?, ?> cacheCtx = cache.context();

            if (cacheCtx.startTopologyVersion().equals(startTopVer)) {
                if (!jCacheProxies.containsKey(cacheCtx.name())) {
                    IgniteCacheProxyImpl<?, ?> newProxy = new IgniteCacheProxyImpl(cache.context(), cache);

                    if (!cache.active())
                        newProxy.suspend();

                    addjCacheProxy(cacheCtx.name(), newProxy);
                }

                if (cacheCtx.preloader() != null)
                    cacheCtx.preloader().onInitialExchangeComplete(err);
            }
        }
    }

    /**
     * @param cachesToClose Caches to close.
     * @param retClientCaches {@code True} if return IDs of closed client caches.
     * @return Closed client caches' IDs.
     */
    Set<Integer> closeCaches(Set<String> cachesToClose, boolean retClientCaches) {
        Set<Integer> ids = null;

        for (String cacheName : cachesToClose) {
            completeProxyInitialize(cacheName);

            blockGateway(cacheName, false, false);

            GridCacheContext ctx = sharedCtx.cacheContext(CU.cacheId(cacheName));

            if (ctx == null)
                continue;

            if (retClientCaches && !ctx.affinityNode()) {
                if (ids == null)
                    ids = U.newHashSet(cachesToClose.size());

                ids.add(ctx.cacheId());
            }

            closeCache(ctx);
        }

        return ids;
    }

    /**
     * @param cctx Cache context.
     */
    private void closeCache(GridCacheContext cctx) {
        if (cctx.affinityNode()) {
            GridCacheAdapter<?, ?> cache = caches.get(cctx.name());

            assert cache != null : cctx.name();

            jCacheProxies.put(cctx.name(), new IgniteCacheProxyImpl(cache.context(), cache));

            completeProxyInitialize(cctx.name());
        }
        else {
            cctx.gate().onStopped();

            // Do not close client cache while requests processing is in progress.
            sharedCtx.io().writeLock();

            try {
                if (!cctx.affinityNode() && cctx.transactional())
                    sharedCtx.tm().rollbackTransactionsForCache(cctx.cacheId());

                completeProxyInitialize(cctx.name());

                jCacheProxies.remove(cctx.name());

                stopCacheSafely(cctx);
            }
            finally {
                sharedCtx.io().writeUnlock();
            }
        }
    }

    /**
     * Called during the rollback of the exchange partitions procedure in order to stop the given cache even if it's not
     * fully initialized (e.g. failed on cache init stage).
     *
     * @param exchActions Stop requests.
     */
    void forceCloseCaches(ExchangeActions exchActions) {
        assert exchActions != null && !exchActions.cacheStopRequests().isEmpty();

        processCacheStopRequestOnExchangeDone(exchActions);
    }

    /**
     * @param exchActions Change requests.
     */
    private void processCacheStopRequestOnExchangeDone(ExchangeActions exchActions) {
        // Reserve at least 2 threads for system operations.
        int parallelismLvl = U.availableThreadCount(ctx, GridIoPolicy.SYSTEM_POOL, 2);

        List<IgniteBiTuple<CacheGroupContext, Boolean>> grpToStop = exchActions.cacheGroupsToStop().stream()
            .filter(a -> cacheGrps.containsKey(a.descriptor().groupId()))
            .map(a -> F.t(cacheGrps.get(a.descriptor().groupId()), a.destroy()))
            .collect(Collectors.toList());

        if (!exchActions.cacheStopRequests().isEmpty())
            removeOffheapListenerAfterCheckpoint(grpToStop);

        Map<Integer, List<ExchangeActions.CacheActionData>> cachesToStop = exchActions.cacheStopRequests().stream()
                .collect(Collectors.groupingBy(action -> action.descriptor().groupId()));

        try {
            doInParallel(
                    parallelismLvl,
                    sharedCtx.kernalContext().getSystemExecutorService(),
                    cachesToStop.entrySet(),
                    cachesToStopByGrp -> {
                        CacheGroupContext gctx = cacheGrps.get(cachesToStopByGrp.getKey());

                        if (gctx != null)
                            gctx.preloader().pause();

                        try {

                            if (gctx != null) {
                                final String msg = "Failed to wait for topology update, cache group is stopping.";

                                // If snapshot operation in progress we must throw CacheStoppedException
                                // for correct cache proxy restart. For more details see
                                // IgniteCacheProxy.cacheException()
                                gctx.affinity().cancelFutures(new CacheStoppedException(msg));
                            }

                            for (ExchangeActions.CacheActionData action: cachesToStopByGrp.getValue()) {
                                stopGateway(action.request());

                                context().tm().rollbackTransactionsForStoppingCache(action.descriptor().cacheId());

                                // TTL manager has to be unregistered before the checkpointReadLock is acquired.
                                GridCacheAdapter<?, ?> cache = caches.get(action.request().cacheName());

                                if (cache != null)
                                    cache.context().ttl().unregister();

                                sharedCtx.database().checkpointReadLock();

                                try {
                                    prepareCacheStop(action.request().cacheName(), action.request().destroy());
                                }
                                finally {
                                    sharedCtx.database().checkpointReadUnlock();
                                }
                            }
                        }
                        finally {
                            if (gctx != null)
                                gctx.preloader().resume();
                        }

                        return null;
                    }
            );
        }
        catch (IgniteCheckedException e) {
            String msg = "Failed to stop caches";

            log.error(msg, e);

            throw new IgniteException(msg, e);
        }

        for (IgniteBiTuple<CacheGroupContext, Boolean> grp : grpToStop)
            stopCacheGroup(grp.get1().groupId());

        if (!sharedCtx.kernalContext().clientNode())
            sharedCtx.database().onCacheGroupsStopped(grpToStop);

        if (exchActions.deactivate())
            sharedCtx.deactivate();
    }

    /**
     * Force checkpoint and remove offheap checkpoint listener after it was finished.
     *
     * @param grpToStop Cache group to stop.
     */
    private void removeOffheapListenerAfterCheckpoint(List<IgniteBiTuple<CacheGroupContext, Boolean>> grpToStop) {
        CheckpointFuture checkpointFut;
        do {
            do {
                checkpointFut = sharedCtx.database().forceCheckpoint("caches stop");
            }
            while (checkpointFut != null && checkpointFut.started());

            if (checkpointFut != null)
                checkpointFut.finishFuture().listen((fut) -> removeOffheapCheckpointListener(grpToStop));
        }
        while (checkpointFut != null && checkpointFut.finishFuture().isDone());

        if (checkpointFut != null) {
            try {
                checkpointFut.finishFuture().get();
            }
            catch (IgniteCheckedException e) {
                U.error(log, "Failed to wait for checkpoint finish during cache stop.", e);
            }
        }
        else
            removeOffheapCheckpointListener(grpToStop);
    }

    /**
     * @param grpToStop Group for which listener shuold be removed.
     */
    private void removeOffheapCheckpointListener(List<IgniteBiTuple<CacheGroupContext, Boolean>> grpToStop) {
        sharedCtx.database().checkpointReadLock();
        try {
            // Do not invoke checkpoint listeners for groups are going to be destroyed to prevent metadata corruption.
            grpToStop.forEach(grp -> {
                CacheGroupContext gctx = grp.getKey();

                if (gctx != null && gctx.persistenceEnabled() && sharedCtx.database() instanceof GridCacheDatabaseSharedManager) {
                    GridCacheDatabaseSharedManager mngr = (GridCacheDatabaseSharedManager)sharedCtx.database();
                    mngr.removeCheckpointListener((DbCheckpointListener)gctx.offheap());
                }
            });
        }
        finally {
            sharedCtx.database().checkpointReadUnlock();
        }
    }

    /**
     * Callback invoked when first exchange future for dynamic cache is completed.
     *
     * @param cacheStartVer Started caches version to create proxy for.
     * @param exchActions Change requests.
     * @param err Error.
     */
    public void onExchangeDone(
        AffinityTopologyVersion cacheStartVer,
        @Nullable ExchangeActions exchActions,
        @Nullable Throwable err
    ) {
        initCacheProxies(cacheStartVer, err);

        if (exchActions == null)
            return;

        if (exchActions.systemCachesStarting() && exchActions.stateChangeRequest() == null) {
            ctx.dataStructures().restoreStructuresState(ctx);

            if (ctx.service() instanceof GridServiceProcessor)
                ((GridServiceProcessor)ctx.service()).updateUtilityCache();
        }

        if (err == null)
            processCacheStopRequestOnExchangeDone(exchActions);
    }

    /**
     * @param grpId Group ID.
     */
    private void stopCacheGroup(int grpId) {
        CacheGroupContext grp = cacheGrps.remove(grpId);

        if (grp != null)
            stopCacheGroup(grp);
    }

    /**
     * @param grp Cache group.
     */
    private void stopCacheGroup(CacheGroupContext grp) {
        grp.stopGroup();

        U.stopLifecycleAware(log, grp.configuredUserObjects());

        cleanup(grp);
    }

    /**
     * @param cacheName Cache name.
     * @param deploymentId Future deployment ID.
     */
    void completeTemplateAddFuture(String cacheName, IgniteUuid deploymentId) {
        GridCacheProcessor.TemplateConfigurationFuture fut =
            (GridCacheProcessor.TemplateConfigurationFuture)pendingTemplateFuts.get(cacheName);

        if (fut != null && fut.deploymentId().equals(deploymentId))
            fut.onDone();
    }

    /**
     * @param req Request to complete future for.
     * @param success Future result.
     * @param err Error if any.
     */
    void completeCacheStartFuture(DynamicCacheChangeRequest req, boolean success, @Nullable Throwable err) {
        if (ctx.localNodeId().equals(req.initiatingNodeId())) {
            DynamicCacheStartFuture fut = (DynamicCacheStartFuture)pendingFuts.get(req.requestId());

            if (fut != null)
                fut.onDone(success, err);
        }
    }

    /**
     * @param reqId Request ID.
     * @param err Error if any.
     */
    void completeClientCacheChangeFuture(UUID reqId, @Nullable Exception err) {
        DynamicCacheStartFuture fut = (DynamicCacheStartFuture)pendingFuts.get(reqId);

        if (fut != null)
            fut.onDone(false, err);
    }

    /**
     * Creates shared context.
     *
     * @param kernalCtx Kernal context.
     * @param storeSesLsnrs Store session listeners.
     * @return Shared context.
     * @throws IgniteCheckedException If failed.
     */
    @SuppressWarnings("unchecked")
    private GridCacheSharedContext createSharedContext(
        GridKernalContext kernalCtx,
        Collection<CacheStoreSessionListener> storeSesLsnrs
    ) throws IgniteCheckedException {
        IgniteTxManager tm = new IgniteTxManager();
        GridCacheMvccManager mvccMgr = new GridCacheMvccManager();
        GridCacheVersionManager verMgr = new GridCacheVersionManager();
        GridCacheDeploymentManager depMgr = new GridCacheDeploymentManager();
        GridCachePartitionExchangeManager exchMgr = new GridCachePartitionExchangeManager();

        IgniteCacheDatabaseSharedManager dbMgr;
        IgnitePageStoreManager pageStoreMgr = null;
        IgniteWriteAheadLogManager walMgr = null;

        if (CU.isPersistenceEnabled(ctx.config()) && !ctx.clientNode()) {
            dbMgr = new GridCacheDatabaseSharedManager(ctx);

            pageStoreMgr = ctx.plugins().createComponent(IgnitePageStoreManager.class);

            if (pageStoreMgr == null)
                pageStoreMgr = new FilePageStoreManager(ctx);

            walMgr = ctx.plugins().createComponent(IgniteWriteAheadLogManager.class);

            if (walMgr == null)
                walMgr = new FileWriteAheadLogManager(ctx);
        }
        else {
            if (CU.isPersistenceEnabled(ctx.config()) && ctx.clientNode()) {
                U.warn(log, "Persistent Store is not supported on client nodes (Persistent Store's" +
                    " configuration will be ignored).");
            }

            dbMgr = new IgniteCacheDatabaseSharedManager();
        }

        WalStateManager walStateMgr = new WalStateManager(ctx);

        IgniteCacheSnapshotManager snpMgr = ctx.plugins().createComponent(IgniteCacheSnapshotManager.class);

        if (snpMgr == null)
            snpMgr = new IgniteCacheSnapshotManager();

        GridCacheIoManager ioMgr = new GridCacheIoManager();
        CacheAffinitySharedManager topMgr = new CacheAffinitySharedManager();
        GridCacheSharedTtlCleanupManager ttl = new GridCacheSharedTtlCleanupManager();
        PartitionsEvictManager evict = new PartitionsEvictManager();

        CacheJtaManagerAdapter jta = JTA.createOptional();

        MvccCachingManager mvccCachingMgr = new MvccCachingManager();

        DeadlockDetectionManager deadlockDetectionMgr = new DeadlockDetectionManager();

        CacheDiagnosticManager diagnosticMgr = new CacheDiagnosticManager();

        return new GridCacheSharedContext(
            kernalCtx,
            tm,
            verMgr,
            mvccMgr,
            pageStoreMgr,
            walMgr,
            walStateMgr,
            dbMgr,
            snpMgr,
            depMgr,
            exchMgr,
            topMgr,
            ioMgr,
            ttl,
            evict,
            jta,
            storeSesLsnrs,
            mvccCachingMgr,
            deadlockDetectionMgr,
            diagnosticMgr
        );
    }

    /** {@inheritDoc} */
    @Nullable @Override public DiscoveryDataExchangeType discoveryDataType() {
        return CACHE_PROC;
    }

    /** {@inheritDoc} */
    @Override public void collectJoiningNodeData(DiscoveryDataBag dataBag) {
        cachesInfo.collectJoiningNodeData(dataBag);
    }

    /** {@inheritDoc} */
    @Override public void collectGridNodeData(DiscoveryDataBag dataBag) {
        cachesInfo.collectGridNodeData(dataBag, backwardCompatibleSplitter());
    }

    /** {@inheritDoc} */
    @Override public void onJoiningNodeDataReceived(JoiningNodeDiscoveryData data) {
        cachesInfo.onJoiningNodeDataReceived(data);
    }

    /** {@inheritDoc} */
    @Override public void onGridDataReceived(GridDiscoveryData data) {
        cachesInfo.onGridDataReceived(data);

        sharedCtx.walState().onCachesInfoCollected();
    }

    /** {@inheritDoc} */
    @Override public @Nullable IgniteNodeValidationResult validateNode(
        ClusterNode node, JoiningNodeDiscoveryData discoData
    ) {
        if(!cachesInfo.isMergeConfigSupports(node))
            return null;

        String validationRes = cachesInfo.validateJoiningNodeData(discoData);

        if (validationRes != null)
            return new IgniteNodeValidationResult(node.id(), validationRes);

        return ValidationOnNodeJoinUtils.validateNode(node, discoData, marsh, ctx, this::cacheDescriptor);
    }

    /**
     * @param msg Message.
     */
    public void onStateChangeFinish(ChangeGlobalStateFinishMessage msg) {
        cachesInfo.onStateChangeFinish(msg);
    }

    /**
     * @param msg Message.
     * @param topVer Current topology version.
     * @param curState Current cluster state.
     * @return Exchange actions.
     * @throws IgniteCheckedException If configuration validation failed.
     */
    public ExchangeActions onStateChangeRequest(
        ChangeGlobalStateMessage msg,
        AffinityTopologyVersion topVer,
        DiscoveryDataClusterState curState
    ) throws IgniteCheckedException {
        return cachesInfo.onStateChangeRequest(msg, topVer, curState);
    }

    /**
     * Cache statistics flag change message received.
     *
     * @param msg Message.
     */
    public void onCacheStatisticsModeChange(CacheStatisticsModeChangeMessage msg) {
        assert msg != null;

        if (msg.initial()) {
            EnableStatisticsFuture fut = manageStatisticsFuts.get(msg.requestId());

            if (fut != null && !cacheNames().containsAll(msg.caches())) {
                fut.onDone(new IgniteCheckedException("One or more cache descriptors not found [caches="
                    + caches + ']'));

                return;
            }

            for (String cacheName : msg.caches()) {
                DynamicCacheDescriptor desc = cachesInfo.registeredCaches().get(cacheName);

                if (desc != null) {
                    if (desc.cacheConfiguration().isStatisticsEnabled() != msg.enabled()) {
                        desc.cacheConfiguration().setStatisticsEnabled(msg.enabled());

                        try {
                            ctx.cache().saveCacheConfiguration(desc);
                        }
                        catch (IgniteCheckedException e) {
                            log.error("Error while saving cache configuration to disk, cfg = "
                                + desc.cacheConfiguration(), e);
                        }
                    }
                }
                else
                    log.warning("Failed to change cache descriptor configuration, cache not found [cacheName="
                        + cacheName + ']');
            }
        }
        else {
            EnableStatisticsFuture fut = manageStatisticsFuts.get(msg.requestId());

            if (fut != null)
                fut.onDone();
        }
    }

    /**
     * Cache statistics clear message received.
     *
     * @param msg Message.
     */
    private void onCacheStatisticsClear(CacheStatisticsClearMessage msg) {
        assert msg != null;

        if (msg.initial()) {
            EnableStatisticsFuture fut = manageStatisticsFuts.get(msg.requestId());

            if (fut != null && !cacheNames().containsAll(msg.caches())) {
                fut.onDone(new IgniteCheckedException("One or more cache descriptors not found [caches="
                    + caches + ']'));

                return;
            }

            for (String cacheName : msg.caches()) {
                IgniteInternalCache<?, ?> cache = ctx.cache().cache(cacheName);

                if (cache != null)
                    cache.localMxBean().clear();
                else
                    log.warning("Failed to clear cache statistics, cache not found [cacheName="
                        + cacheName + ']');
            }
        }
        else {
            EnableStatisticsFuture fut = manageStatisticsFuts.get(msg.requestId());

            if (fut != null)
                fut.onDone();
        }
    }

    /**
     * Cache statistics flag change task processed by exchange worker.
     *
     * @param msg Message.
     */
    public void processStatisticsModeChange(CacheStatisticsModeChangeMessage msg) {
        assert msg != null;

        for (String cacheName : msg.caches()) {
            IgniteInternalCache<Object, Object> cache = cache(cacheName);

            if (cache != null)
                cache.context().statisticsEnabled(msg.enabled());
            else
                log.warning("Failed to change cache configuration, cache not found [cacheName=" + cacheName + ']');
        }
    }

    /**
     * Callback invoked from discovery thread when discovery custom message is received.
     *
     * @param msg Discovery message for changing transaction timeout on partition map exchange.
     */
    public void onTxTimeoutOnPartitionMapExchangeChange(TxTimeoutOnPartitionMapExchangeChangeMessage msg) {
        assert msg != null;

        if (msg.isInit()) {
            TransactionConfiguration cfg = ctx.config().getTransactionConfiguration();

            if (cfg.getTxTimeoutOnPartitionMapExchange() != msg.getTimeout())
                cfg.setTxTimeoutOnPartitionMapExchange(msg.getTimeout());
        }
        else {
            TxTimeoutOnPartitionMapExchangeChangeFuture fut = txTimeoutOnPartitionMapExchangeFuts.get(
                msg.getRequestId());

            if (fut != null)
                fut.onDone();
        }
    }

    /**
     * The task for changing transaction timeout on partition map exchange processed by exchange worker.
     *
     * @param msg Message.
     */
    public void processTxTimeoutOnPartitionMapExchangeChange(TxTimeoutOnPartitionMapExchangeChangeMessage msg) {
        assert msg != null;

        long timeout = ctx.config().getTransactionConfiguration().getTxTimeoutOnPartitionMapExchange();

        if (timeout != msg.getTimeout())
            ctx.config().getTransactionConfiguration().setTxTimeoutOnPartitionMapExchange(msg.getTimeout());
    }

    /**
     * @param stoppedCaches Stopped caches.
     */
    private void stopCachesOnClientReconnect(Collection<GridCacheAdapter> stoppedCaches) {
        assert ctx.discovery().localNode().isClient();

        for (GridCacheAdapter cache : stoppedCaches) {
            CacheGroupContext grp = cache.context().group();

            onKernalStop(cache, true);
            stopCache(cache, true, false);

            sharedCtx.affinity().stopCacheOnReconnect(cache.context());

            if (!grp.hasCaches()) {
                stopCacheGroup(grp);

                sharedCtx.affinity().stopCacheGroupOnReconnect(grp);
            }
        }
    }

    /**
     * Dynamically starts cache using template configuration.
     *
     * @param cacheName Cache name.
     * @return Future that will be completed when cache is deployed.
     */
    public IgniteInternalFuture<?> createFromTemplate(String cacheName) {
        try {
            CacheConfiguration cfg = getOrCreateConfigFromTemplate(cacheName);

            return dynamicStartCache(cfg, cacheName, null, true, true, true);
        }
        catch (IgniteCheckedException e) {
            throw U.convertException(e);
        }
    }

    /**
     * Dynamically starts cache using template configuration.
     *
     * @param cacheName Cache name.
     * @param checkThreadTx If {@code true} checks that current thread does not have active transactions.
     * @return Future that will be completed when cache is deployed.
     */
    public IgniteInternalFuture<?> getOrCreateFromTemplate(String cacheName, boolean checkThreadTx) {
        return getOrCreateFromTemplate(cacheName, cacheName, null, checkThreadTx);
    }

    /**
     * Dynamically starts cache using template configuration.
     *
     * @param cacheName Cache name.
     * @param templateName Cache template name.
     * @param cfgOverride Cache config properties to override.
     * @param checkThreadTx If {@code true} checks that current thread does not have active transactions.
     * @return Future that will be completed when cache is deployed.
     */
    public IgniteInternalFuture<?> getOrCreateFromTemplate(String cacheName, String templateName,
        CacheConfigurationOverride cfgOverride, boolean checkThreadTx) {
        assert cacheName != null;

        try {
            if (publicJCache(cacheName, false, checkThreadTx) != null) // Cache with given name already started.
                return new GridFinishedFuture<>();

            CacheConfiguration ccfg = F.isEmpty(templateName)
                ? getOrCreateConfigFromTemplate(cacheName)
                : getOrCreateConfigFromTemplate(templateName);

            ccfg.setName(cacheName);

            if (cfgOverride != null)
                cfgOverride.apply(ccfg);

            return dynamicStartCache(ccfg, cacheName, null, false, true, checkThreadTx);
        }
        catch (IgniteCheckedException e) {
            return new GridFinishedFuture<>(e);
        }
    }

    /**
     * @param cacheName Cache name.
     * @return Cache configuration, or {@code null} if no template with matching name found.
     * @throws IgniteCheckedException If failed.
     */
    public CacheConfiguration getConfigFromTemplate(String cacheName) throws IgniteCheckedException {
        DynamicCacheDescriptor cfgTemplate = null;

        DynamicCacheDescriptor dfltCacheCfg = null;

        List<DynamicCacheDescriptor> wildcardNameCfgs = null;

        for (DynamicCacheDescriptor desc : cachesInfo.registeredTemplates().values()) {
            assert desc.template();

            CacheConfiguration cfg = desc.cacheConfiguration();

            assert cfg != null;

            if (F.eq(cacheName, cfg.getName())) {
                cfgTemplate = desc;

                break;
            }

            if (cfg.getName() != null) {
                if (GridCacheUtils.isCacheTemplateName(cfg.getName())) {
                    if (cfg.getName().length() > 1) {
                        if (wildcardNameCfgs == null)
                            wildcardNameCfgs = new ArrayList<>();

                        wildcardNameCfgs.add(desc);
                    }
                    else
                        dfltCacheCfg = desc; // Template with name '*'.
                }
            }
            else if (dfltCacheCfg == null)
                dfltCacheCfg = desc;
        }

        if (cfgTemplate == null && cacheName != null && wildcardNameCfgs != null) {
            wildcardNameCfgs.sort((a, b) ->
                Integer.compare(b.cacheConfiguration().getName().length(), a.cacheConfiguration().getName().length()));

            for (DynamicCacheDescriptor desc : wildcardNameCfgs) {
                String wildcardCacheName = desc.cacheConfiguration().getName();

                if (cacheName.startsWith(wildcardCacheName.substring(0, wildcardCacheName.length() - 1))) {
                    cfgTemplate = desc;

                    break;
                }
            }
        }

        if (cfgTemplate == null)
            cfgTemplate = dfltCacheCfg;

        if (cfgTemplate == null)
            return null;

        // It's safe to enrich cache configuration here because we requested this cache from current node.
        CacheConfiguration enrichedTemplate = enricher().enrichFully(
            cfgTemplate.cacheConfiguration(), cfgTemplate.cacheConfigurationEnrichment());

        enrichedTemplate = cloneCheckSerializable(enrichedTemplate);

        CacheConfiguration cfg = new CacheConfiguration(enrichedTemplate);

        cfg.setName(cacheName);

        return cfg;
    }

    /**
     * @param cacheName Cache name.
     * @return Cache configuration.
     * @throws IgniteCheckedException If failed.
     */
    private CacheConfiguration getOrCreateConfigFromTemplate(String cacheName) throws IgniteCheckedException {
        CacheConfiguration cfg = getConfigFromTemplate(cacheName);

        return cfg != null ? cfg : new CacheConfiguration(cacheName);
    }

    /**
     * Dynamically starts cache.
     *
     * @param ccfg Cache configuration.
     * @param cacheName Cache name.
     * @param nearCfg Near cache configuration.
     * @param failIfExists Fail if exists flag.
     * @param failIfNotStarted If {@code true} fails if cache is not started.
     * @param checkThreadTx If {@code true} checks that current thread does not have active transactions.
     * @return Future that will be completed when cache is deployed.
     */
    public IgniteInternalFuture<Boolean> dynamicStartCache(
        @Nullable CacheConfiguration ccfg,
        String cacheName,
        @Nullable NearCacheConfiguration nearCfg,
        boolean failIfExists,
        boolean failIfNotStarted,
        boolean checkThreadTx
    ) {
        return dynamicStartCache(ccfg,
            cacheName,
            nearCfg,
            CacheType.USER,
            false,
            failIfExists,
            failIfNotStarted,
            checkThreadTx);
    }

    /**
     * Dynamically starts cache as a result of SQL {@code CREATE TABLE} command.
     *
     * @param ccfg Cache configuration.
     * @return Cache start future.
     */
    public IgniteInternalFuture<Boolean> dynamicStartSqlCache(
        CacheConfiguration ccfg
    ) {
        A.notNull(ccfg, "ccfg");

        return dynamicStartCache(ccfg,
            ccfg.getName(),
            ccfg.getNearConfiguration(),
            CacheType.USER,
            true,
            false,
            true,
            true);
    }

    /**
     * Dynamically starts cache.
     *
     * @param ccfg Cache configuration.
     * @param cacheName Cache name.
     * @param nearCfg Near cache configuration.
     * @param cacheType Cache type.
     * @param sql If the cache needs to be created as the result of SQL {@code CREATE TABLE} command.
     * @param failIfExists Fail if exists flag.
     * @param failIfNotStarted If {@code true} fails if cache is not started.
     * @param checkThreadTx If {@code true} checks that current thread does not have active transactions.
     * @return Future that will be completed when cache is deployed.
     */
    public IgniteInternalFuture<Boolean> dynamicStartCache(
        @Nullable CacheConfiguration ccfg,
        String cacheName,
        @Nullable NearCacheConfiguration nearCfg,
        CacheType cacheType,
        boolean sql,
        boolean failIfExists,
        boolean failIfNotStarted,
        boolean checkThreadTx
    ) {
        assert cacheName != null;

        if (checkThreadTx) {
            checkEmptyTransactionsEx(() -> String.format(CACHE_NAME_AND_OPERATION_FORMAT, cacheName,
                "dynamicStartCache"));
        }

        GridPlainClosure<Collection<byte[]>, IgniteInternalFuture<Boolean>> startCacheClsr = (grpKeys) -> {
            assert ccfg == null || !ccfg.isEncryptionEnabled() || !grpKeys.isEmpty();

            DynamicCacheChangeRequest req = prepareCacheChangeRequest(
                ccfg,
                cacheName,
                nearCfg,
                cacheType,
                sql,
                failIfExists,
                failIfNotStarted,
                null,
                false,
                null,
                ccfg != null && ccfg.isEncryptionEnabled() ? grpKeys.iterator().next() : null);

            if (req != null) {
                if (req.clientStartOnly())
                    return startClientCacheChange(F.asMap(req.cacheName(), req), null);

                return F.first(initiateCacheChanges(F.asList(req)));
            }
            else
                return new GridFinishedFuture<>();
        };

        try {
            if (ccfg != null && ccfg.isEncryptionEnabled()) {
                ctx.encryption().checkEncryptedCacheSupported();

                return generateEncryptionKeysAndStartCacheAfter(1, startCacheClsr);
            }

            return startCacheClsr.apply(Collections.EMPTY_SET);
        }
        catch (Exception e) {
            return new GridFinishedFuture<>(e);
        }
    }

    /**
     * Send {@code GenerateEncryptionKeyRequest} and execute {@code after} closure if succeed.
     *
     * @param keyCnt Count of keys to generate.
     * @param after Closure to execute after encryption keys would be generated.
     */
    private IgniteInternalFuture<Boolean> generateEncryptionKeysAndStartCacheAfter(int keyCnt,
        GridPlainClosure<Collection<byte[]>, IgniteInternalFuture<Boolean>> after) {
        IgniteInternalFuture<Collection<byte[]>> genEncKeyFut = ctx.encryption().generateKeys(keyCnt);

        GridFutureAdapter<Boolean> res = new GridFutureAdapter<>();

        genEncKeyFut.listen(new IgniteInClosure<IgniteInternalFuture<Collection<byte[]>>>() {
            @Override public void apply(IgniteInternalFuture<Collection<byte[]>> fut) {
                try {
                    Collection<byte[]> grpKeys = fut.result();

                    if (F.size(grpKeys, F.alwaysTrue()) != keyCnt)
                        res.onDone(false, fut.error());

                    IgniteInternalFuture<Boolean> dynStartCacheFut = after.apply(grpKeys);

                    dynStartCacheFut.listen(new IgniteInClosure<IgniteInternalFuture<Boolean>>() {
                        @Override public void apply(IgniteInternalFuture<Boolean> fut) {
                            try {
                                res.onDone(fut.get(), fut.error());
                            }
                            catch (IgniteCheckedException e) {
                                res.onDone(false, e);
                            }
                        }
                    });
                }
                catch (Exception e) {
                    res.onDone(false, e);
                }
            }
        });

        return res;
    }

    /**
     * @param startReqs Start requests.
     * @param cachesToClose Cache tp close.
     * @return Future for cache change operation.
     */
    private IgniteInternalFuture<Boolean> startClientCacheChange(
        @Nullable Map<String, DynamicCacheChangeRequest> startReqs, @Nullable Set<String> cachesToClose) {
        assert startReqs != null ^ cachesToClose != null;

        DynamicCacheStartFuture fut = new DynamicCacheStartFuture(UUID.randomUUID());

        IgniteInternalFuture old = pendingFuts.put(fut.id, fut);

        assert old == null : old;

        ctx.discovery().clientCacheStartEvent(fut.id, startReqs, cachesToClose);

        IgniteCheckedException err = checkNodeState();

        if (err != null)
            fut.onDone(err);

        return fut;
    }

    /**
     * Dynamically starts multiple caches.
     *
     * @param ccfgList Collection of cache configuration.
     * @param failIfExists Fail if exists flag.
     * @param checkThreadTx If {@code true} checks that current thread does not have active transactions.
     * @param disabledAfterStart If true, cache proxies will be only activated after {@link #restartProxies()}.
     * @return Future that will be completed when all caches are deployed.
     */
    public IgniteInternalFuture<Boolean> dynamicStartCaches(
        Collection<CacheConfiguration> ccfgList,
        boolean failIfExists,
        boolean checkThreadTx,
        boolean disabledAfterStart
    ) {
        return dynamicStartCachesByStoredConf(
            ccfgList.stream().map(StoredCacheData::new).collect(Collectors.toList()),
            failIfExists,
            checkThreadTx,
            disabledAfterStart,
            null);
    }

    /**
     * Dynamically starts multiple caches.
     *
     * @param storedCacheDataList Collection of stored cache data.
     * @param failIfExists Fail if exists flag.
     * @param checkThreadTx If {@code true} checks that current thread does not have active transactions.
     * @param disabledAfterStart If true, cache proxies will be only activated after {@link #restartProxies()}.
     * @param restartId Restart requester id (it'll allow to start this cache only him).
     * @return Future that will be completed when all caches are deployed.
     */
    public IgniteInternalFuture<Boolean> dynamicStartCachesByStoredConf(
        Collection<StoredCacheData> storedCacheDataList,
        boolean failIfExists,
        boolean checkThreadTx,
        boolean disabledAfterStart,
        IgniteUuid restartId
    ) {
        if (checkThreadTx) {
            checkEmptyTransactionsEx(() -> {
                List<String> cacheNames = storedCacheDataList.stream()
                    .map(StoredCacheData::config)
                    .map(CacheConfiguration::getName)
                    .collect(Collectors.toList());

                return String.format(CACHE_NAMES_AND_OPERATION_FORMAT, cacheNames, "dynamicStartCachesByStoredConf");
            });
        }

        GridPlainClosure<Collection<byte[]>, IgniteInternalFuture<Boolean>> startCacheClsr = (grpKeys) -> {
            List<DynamicCacheChangeRequest> srvReqs = null;
            Map<String, DynamicCacheChangeRequest> clientReqs = null;

            Iterator<byte[]> grpKeysIter = grpKeys.iterator();

            for (StoredCacheData ccfg : storedCacheDataList) {
                assert !ccfg.config().isEncryptionEnabled() || grpKeysIter.hasNext();

                DynamicCacheChangeRequest req = prepareCacheChangeRequest(
                    ccfg.config(),
                    ccfg.config().getName(),
                    null,
                    CacheType.cacheType(ccfg.config().getName()),
                    ccfg.sql(),
                    failIfExists,
                    true,
                    restartId,
                    disabledAfterStart,
                    ccfg.queryEntities(),
                    ccfg.config().isEncryptionEnabled() ? grpKeysIter.next() : null);

                if (req != null) {
                    if (req.clientStartOnly()) {
                        if (clientReqs == null)
                            clientReqs = U.newLinkedHashMap(storedCacheDataList.size());

                        clientReqs.put(req.cacheName(), req);
                    }
                    else {
                        if (srvReqs == null)
                            srvReqs = new ArrayList<>(storedCacheDataList.size());

                        srvReqs.add(req);
                    }
                }
            }

            if (srvReqs == null && clientReqs == null)
                return new GridFinishedFuture<>();

            if (clientReqs != null && srvReqs == null)
                return startClientCacheChange(clientReqs, null);

            GridCompoundFuture<?, Boolean> compoundFut = new GridCompoundFuture<>();

            for (DynamicCacheStartFuture fut : initiateCacheChanges(srvReqs))
                compoundFut.add((IgniteInternalFuture)fut);

            if (clientReqs != null) {
                IgniteInternalFuture<Boolean> clientStartFut = startClientCacheChange(clientReqs, null);

                compoundFut.add((IgniteInternalFuture)clientStartFut);
            }

            compoundFut.markInitialized();

            return compoundFut;
        };

        int encGrpCnt = 0;

        for (StoredCacheData ccfg : storedCacheDataList) {
            if (ccfg.config().isEncryptionEnabled())
                encGrpCnt++;
        }

        return generateEncryptionKeysAndStartCacheAfter(encGrpCnt, startCacheClsr);
    }

    /**
     * @param cacheName Cache name to destroy.
     * @param sql If the cache needs to be destroyed only if it was created as the result of SQL {@code CREATE TABLE}
     * command.
     * @param checkThreadTx If {@code true} checks that current thread does not have active transactions.
     * @param restart Restart flag.
     * @param restartId Restart requester id (it'll allow to start this cache only him).
     * @return Future that will be completed when cache is destroyed.
     */
    public IgniteInternalFuture<Boolean> dynamicDestroyCache(
        String cacheName,
        boolean sql,
        boolean checkThreadTx,
        boolean restart,
        IgniteUuid restartId
    ) {
        assert cacheName != null;

        if (checkThreadTx) {
            checkEmptyTransactionsEx(() -> String.format(CACHE_NAME_AND_OPERATION_FORMAT, cacheName,
                "dynamicDestroyCache"));
        }

        DynamicCacheChangeRequest req = DynamicCacheChangeRequest.stopRequest(ctx, cacheName, sql, true);

        req.stop(true);
        req.destroy(true);
        req.restart(restart);
        req.restartId(restartId);

        return F.first(initiateCacheChanges(F.asList(req)));
    }

    /**
     * @param cacheNames Collection of cache names to destroy.
     * @param checkThreadTx If {@code true} checks that current thread does not have active transactions.
     * @return Future that will be completed when cache is destroyed.
     */
    public IgniteInternalFuture<?> dynamicDestroyCaches(Collection<String> cacheNames, boolean checkThreadTx) {
        return dynamicDestroyCaches(cacheNames, checkThreadTx, true);
    }

    /**
     * @param cacheNames Collection of cache names to destroy.
     * @param checkThreadTx If {@code true} checks that current thread does not have active transactions.
     * @param destroy Cache data destroy flag. Setting to <code>true</code> will cause removing all cache data
     * @return Future that will be completed when cache is destroyed.
     */
    public IgniteInternalFuture<?> dynamicDestroyCaches(
        Collection<String> cacheNames,
        boolean checkThreadTx,
        boolean destroy
    ) {
        if (checkThreadTx) {
            checkEmptyTransactionsEx(() -> String.format(CACHE_NAMES_AND_OPERATION_FORMAT, cacheNames,
                "dynamicDestroyCaches"));
        }

        List<DynamicCacheChangeRequest> reqs = new ArrayList<>(cacheNames.size());

        for (String cacheName : cacheNames) {
            reqs.add(createStopRequest(cacheName, false, null, destroy));
        }

        return dynamicChangeCaches(reqs);
    }

    /**
     * Prepares cache stop request.
     *
     * @param cacheName Cache names to destroy.
     * @param restart Restart flag.
     * @param restartId Restart requester id (it'll allow to start this cache only him).
     * @param destroy Cache data destroy flag. Setting to {@code true} will cause removing all cache data from store.
     * @return Future that will be completed when cache is destroyed.
     */
    @NotNull public DynamicCacheChangeRequest createStopRequest(String cacheName, boolean restart, IgniteUuid restartId, boolean destroy) {
        DynamicCacheChangeRequest req = DynamicCacheChangeRequest.stopRequest(ctx, cacheName, false, true);

        req.stop(true);
        req.destroy(destroy);
        req.restart(restart);
        req.restartId(restartId);

        return req;
    }

    /**
     * Starts cache stop request as cache change batch.
     *
     * @param reqs cache stop requests.
     * @return compound future.
     */
    @NotNull public IgniteInternalFuture<?> dynamicChangeCaches(List<DynamicCacheChangeRequest> reqs) {
        GridCompoundFuture<?, ?> compoundFut = new GridCompoundFuture<>();

        for (DynamicCacheStartFuture fut : initiateCacheChanges(reqs))
            compoundFut.add((IgniteInternalFuture)fut);

        compoundFut.markInitialized();

        return compoundFut;
    }

    /**
     * Change WAL mode.
     *
     * @param cacheNames Cache names.
     * @param enabled Enabled flag.
     * @return Future completed when operation finished.
     */
    public IgniteInternalFuture<Boolean> changeWalMode(Collection<String> cacheNames, boolean enabled) {
        if (transactions().tx() != null || sharedCtx.lockedTopologyVersion(null) != null)
            throw new IgniteException("Cache WAL mode cannot be changed within lock or transaction.");

        return sharedCtx.walState().init(cacheNames, enabled);
    }

    /**
     * @param cacheName Cache name.
     * @return {@code true} if WAL is enabled for cache with given name.
     */
    public boolean walEnabled(String cacheName) {
        DynamicCacheDescriptor desc = ctx.cache().cacheDescriptor(cacheName);

        if (desc == null)
            throw new IgniteException("Cache not found: " + cacheName);

        return desc.groupDescriptor().walEnabled();
    }

    /**
     * @param cacheName Cache name to close.
     * @return Future that will be completed when cache is closed.
     */
    IgniteInternalFuture<?> dynamicCloseCache(String cacheName) {
        assert cacheName != null;

        IgniteCacheProxy<?, ?> proxy = jcacheProxy(cacheName, false);

        if (proxy == null || proxy.isProxyClosed())
            return new GridFinishedFuture<>(); // No-op.

        checkEmptyTransactionsEx(() -> String.format(CACHE_NAME_AND_OPERATION_FORMAT, cacheName, "dynamicCloseCache"));

        return startClientCacheChange(null, Collections.singleton(cacheName));
    }

    /**
     * Resets cache state after the cache has been moved to recovery state.
     *
     * @param cacheNames Cache names.
     * @return Future that will be completed when state is changed for all caches.
     */
    public IgniteInternalFuture<?> resetCacheState(Collection<String> cacheNames) {
        if (F.isEmpty(cacheNames))
            cacheNames = cachesInfo.registeredCaches().keySet();

        Collection<String> forCheckCacheNames = cacheNames;

        checkEmptyTransactionsEx(() -> String.format(CACHE_NAME_AND_OPERATION_FORMAT, forCheckCacheNames,
            "resetCacheState"));

        Collection<DynamicCacheChangeRequest> reqs = new ArrayList<>(cacheNames.size());

        for (String cacheName : cacheNames) {
            DynamicCacheDescriptor desc = cacheDescriptor(cacheName);

            if (desc == null) {
                U.warn(log, "Failed to find cache for reset lost partition request, cache does not exist: " + cacheName);

                continue;
            }

            DynamicCacheChangeRequest req = DynamicCacheChangeRequest.resetLostPartitions(ctx, cacheName);

            reqs.add(req);
        }

        GridCompoundFuture fut = new GridCompoundFuture();

        for (DynamicCacheStartFuture f : initiateCacheChanges(reqs))
            fut.add(f);

        fut.markInitialized();

        return fut;
    }

    /**
     * Save cache configuration to persistent store if necessary.
     *
     * @param desc Cache descriptor.
     * @throws IgniteCheckedException If failed.
     */
    public void saveCacheConfiguration(DynamicCacheDescriptor desc) throws IgniteCheckedException {
        assert desc != null;

        locCfgMgr.saveCacheConfiguration(desc.toStoredData(splitter), true);
    }

    /**
     * Save cache configuration to persistent store if necessary.
     *
     * @param storedCacheData Stored cache data.
     * @param overwrite Overwrite existing.
     * @throws IgniteCheckedException If failed.
     */
    public void saveCacheConfiguration(StoredCacheData storedCacheData, boolean overwrite) throws IgniteCheckedException {
        assert storedCacheData != null;

        locCfgMgr.saveCacheConfiguration(storedCacheData, overwrite);
    }

    /**
     * Remove all persistent files for all registered caches.
     * @throws IgniteCheckedException If failed.
     */
    public void cleanupCachesDirectories() throws IgniteCheckedException {
        if (sharedCtx.pageStore() == null || sharedCtx.kernalContext().clientNode())
            return;

        for (DynamicCacheDescriptor desc : cacheDescriptors().values()) {
            if (isPersistentCache(desc.cacheConfiguration(), sharedCtx.gridConfig().getDataStorageConfiguration()))
                F.nonNull(sharedCtx.pageStore()).cleanupPersistentSpace(desc.cacheConfiguration());
        }
    }

    /**
     * @param reqs Requests.
     * @return Collection of futures.
     */
    private Collection<DynamicCacheStartFuture> initiateCacheChanges(
        Collection<DynamicCacheChangeRequest> reqs
    ) {
        Collection<DynamicCacheStartFuture> res = new ArrayList<>(reqs.size());

        Collection<DynamicCacheChangeRequest> sndReqs = new ArrayList<>(reqs.size());

        for (DynamicCacheChangeRequest req : reqs) {
            authorizeCacheChange(req);

            DynamicCacheStartFuture fut = new DynamicCacheStartFuture(req.requestId());

            try {
                if (req.stop()) {
                    DynamicCacheDescriptor desc = cacheDescriptor(req.cacheName());

                    if (desc == null)
                        // No-op.
                        fut.onDone(false);
                }

                if (req.start() && req.startCacheConfiguration() != null) {
                    CacheConfiguration ccfg = req.startCacheConfiguration();

                    try {
                        cachesInfo.validateStartCacheConfiguration(ccfg);
                    }
                    catch (IgniteCheckedException e) {
                        fut.onDone(e);
                    }
                }

                if (fut.isDone())
                    continue;

                DynamicCacheStartFuture old = (DynamicCacheStartFuture)pendingFuts.putIfAbsent(
                    req.requestId(), fut);

                assert old == null;

                if (fut.isDone())
                    continue;

                sndReqs.add(req);
            }
            catch (Exception e) {
                fut.onDone(e);
            }
            finally {
                res.add(fut);
            }
        }

        Exception err = null;

        if (!sndReqs.isEmpty()) {
            try {
                ctx.discovery().sendCustomEvent(new DynamicCacheChangeBatch(sndReqs));

                err = checkNodeState();
            }
            catch (IgniteCheckedException e) {
                err = e;
            }
        }

        if (err != null) {
            for (DynamicCacheStartFuture fut : res)
                fut.onDone(err);
        }

        return res;
    }

    /**
     * Authorize creating cache.
     *
     * @param cfg Cache configuration.
     * @param ctx Kernal context.
     */
    static void authorizeCacheCreate(CacheConfiguration cfg, GridKernalContext ctx) {
        if(cfg != null) {
            ctx.security().authorize(cfg.getName(), SecurityPermission.CACHE_CREATE);

            if (cfg.isOnheapCacheEnabled() &&
                IgniteSystemProperties.getBoolean(IgniteSystemProperties.IGNITE_DISABLE_ONHEAP_CACHE))
                throw new SecurityException("Authorization failed for enabling on-heap cache.");
        }
    }

    /**
     * Authorize dynamic cache management.
     *
     * @param req start/stop cache request.
     */
    private void authorizeCacheChange(DynamicCacheChangeRequest req) {
        if (req.cacheType() == null || req.cacheType() == CacheType.USER) {
            if (req.stop())
                ctx.security().authorize(req.cacheName(), SecurityPermission.CACHE_DESTROY);
            else
                authorizeCacheCreate(req.startCacheConfiguration(), ctx);
        }
    }

    /**
     * @return Non null exception if node is stopping or disconnected.
     */
    @Nullable private IgniteCheckedException checkNodeState() {
        if (ctx.isStopping()) {
            return new IgniteCheckedException("Failed to execute dynamic cache change request, " +
                "node is stopping.");
        }
        else if (ctx.clientDisconnected()) {
            return new IgniteClientDisconnectedCheckedException(ctx.cluster().clientReconnectFuture(),
                "Failed to execute dynamic cache change request, client node disconnected.");
        }

        return null;
    }

    /**
     * @param type Event type.
     * @param customMsg Custom message instance.
     * @param node Event node.
     * @param topVer Topology version.
     * @param state Cluster state.
     */
    public void onDiscoveryEvent(int type,
        @Nullable DiscoveryCustomMessage customMsg,
        ClusterNode node,
        AffinityTopologyVersion topVer,
        DiscoveryDataClusterState state) {
        cachesInfo.onDiscoveryEvent(type, node, topVer);

        sharedCtx.affinity().onDiscoveryEvent(type, customMsg, node, topVer, state);
    }

    /**
     * Callback invoked from discovery thread when discovery custom message is received.
     *
     * @param msg Customer message.
     * @param topVer Current topology version.
     * @param node Node sent message.
     * @return {@code True} if minor topology version should be increased.
     */
    public boolean onCustomEvent(DiscoveryCustomMessage msg, AffinityTopologyVersion topVer, ClusterNode node) {
        if (msg instanceof SchemaAbstractDiscoveryMessage) {
            ctx.query().onDiscovery((SchemaAbstractDiscoveryMessage)msg);

            return false;
        }

        if (msg instanceof CacheAffinityChangeMessage)
            return sharedCtx.affinity().onCustomEvent(((CacheAffinityChangeMessage)msg));

        if (msg instanceof SnapshotDiscoveryMessage &&
            ((SnapshotDiscoveryMessage)msg).needExchange())
            return true;

        if (msg instanceof WalStateAbstractMessage) {
            WalStateAbstractMessage msg0 = (WalStateAbstractMessage)msg;

            if (msg0 instanceof WalStateProposeMessage)
                sharedCtx.walState().onProposeDiscovery((WalStateProposeMessage)msg);
            else if (msg0 instanceof WalStateFinishMessage)
                sharedCtx.walState().onFinishDiscovery((WalStateFinishMessage)msg);

            return msg0.needExchange();
        }

        if (msg instanceof DynamicCacheChangeBatch)
            return cachesInfo.onCacheChangeRequested((DynamicCacheChangeBatch)msg, topVer);

        if (msg instanceof DynamicCacheChangeFailureMessage)
            cachesInfo.onCacheChangeRequested((DynamicCacheChangeFailureMessage)msg, topVer);

        if (msg instanceof ClientCacheChangeDiscoveryMessage)
            cachesInfo.onClientCacheChange((ClientCacheChangeDiscoveryMessage)msg, node);

        if (msg instanceof CacheStatisticsModeChangeMessage)
            onCacheStatisticsModeChange((CacheStatisticsModeChangeMessage)msg);

        if (msg instanceof CacheStatisticsClearMessage)
            onCacheStatisticsClear((CacheStatisticsClearMessage)msg);

        if (msg instanceof TxTimeoutOnPartitionMapExchangeChangeMessage)
            onTxTimeoutOnPartitionMapExchangeChange((TxTimeoutOnPartitionMapExchangeChangeMessage)msg);

        return false;
    }

    /** {@inheritDoc} */
    @Nullable @Override public IgniteNodeValidationResult validateNode(ClusterNode node) {
        IgniteNodeValidationResult res = validateHashIdResolvers(node, ctx, cacheDescriptors());

        if (res == null)
            res = validateRestartingCaches(node);

        return res;
    }

    /**
     * @param cacheName Cache to check.
     * @return Cache is under restarting.
     */
    public boolean isCacheRestarting(String cacheName) {
        return cachesInfo.isRestarting(cacheName);
    }

    /**
     * @param node Joining node to validate.
     * @return Node validation result if there was an issue with the joining node, {@code null} otherwise.
     */
    private IgniteNodeValidationResult validateRestartingCaches(ClusterNode node) {
        if (cachesInfo.hasRestartingCaches()) {
            String msg = "Joining node during caches restart is not allowed [joiningNodeId=" + node.id() +
                ", restartingCaches=" + new HashSet<>(cachesInfo.restartingCaches()) + ']';

            return new IgniteNodeValidationResult(node.id(), msg);
        }

        return null;
    }

    /**
<<<<<<< HEAD
     * @return Last data version.
     */
    public long lastDataVersion() {
        long max = 0;

        for (GridCacheAdapter<?, ?> cache : caches.values()) {
            GridCacheContext<?, ?> ctx = cache.context();

            if (ctx.versions().last().order() > max)
                max = ctx.versions().last().order();

            if (ctx.isNear()) {
                ctx = ctx.near().dht().context();

                if (ctx.versions().last().order() > max)
                    max = ctx.versions().last().order();
            }
        }

        return max;
=======
     * @param cfg Cache configuration.
     * @return Query manager.
     */
    private GridCacheQueryManager queryManager(CacheConfiguration cfg) {
        return cfg.getCacheMode() == LOCAL ? new GridCacheLocalQueryManager() : new GridCacheDistributedQueryManager();
>>>>>>> 79ff33e9
    }

    /**
     * @return Keep static cache configuration flag. If {@code true}, static cache configuration will override
     * configuration persisted on disk.
     */
    public boolean keepStaticCacheConfiguration() {
        return keepStaticCacheConfiguration;
    }

    /**
     * @param name Cache name.
     * @param <K> type of keys.
     * @param <V> type of values.
     * @return Cache instance for given name.
     */
    public <K, V> IgniteInternalCache<K, V> cache(String name) {
        assert name != null;

        if (log.isDebugEnabled())
            log.debug("Getting cache for name: " + name);

        IgniteCacheProxy<K, V> jcache = (IgniteCacheProxy<K, V>)jcacheProxy(name, true);

        return jcache == null ? null : jcache.internalProxy();
    }

    /**
     * Await proxy initialization.
     *
     * @param jcache Cache proxy.
     */
    private void awaitInitializeProxy(IgniteCacheProxyImpl<?, ?> jcache) {
        if (jcache != null) {
            CountDownLatch initLatch = jcache.getInitLatch();

            try {
                while (initLatch.getCount() > 0) {
                    initLatch.await(2000, TimeUnit.MILLISECONDS);

                    if (log.isInfoEnabled())
                        log.info("Failed to wait proxy initialization, cache=" + jcache.getName() +
                            ", localNodeId=" + ctx.localNodeId());
                }
            }
            catch (InterruptedException e) {
                Thread.currentThread().interrupt();
                // Ignore intteruption.
            }
        }
    }

    /**
     * @param name Cache name.
     */
    public void completeProxyInitialize(String name) {
        IgniteCacheProxyImpl<?, ?> jcache = jCacheProxies.get(name);

        if (jcache != null) {
            CountDownLatch proxyInitLatch = jcache.getInitLatch();

            if (proxyInitLatch.getCount() > 0) {
                if (log.isInfoEnabled())
                    log.info("Finish proxy initialization, cacheName=" + name +
                        ", localNodeId=" + ctx.localNodeId());

                proxyInitLatch.countDown();
            }
        }
        else {
            if (log.isInfoEnabled())
                log.info("Can not finish proxy initialization because proxy does not exist, cacheName=" + name +
                    ", localNodeId=" + ctx.localNodeId());
        }
    }

    /**
     * @param <K> type of keys.
     * @param <V> type of values.
     * @param name Cache name.
     * @return Cache instance for given name.
     * @throws IgniteCheckedException If failed.
     */
    public <K, V> IgniteInternalCache<K, V> getOrStartCache(String name) throws IgniteCheckedException {
        return getOrStartCache(name, null);
    }

    /**
     * @param <K> type of keys.
     * @param <V> type of values.
     * @param name Cache name.
     * @param ccfg Optional cache configuration.
     * @return Cache instance for given name.
     * @throws IgniteCheckedException If failed.
     */
    public <K, V> IgniteInternalCache<K, V> getOrStartCache(String name,
        CacheConfiguration ccfg) throws IgniteCheckedException {
        assert name != null;

        if (log.isDebugEnabled())
            log.debug("Getting cache for name: " + name);

        IgniteCacheProxy<?, ?> cache = jcacheProxy(name, true);

        if (cache == null) {
            dynamicStartCache(ccfg, name, null, false, ccfg == null, true).get();

            cache = jcacheProxy(name, true);
        }

        return cache == null ? null : (IgniteInternalCache<K, V>)cache.internalProxy();
    }

    /**
     * @return All configured cache instances.
     */
    public Collection<IgniteInternalCache<?, ?>> caches() {
        return F.viewReadOnly(jCacheProxies.values(), IgniteCacheProxy::internalProxy);
    }

    /**
     * @return All configured cache instances.
     */
    public Collection<IgniteCacheProxy<?, ?>> jcaches() {
        return F.viewReadOnly(jCacheProxies.values(), IgniteCacheProxyImpl::gatewayWrapper);
    }

    /**
     * Gets utility cache.
     *
     * @param <K> type of keys.
     * @param <V> type of values.
     * @return Utility cache.
     */
    public <K, V> IgniteInternalCache<K, V> utilityCache() {
        if (ctx.discovery().localNode().isClient()) {
            IgniteCacheProxy<K, V> proxy = (IgniteCacheProxy<K, V>)jcacheProxy(CU.UTILITY_CACHE_NAME, true);

            if (proxy == null) {
                GridCacheAdapter<?, ?> cacheAdapter = caches.get(CU.UTILITY_CACHE_NAME);

                if (cacheAdapter != null) {
                    proxy = new IgniteCacheProxyImpl(cacheAdapter.context(), cacheAdapter);

                    IgniteCacheProxyImpl<?, ?> prev = addjCacheProxy(CU.UTILITY_CACHE_NAME, (IgniteCacheProxyImpl<?, ?>)proxy);

                    if (prev != null)
                        proxy = (IgniteCacheProxy<K, V>)prev;

                    completeProxyInitialize(proxy.getName());
                }
            }

            assert proxy != null : CU.UTILITY_CACHE_NAME;

            return proxy.internalProxy();
        }

        return internalCache(CU.UTILITY_CACHE_NAME);
    }

    /**
     * @param name Cache name.
     * @param <K> type of keys.
     * @param <V> type of values.
     * @return Cache instance for given name.
     */
    public <K, V> IgniteInternalCache<K, V> publicCache(String name) {
        assert name != null;

        if (log.isDebugEnabled())
            log.debug("Getting public cache for name: " + name);

        DynamicCacheDescriptor desc = cacheDescriptor(name);

        if (desc == null)
            throw new IllegalArgumentException("Cache is not started: " + name);

        if (!desc.cacheType().userCache())
            throw new IllegalStateException("Failed to get cache because it is a system cache: " + name);

        IgniteCacheProxy<K, V> jcache = (IgniteCacheProxy<K, V>)jcacheProxy(name, true);

        if (jcache == null)
            throw new IllegalArgumentException("Cache is not started: " + name);

        return jcache.internalProxy();
    }

    /**
     * @param cacheName Cache name.
     * @param <K> type of keys.
     * @param <V> type of values.
     * @return Cache instance for given name.
     * @throws IgniteCheckedException If failed.
     */
    public <K, V> IgniteCacheProxy<K, V> publicJCache(String cacheName) throws IgniteCheckedException {
        return publicJCache(cacheName, true, true);
    }

    /**
     * @param <K> type of keys.
     * @param <V> type of values.
     * @param cacheName Cache name.
     * @param failIfNotStarted If {@code true} throws {@link IllegalArgumentException} if cache is not started,
     * otherwise returns {@code null} in this case.
     * @param checkThreadTx If {@code true} checks that current thread does not have active transactions.
     * @return Cache instance for given name.
     * @throws IgniteCheckedException If failed.
     */
    public @Nullable <K, V> IgniteCacheProxy<K, V> publicJCache(String cacheName,
        boolean failIfNotStarted,
        boolean checkThreadTx) throws IgniteCheckedException {
        assert cacheName != null;

        if (log.isDebugEnabled())
            log.debug("Getting public cache for name: " + cacheName);

        DynamicCacheDescriptor desc = cacheDescriptor(cacheName);

        if (desc != null && !desc.cacheType().userCache())
            throw new IllegalStateException("Failed to get cache because it is a system cache: " + cacheName);

        IgniteCacheProxyImpl<?, ?> proxy = jcacheProxy(cacheName, true);

        // Try to start cache, there is no guarantee that cache will be instantiated.
        if (proxy == null) {
            dynamicStartCache(null, cacheName, null, false, failIfNotStarted, checkThreadTx).get();

            proxy = jcacheProxy(cacheName, true);
        }

        return proxy != null ? (IgniteCacheProxy<K, V>)proxy.gatewayWrapper() : null;
    }

    /**
     * Get configuration for the given cache. Fails if cache does not exist or restarting.
     *
     * @param name Cache name.
     * @return Cache configuration.
     * @throws org.apache.ignite.IgniteCacheRestartingException If the cache with the given name
     *      is currently restarting.
     * @throws IllegalStateException If the cache with the given name does not exist.
     */
    public CacheConfiguration cacheConfiguration(String name) {
        assert name != null;

        DynamicCacheDescriptor desc = cacheDescriptor(name);

        if (desc == null) {
            if (cachesInfo.isRestarting(name)) {
                IgniteCacheProxyImpl<?, ?> proxy = jCacheProxies.get(name);

                assert proxy != null: name;

                proxy.internalProxy(); //should throw exception

                // we have procceed, try again
                return cacheConfiguration(name);
            }

            throw new IllegalStateException("Cache doesn't exist: " + name);
        }
        else
            return desc.cacheConfiguration();
    }

    /**
     * Get configuration for the given cache. If a cache with the given name does not exist, will return {@code null}.
     *
     * @param name Cache name.
     * @return Cache configuration or {@code null}.
     */
    public CacheConfiguration cacheConfigurationNoProxyCheck(String name) {
        assert name != null;

        DynamicCacheDescriptor desc = cacheDescriptor(name);

        return desc == null ? null : desc.cacheConfiguration();
    }

    /**
     * Get registered cache descriptor.
     *
     * @param name Name.
     * @return Descriptor.
     */
    public DynamicCacheDescriptor cacheDescriptor(String name) {
        return cachesInfo.registeredCaches().get(name);
    }

    /**
     * @return Cache descriptors.
     */
    public Map<String, DynamicCacheDescriptor> cacheDescriptors() {
        return cachesInfo.registeredCaches();
    }

    /**
     * @return Collection of persistent cache descriptors.
     */
    public Collection<DynamicCacheDescriptor> persistentCaches() {
        return cachesInfo.registeredCaches().values()
            .stream()
            .filter(desc -> isPersistentCache(desc.cacheConfiguration(), ctx.config().getDataStorageConfiguration()))
            .collect(Collectors.toList());
    }

    /**
     * @return Collection of persistent cache group descriptors.
     */
    public Collection<CacheGroupDescriptor> persistentGroups() {
        return cachesInfo.registeredCacheGroups().values()
            .stream()
            .filter(CacheGroupDescriptor::persistenceEnabled)
            .collect(Collectors.toList());
    }

    /**
     * @return Cache group descriptors.
     */
    public Map<Integer, CacheGroupDescriptor> cacheGroupDescriptors() {
        return cachesInfo.registeredCacheGroups();
    }

    /**
     * Tries to find cache group descriptor either in registered cache groups
     * or in marked for deletion collection if cache group is considered to be stopped.
     *
     * @param grpId Group id.
     * @return Cache group descriptor for given cache group ID.
     */
    public CacheGroupDescriptor cacheGroupDescriptor(int grpId) {
        CacheGroupDescriptor desc = cacheGroupDescriptors().get(grpId);

        // Try to find descriptor if it was marked for deletion.
        if (desc == null)
            return cachesInfo.markedForDeletionCacheGroupDesc(grpId);

        return desc;
    }

    /**
     * @param cacheId Cache ID.
     * @return Cache descriptor.
     */
    public @Nullable DynamicCacheDescriptor cacheDescriptor(int cacheId) {
        for (DynamicCacheDescriptor cacheDesc : cacheDescriptors().values()) {
            CacheConfiguration ccfg = cacheDesc.cacheConfiguration();

            assert ccfg != null : cacheDesc;

            if (CU.cacheId(ccfg.getName()) == cacheId)
                return cacheDesc;
        }

        return null;
    }

    /**
     * @param cacheCfg Cache configuration template.
     * @throws IgniteCheckedException If failed.
     */
    public void addCacheConfiguration(CacheConfiguration cacheCfg) throws IgniteCheckedException {
        assert cacheCfg.getName() != null;

        String name = cacheCfg.getName();

        DynamicCacheDescriptor desc = cachesInfo.registeredTemplates().get(name);

        if (desc != null)
            return;

        DynamicCacheChangeRequest req = DynamicCacheChangeRequest.addTemplateRequest(ctx, cacheCfg,
            backwardCompatibleSplitter().split(cacheCfg));

        TemplateConfigurationFuture fut = new TemplateConfigurationFuture(req.cacheName(), req.deploymentId());

        TemplateConfigurationFuture old =
            (TemplateConfigurationFuture)pendingTemplateFuts.putIfAbsent(cacheCfg.getName(), fut);

        if (old != null)
            fut = old;

        Exception err = null;

        try {
            ctx.discovery().sendCustomEvent(new DynamicCacheChangeBatch(Collections.singleton(req)));

            if (ctx.isStopping()) {
                err = new IgniteCheckedException("Failed to execute dynamic cache change request, " +
                    "node is stopping.");
            }
            else if (ctx.clientDisconnected()) {
                err = new IgniteClientDisconnectedCheckedException(ctx.cluster().clientReconnectFuture(),
                    "Failed to execute dynamic cache change request, client node disconnected.");
            }
        }
        catch (IgniteCheckedException e) {
            err = e;
        }

        if (err != null)
            fut.onDone(err);

        fut.get();
    }

    /**
     * @param <K> type of keys.
     * @param <V> type of values.
     * @param name Cache name.
     * @return Cache instance for given name.
     */
    @SuppressWarnings("unchecked")
    public <K, V> IgniteCacheProxy<K, V> jcache(String name) {
        assert name != null;

        IgniteCacheProxy<K, V> cache = (IgniteCacheProxy<K, V>)jcacheProxy(name, true);

        if (cache == null) {
            GridCacheAdapter<?, ?> cacheAdapter = caches.get(name);

            if (cacheAdapter != null) {
                cache = new IgniteCacheProxyImpl(cacheAdapter.context(), cacheAdapter);

                IgniteCacheProxyImpl<?, ?> prev = addjCacheProxy(name, (IgniteCacheProxyImpl<?, ?>)cache);

                if (prev != null)
                    cache = (IgniteCacheProxy<K, V>)prev;

                completeProxyInitialize(cache.getName());
            }
        }

        if (cache == null)
            throw new IllegalArgumentException("Cache is not configured: " + name);

        return cache;
    }

    /**
     * @param name Cache name.
     * @param awaitInit Await proxy initialization.
     * @return Cache proxy.
     */
    public @Nullable IgniteCacheProxyImpl<?, ?> jcacheProxy(String name, boolean awaitInit) {
        IgniteCacheProxyImpl<?, ?> cache = jCacheProxies.get(name);

        if (awaitInit)
            awaitInitializeProxy(cache);

        return cache;
    }

    /**
     * @param name Cache name.
     * @param proxy Cache proxy.
     * @return Previous cache proxy.
     */
    public @Nullable IgniteCacheProxyImpl<?, ?> addjCacheProxy(String name, IgniteCacheProxyImpl<?, ?> proxy) {
        return jCacheProxies.putIfAbsent(name, proxy);
    }

    /**
     * @return All configured public cache instances.
     */
    public Collection<IgniteCacheProxy<?, ?>> publicCaches() {
        Collection<IgniteCacheProxy<?, ?>> res = new ArrayList<>(jCacheProxies.size());

        for (IgniteCacheProxyImpl<?, ?> proxy : jCacheProxies.values()) {
            if (proxy.context().userCache())
                res.add(proxy.gatewayWrapper());
        }

        return res;
    }

    /**
     * @param name Cache name.
     * @param <K> type of keys.
     * @param <V> type of values.
     * @return Cache instance for given name.
     */
    public <K, V> GridCacheAdapter<K, V> internalCache(String name) {
        assert name != null;

        if (log.isDebugEnabled())
            log.debug("Getting internal cache adapter: " + name);

        return (GridCacheAdapter<K, V>)caches.get(name);
    }

    /**
     * Cancel all user operations.
     */
    private void cancelFutures() {
        sharedCtx.mvcc().onStop();

        Exception err = new IgniteCheckedException("Operation has been cancelled (node is stopping).");

        for (IgniteInternalFuture fut : pendingFuts.values())
            ((GridFutureAdapter)fut).onDone(err);

        for (IgniteInternalFuture fut : pendingTemplateFuts.values())
            ((GridFutureAdapter)fut).onDone(err);

        for (EnableStatisticsFuture fut : manageStatisticsFuts.values())
            fut.onDone(err);

        for (TxTimeoutOnPartitionMapExchangeChangeFuture fut : txTimeoutOnPartitionMapExchangeFuts.values())
            fut.onDone(err);
    }

    /**
     * @return All internal cache instances.
     */
    public Collection<GridCacheAdapter<?, ?>> internalCaches() {
        return caches.values();
    }

    /**
     * @param name Cache name.
     * @return {@code True} if specified cache is system, {@code false} otherwise.
     */
    public boolean systemCache(String name) {
        assert name != null;

        DynamicCacheDescriptor desc = cacheDescriptor(name);

        return desc != null && !desc.cacheType().userCache();
    }

    /** {@inheritDoc} */
    @Override public void printMemoryStats() {
        X.println(">>> ");

        for (GridCacheAdapter c : caches.values()) {
            X.println(">>> Cache memory stats [igniteInstanceName=" + ctx.igniteInstanceName() +
                ", cache=" + c.name() + ']');

            c.context().printMemoryStats();
        }
    }

    /**
     * Callback invoked by deployment manager for whenever a class loader gets undeployed.
     *
     * @param ldr Class loader.
     */
    public void onUndeployed(ClassLoader ldr) {
        if (!ctx.isStopping()) {
            for (GridCacheAdapter<?, ?> cache : caches.values()) {
                // Do not notify system caches and caches for which deployment is disabled.
                if (cache.context().userCache() && cache.context().deploymentEnabled())
                    cache.onUndeploy(ldr);
            }
        }
    }

    /**
     * @param <K> type of keys.
     * @param <V> type of values.
     * @return Shared context.
     */
    public <K, V> GridCacheSharedContext<K, V> context() {
        return (GridCacheSharedContext<K, V>)sharedCtx;
    }

    /**
     * @return Transactions interface implementation.
     */
    public IgniteTransactionsEx transactions() {
        return transactions;
    }

    /**
     * Registers MBean for cache components.
     *
     * @param obj Cache component.
     * @param cacheName Cache name.
     * @throws IgniteCheckedException If registration failed.
     */
    private void registerMbean(Object obj, @Nullable String cacheName)
        throws IgniteCheckedException {
        if (U.IGNITE_MBEANS_DISABLED)
            return;

        assert obj != null;

        MBeanServer srvr = ctx.config().getMBeanServer();

        assert srvr != null;

        cacheName = U.maskName(cacheName);

        final Object mbeanImpl = (obj instanceof IgniteMBeanAware) ? ((IgniteMBeanAware)obj).getMBean() : obj;

        for (Class<?> itf : mbeanImpl.getClass().getInterfaces()) {
            if (itf.getName().endsWith("MBean") || itf.getName().endsWith("MXBean")) {
                try {
                    U.registerMBean(srvr, ctx.igniteInstanceName(), cacheName, obj.getClass().getName(), mbeanImpl,
                        (Class<Object>)itf);
                }
                catch (Throwable e) {
                    throw new IgniteCheckedException("Failed to register MBean for component: " + obj, e);
                }

                break;
            }
        }
    }

    /**
     * Unregisters MBean for cache components.
     *  @param o Cache component.
     * @param cacheName Cache name.
     */
    private void unregisterMbean(Object o, @Nullable String cacheName) {
        if (U.IGNITE_MBEANS_DISABLED)
            return;

        assert o != null;

        MBeanServer srvr = ctx.config().getMBeanServer();

        assert srvr != null;

        cacheName = U.maskName(cacheName);

        boolean needToUnregister = o instanceof IgniteMBeanAware;

        if (!needToUnregister) {
            for (Class<?> itf : o.getClass().getInterfaces()) {
                if (itf.getName().endsWith("MBean") || itf.getName().endsWith("MXBean")) {
                    needToUnregister = true;

                    break;
                }
            }
        }

        if (needToUnregister) {
            try {
                srvr.unregisterMBean(U.makeMBeanName(ctx.igniteInstanceName(), cacheName, o.getClass().getName()));
            }
            catch (Throwable e) {
                U.error(log, "Failed to unregister MBean for component: " + o, e);
            }
        }
    }

    /**
     * @param grp Cache group.
     * @param ccfg Cache configuration.
     * @param objs Extra components.
     * @return Components provided in cache configuration which can implement {@link LifecycleAware} interface.
     */
    private Iterable<Object> lifecycleAwares(CacheGroupContext grp, CacheConfiguration ccfg, Object... objs) {
        Collection<Object> ret = new ArrayList<>(7 + objs.length);

        if (grp.affinityFunction() != ccfg.getAffinity())
            ret.add(ccfg.getAffinity());

        ret.add(ccfg.getAffinityMapper());
        ret.add(ccfg.getEvictionFilter());
        ret.add(ccfg.getEvictionPolicyFactory());
        ret.add(ccfg.getEvictionPolicy());
        ret.add(ccfg.getInterceptor());

        NearCacheConfiguration nearCfg = ccfg.getNearConfiguration();

        if (nearCfg != null) {
            ret.add(nearCfg.getNearEvictionPolicyFactory());
            ret.add(nearCfg.getNearEvictionPolicy());
        }

        Collections.addAll(ret, objs);

        return ret;
    }

    /**
     * Method checks that current thread does not have active transactions.
     *
     * @throws IgniteException If transaction exist.
     */
    public void checkEmptyTransactions() throws IgniteException {
        if (transactions().tx() != null || sharedCtx.lockedTopologyVersion(null) != null)
            throw new IgniteException("Cannot start/stop cache within lock or transaction.");
    }

    /**
     * Method invoke {@link #checkEmptyTransactions()} and add message in case exception.
     *
     * @param eMsgSupplier supplier additional text message
     * @throws IgniteException If {@link #checkEmptyTransactions()} throw {@link IgniteException}
     * */
    private void checkEmptyTransactionsEx(final Supplier<String> eMsgSupplier) throws IgniteException {
        assert eMsgSupplier != null;

        try {
            checkEmptyTransactions();
        }
        catch (IgniteException e) {
            throw new IgniteException(e.getMessage() + ' ' + eMsgSupplier.get(), e);
        }
    }

    /**
     * @param val Object to check.
     * @return Configuration copy.
     * @throws IgniteCheckedException If validation failed.
     */
    CacheConfiguration cloneCheckSerializable(final CacheConfiguration val) throws IgniteCheckedException {
        if (val == null)
            return null;

        return withBinaryContext(() -> {
                if (val.getCacheStoreFactory() != null) {
                    try {
                        ClassLoader ldr = ctx.config().getClassLoader();

                        if (ldr == null)
                            ldr = val.getCacheStoreFactory().getClass().getClassLoader();

                        U.unmarshal(marsh, U.marshal(marsh, val.getCacheStoreFactory()),
                            U.resolveClassLoader(ldr, ctx.config()));
                    }
                    catch (IgniteCheckedException e) {
                        throw new IgniteCheckedException("Failed to validate cache configuration. " +
                            "Cache store factory is not serializable. Cache name: " + U.maskName(val.getName()), e);
                    }
                }

                try {
                    return U.unmarshal(marsh, U.marshal(marsh, val), U.resolveClassLoader(ctx.config()));
                }
                catch (IgniteCheckedException e) {
                    throw new IgniteCheckedException("Failed to validate cache configuration " +
                        "(make sure all objects in cache configuration are serializable): " + U.maskName(val.getName()), e);
                }
        });
    }

    /**
     * @param c Closure.
     * @return Closure result.
     * @throws IgniteCheckedException If failed.
     */
    private <T> T withBinaryContext(IgniteThrowableSupplier<T> c) throws IgniteCheckedException {
        IgniteCacheObjectProcessor objProc = ctx.cacheObjects();
        BinaryContext oldCtx = null;

        if (objProc instanceof CacheObjectBinaryProcessorImpl) {
            GridBinaryMarshaller binMarsh = ((CacheObjectBinaryProcessorImpl)objProc).marshaller();

            oldCtx = binMarsh == null ? null : binMarsh.pushContext();
        }

        try {
            return c.get();
        }
        finally {
            if (objProc instanceof CacheObjectBinaryProcessorImpl)
                GridBinaryMarshaller.popContext(oldCtx);
        }
    }

    /**
     * Prepares DynamicCacheChangeRequest for cache creation.
     *
     * @param ccfg Cache configuration
     * @param cacheName Cache name
     * @param nearCfg Near cache configuration
     * @param cacheType Cache type
     * @param sql Whether the cache needs to be created as the result of SQL {@code CREATE TABLE} command.
     * @param failIfExists Fail if exists flag.
     * @param failIfNotStarted If {@code true} fails if cache is not started.
     * @param restartId Restart requester id (it'll allow to start this cache only him).
     * @param disabledAfterStart If true, cache proxies will be only activated after {@link #restartProxies()}.
     * @param qryEntities Query entities.
     * @param encKey Encryption key.
     * @return Request or {@code null} if cache already exists.
     * @throws IgniteCheckedException if some of pre-checks failed
     * @throws CacheExistsException if cache exists and failIfExists flag is {@code true}
     */
    private DynamicCacheChangeRequest prepareCacheChangeRequest(
        @Nullable CacheConfiguration ccfg,
        String cacheName,
        @Nullable NearCacheConfiguration nearCfg,
        CacheType cacheType,
        boolean sql,
        boolean failIfExists,
        boolean failIfNotStarted,
        IgniteUuid restartId,
        boolean disabledAfterStart,
        @Nullable Collection<QueryEntity> qryEntities,
        @Nullable byte[] encKey
    ) throws IgniteCheckedException {
        DynamicCacheDescriptor desc = cacheDescriptor(cacheName);

        DynamicCacheChangeRequest req = new DynamicCacheChangeRequest(UUID.randomUUID(), cacheName, ctx.localNodeId());

        req.sql(sql);

        req.failIfExists(failIfExists);

        req.disabledAfterStart(disabledAfterStart);

        req.encryptionKey(encKey);

        req.restartId(restartId);

        if (ccfg != null) {
            cloneCheckSerializable(ccfg);

            if (desc != null) {
                if (failIfExists) {
                    throw new CacheExistsException("Failed to start cache " +
                        "(a cache with the same name is already started): " + cacheName);
                }
                else {
                    CacheConfiguration descCfg = desc.cacheConfiguration();

                    // Check if we were asked to start a near cache.
                    if (nearCfg != null) {
                        if (isLocalAffinity(descCfg)) {
                            // If we are on a data node and near cache was enabled, return success, else - fail.
                            if (descCfg.getNearConfiguration() != null)
                                return null;
                            else
                                throw new IgniteCheckedException("Failed to start near " +
                                    "cache (local node is an affinity node for cache): " + cacheName);
                        }
                        else
                            // If local node has near cache, return success.
                            req.clientStartOnly(true);
                    }
                    else if (!isLocalAffinity(descCfg))
                        req.clientStartOnly(true);

                    req.deploymentId(desc.deploymentId());

                    T2<CacheConfiguration, CacheConfigurationEnrichment> splitCfg = backwardCompatibleSplitter().split(desc);

                    req.startCacheConfiguration(splitCfg.get1());
                    req.cacheConfigurationEnrichment(splitCfg.get2());

                    req.schema(desc.schema());
                }
            }
            else {
                CacheConfiguration cfg = new CacheConfiguration(ccfg);

                req.deploymentId(IgniteUuid.randomUuid());

                T2<CacheConfiguration, CacheConfigurationEnrichment> splitCfg = backwardCompatibleSplitter().split(cfg);

                req.startCacheConfiguration(splitCfg.get1());
                req.cacheConfigurationEnrichment(splitCfg.get2());

                cfg = splitCfg.get1();

                CacheObjectContext cacheObjCtx = ctx.cacheObjects().contextForCache(cfg);

                initialize(req.startCacheConfiguration(), cacheObjCtx);

                if (restartId != null)
                    req.schema(new QuerySchema(qryEntities == null ? cfg.getQueryEntities() : qryEntities));
                else
                    req.schema(new QuerySchema(qryEntities != null ? QueryUtils.normalizeQueryEntities(qryEntities, cfg)
                            : cfg.getQueryEntities()));
            }
        }
        else {
            req.clientStartOnly(true);

            if (desc != null)
                ccfg = desc.cacheConfiguration();

            if (ccfg == null) {
                if (failIfNotStarted) {
                    throw new CacheExistsException("Failed to start client cache " +
                        "(a cache with the given name is not started): " + cacheName);
                }
                else
                    return null;
            }

            req.deploymentId(desc.deploymentId());

            T2<CacheConfiguration, CacheConfigurationEnrichment> splitCfg = backwardCompatibleSplitter().split(ccfg);

            req.startCacheConfiguration(splitCfg.get1());
            req.cacheConfigurationEnrichment(splitCfg.get2());

            req.schema(desc.schema());
        }

        if (nearCfg != null)
            req.nearCacheConfiguration(nearCfg);

        req.cacheType(cacheType);

        return req;
    }

    /**
     * Enable/disable statistics globally for the caches
     *
     * @param cacheNames Collection of cache names.
     * @param enabled Statistics enabled flag.
     * @throws IgniteCheckedException If failed.
     */
    public void enableStatistics(Collection<String> cacheNames, boolean enabled) throws IgniteCheckedException {
        Collection<IgniteInternalCache> caches = manageStatisticsCaches(cacheNames);

        Collection<String> globalCaches = new HashSet<>(U.capacity(caches.size()));

        for (IgniteInternalCache cache : caches) {
            cache.context().statisticsEnabled(enabled);

            globalCaches.add(cache.name());
        }

        if (globalCaches.isEmpty())
            return;

        CacheStatisticsModeChangeMessage msg = new CacheStatisticsModeChangeMessage(UUID.randomUUID(), globalCaches, enabled);

        EnableStatisticsFuture fut = new EnableStatisticsFuture(msg.requestId());

        manageStatisticsFuts.put(msg.requestId(), fut);

        ctx.grid().context().discovery().sendCustomEvent(msg);

        fut.get();
    }

    /**
     * Clear statistics globally for the caches
     *
     * @param cacheNames Collection of cache names.
     * @throws IgniteCheckedException If failed.
     */
    public void clearStatistics(Collection<String> cacheNames) throws IgniteCheckedException {
        Collection<IgniteInternalCache> caches = manageStatisticsCaches(cacheNames);

        Collection<String> globalCaches = new HashSet<>(U.capacity(caches.size()));

        for (IgniteInternalCache cache : caches) {
            globalCaches.add(cache.name());
        }

        if (globalCaches.isEmpty())
            return;

        CacheStatisticsClearMessage msg = new CacheStatisticsClearMessage(UUID.randomUUID(), globalCaches);

        EnableStatisticsFuture fut = new EnableStatisticsFuture(msg.requestId());

        manageStatisticsFuts.put(msg.requestId(), fut);

        ctx.grid().context().discovery().sendCustomEvent(msg);

        fut.get();
    }

    /**
     *
     */
    private Collection<IgniteInternalCache> manageStatisticsCaches(Collection<String> caches)
        throws IgniteCheckedException {
        assert caches != null;

        Collection<IgniteInternalCache> res = new ArrayList<>(caches.size());

        if (!cacheNames().containsAll(caches))
            throw new IgniteCheckedException("One or more cache descriptors not found [caches=" + caches + ']');

        for (String cacheName : caches) {
            IgniteInternalCache cache = cache(cacheName);

            if (cache == null)
                throw new IgniteCheckedException("Cache not found [cacheName=" + cacheName + ']');

            res.add(cache);
        }

        return res;
    }

    /**
     * Sets transaction timeout on partition map exchange.
     *
     * @param timeout Transaction timeout on partition map exchange in milliseconds.
     * @throws IgniteCheckedException If failed.
     */
    public void setTxTimeoutOnPartitionMapExchange(long timeout) throws IgniteCheckedException {
        UUID requestId = UUID.randomUUID();

        TxTimeoutOnPartitionMapExchangeChangeFuture fut = new TxTimeoutOnPartitionMapExchangeChangeFuture(requestId);

        txTimeoutOnPartitionMapExchangeFuts.put(requestId, fut);

        TxTimeoutOnPartitionMapExchangeChangeMessage msg = new TxTimeoutOnPartitionMapExchangeChangeMessage(
            requestId, timeout);

        ctx.grid().context().discovery().sendCustomEvent(msg);

        fut.get();
    }

    /**
     * @param <T> Object type.
     * @param obj Object to clone.
     * @return Object copy.
     * @throws IgniteCheckedException If failed.
     */
    public <T> T clone(final T obj) throws IgniteCheckedException {
        return withBinaryContext(() -> U.unmarshal(marsh, U.marshal(marsh, obj), U.resolveClassLoader(ctx.config())));
    }

    /**
     * @return Temporary storage.
     */
    public MetaStorage.TmpStorage getTmpStorage() {
        return tmpStorage;
    }

    /**
     * @param tmpStorage Temporary storage.
     */
    public void setTmpStorage(MetaStorage.TmpStorage tmpStorage) {
        this.tmpStorage = tmpStorage;
    }

    /**
     * Sets if dump requests from local node to near node are allowed, when long running transaction
     * is found. If allowed, the compute request to near node will be made to get thread dump of transaction
     * owner thread. Also broadcasts this setting on other server nodes in cluster.
     *
     * @param allowed whether allowed
     */
    public void setTxOwnerDumpRequestsAllowed(boolean allowed) {
        ClusterGroup grp = ctx.grid()
            .cluster()
            .forServers()
            .forPredicate(node -> IgniteFeatures.nodeSupports(ctx, node, TRANSACTION_OWNER_THREAD_DUMP_PROVIDING));

        IgniteCompute compute = ctx.grid().compute(grp);

        compute.broadcast(new TxOwnerDumpRequestAllowedSettingClosure(allowed));
    }

    /**
<<<<<<< HEAD
     * @param oldFormat Old format flag.
     * @return Cache configuration splitter.
=======
     * Sets threshold timeout in milliseconds for long transactions, if transaction exceeds it,
     * it will be dumped in log with information about how much time did
     * it spent in system time (time while aquiring locks, preparing, commiting, etc.)
     * and user time (time when client node runs some code while holding transaction).
     * Can be set to 0 - no transactions will be dumped in log in this case.
     *
     * @param threshold Threshold timeout in milliseconds.
     */
    public void longTransactionTimeDumpThreshold(long threshold) {
        assert threshold >= 0 : "Threshold timeout must be greater than or equal to 0.";

        broadcastToNodesSupportingFeature(
            new LongRunningTxTimeDumpSettingsClosure(threshold, null, null),
            LRT_SYSTEM_USER_TIME_DUMP_SETTINGS
        );
    }

    /**
     * Sets the coefficient for samples of long running transactions that will be dumped in log, if
     * {@link #longTransactionTimeDumpThreshold} is set to non-zero value."
     *
     * @param coefficient Coefficient, must be value between 0.0 and 1.0 inclusively.
     */
    public void transactionTimeDumpSamplesCoefficient(double coefficient) {
        assert coefficient >= 0.0 && coefficient <= 1.0 : "Percentage value must be between 0.0 and 1.0 inclusively.";

        broadcastToNodesSupportingFeature(
            new LongRunningTxTimeDumpSettingsClosure(null, coefficient, null),
            LRT_SYSTEM_USER_TIME_DUMP_SETTINGS
        );
    }

    /**
     * Sets the limit of samples of completed transactions that will be dumped in log per second,
     * if {@link #transactionTimeDumpSamplesCoefficient} is above <code>0.0</code>.
     * Must be integer value greater than <code>0</code>.
     *
     * @param limit Limit value.
     */
    public void longTransactionTimeDumpSamplesPerSecondLimit(int limit) {
        assert limit > 0 : "Limit value must be greater than 0.";

        broadcastToNodesSupportingFeature(
            new LongRunningTxTimeDumpSettingsClosure(null, null, limit),
            LRT_SYSTEM_USER_TIME_DUMP_SETTINGS
        );
    }

    /**
     * Broadcasts given job to nodes that support ignite feature.
     *
     * @param job Ignite job.
     * @param feature Ignite feature.
     */
    private void broadcastToNodesSupportingFeature(IgniteRunnable job, IgniteFeatures feature) {
        ClusterGroup grp = ctx.grid()
            .cluster()
            .forPredicate(node -> IgniteFeatures.nodeSupports(ctx, node, feature));

        IgniteCompute compute = ctx.grid().compute(grp);

        compute.broadcast(job);
    }

    /**
     * @param oldFormat Old format.
>>>>>>> 79ff33e9
     */
    private CacheConfigurationSplitter splitter(boolean oldFormat) {
        // Requesting splitter with old format support is rare operation.
        // It's acceptable to allocate it every time by request.
        return oldFormat ? new CacheConfigurationSplitterOldFormat(enricher) : splitter;
    }

    /**
     * @return By default it returns splitter without old format configuration support.
     */
    public CacheConfigurationSplitter splitter() {
        return splitter(false);
    }

    /**
     * If not all nodes in cluster support splitted cache configurations it returns old format splitter.
     * In other case it returns default splitter.
     *
     * @return Cache configuration splitter with or without old format support depending on cluster state.
     */
    private CacheConfigurationSplitter backwardCompatibleSplitter() {
        IgniteDiscoverySpi spi = (IgniteDiscoverySpi) ctx.discovery().getInjectedDiscoverySpi();

        boolean oldFormat = !spi.allNodesSupport(IgniteFeatures.SPLITTED_CACHE_CONFIGURATIONS);

        return splitter(oldFormat);
    }

    /**
     * @return Cache configuration enricher.
     */
    public CacheConfigurationEnricher enricher() {
        return enricher;
    }

    /**
     * Recovery lifecycle for caches.
     */
    private class CacheRecoveryLifecycle implements MetastorageLifecycleListener, DatabaseLifecycleListener {
        /**
         * Set of QuerySchema's saved on recovery. It's needed if cache query schema has changed after node joined to
         * topology.
         */
        private final Map<Integer, QuerySchema> querySchemas = new ConcurrentHashMap<>();

        /** {@inheritDoc} */
        @Override public void onBaselineChange() {
            onKernalStopCaches(true);

            stopCaches(true);

            sharedCtx.coordinators().stopTxLog();

            sharedCtx.database().cleanupRestoredCaches();
        }

        /** {@inheritDoc} */
        @Override public void onReadyForRead(ReadOnlyMetastorage metastorage) throws IgniteCheckedException {
            CacheJoinNodeDiscoveryData data = locCfgMgr.restoreCacheConfigurations();

            cachesInfo.onStart(data);
        }

        /** {@inheritDoc} */
        @Override public void beforeBinaryMemoryRestore(
            IgniteCacheDatabaseSharedManager mgr) throws IgniteCheckedException {
            for (DynamicCacheDescriptor cacheDescriptor : persistentCaches())
                preparePageStore(cacheDescriptor, true);
        }

        /** {@inheritDoc} */
        @Override public void afterBinaryMemoryRestore(
            IgniteCacheDatabaseSharedManager mgr,
            GridCacheDatabaseSharedManager.RestoreBinaryState restoreState) throws IgniteCheckedException {

            Object consistentId = ctx.pdsFolderResolver().resolveFolders().consistentId();
            DetachedClusterNode clusterNode = new DetachedClusterNode(consistentId, ctx.nodeAttributes());

            for (DynamicCacheDescriptor cacheDescriptor : persistentCaches()) {
                boolean affinityNode = CU.affinityNode(clusterNode, cacheDescriptor.cacheConfiguration().getNodeFilter());

                if (!affinityNode)
                    continue;

                startCacheInRecoveryMode(cacheDescriptor);

                querySchemas.put(cacheDescriptor.cacheId(), cacheDescriptor.schema().copy());
            }
        }

        /** {@inheritDoc} */
        @Override public void afterLogicalUpdatesApplied(
            IgniteCacheDatabaseSharedManager mgr,
            GridCacheDatabaseSharedManager.RestoreLogicalState restoreState
        ) throws IgniteCheckedException {
            restorePartitionStates(cacheGroups(), restoreState.partitionRecoveryStates());
        }

        /**
         * @param forGroups Cache groups.
         * @param partitionStates Partition states.
         * @throws IgniteCheckedException If failed.
         */
        private void restorePartitionStates(
            Collection<CacheGroupContext> forGroups,
            Map<GroupPartitionId, Integer> partitionStates
        ) throws IgniteCheckedException {
            long startRestorePart = U.currentTimeMillis();

            if (log.isInfoEnabled())
                log.info("Restoring partition state for local groups.");

            AtomicLong totalProcessed = new AtomicLong();

            AtomicReference<IgniteCheckedException> restoreStateError = new AtomicReference<>();

            StripedExecutor stripedExec = ctx.getStripedExecutorService();

            int roundRobin = 0;

            for (CacheGroupContext grp : forGroups) {
                stripedExec.execute(roundRobin % stripedExec.stripes(), () -> {
                    try {
                        long processed = grp.offheap().restorePartitionStates(partitionStates);

                        totalProcessed.addAndGet(processed);
                    }
                    catch (IgniteCheckedException e) {
                        U.error(log, "Failed to restore partition state for " +
                            "groupName=" + grp.name() + " groupId=" + grp.groupId(), e);

                        restoreStateError.compareAndSet(null, e);
                    }
                });

                roundRobin++;
            }

            try {
                // Await completion restore state tasks in all stripes.
                stripedExec.awaitComplete();
            }
            catch (InterruptedException e) {
                throw new IgniteInterruptedException(e);
            }

            // Checking error after all task applied.
            if (restoreStateError.get() != null)
                throw restoreStateError.get();

            if (log.isInfoEnabled())
                log.info("Finished restoring partition state for local groups [" +
                    "groupsProcessed=" + forGroups.size() +
                    ", partitionsProcessed=" + totalProcessed.get() +
                    ", time=" + (U.currentTimeMillis() - startRestorePart) + "ms]");
        }
    }

    /**
     * Handle of fail during cache start.
     *
     * @param <T> Type of started data.
     */
    private interface StartCacheFailHandler<T, R> {
        /**
         * Handle of fail.
         *
         * @param data Start data.
         * @param startCacheOperation Operation for start cache.
         * @throws IgniteCheckedException if failed.
         */
        void handle(T data, IgniteThrowableFunction<T, R> startCacheOperation) throws IgniteCheckedException;
    }

    /**
     *
     */
    private class DynamicCacheStartFuture extends GridFutureAdapter<Boolean> {
        /** */
        private UUID id;

        /**
         * @param id Future ID.
         */
        private DynamicCacheStartFuture(UUID id) {
            this.id = id;
        }

        /** {@inheritDoc} */
        @Override public boolean onDone(@Nullable Boolean res, @Nullable Throwable err) {
            // Make sure to remove future before completion.
            pendingFuts.remove(id, this);

            context().exchange().exchangerUpdateHeartbeat();

            return super.onDone(res, err);
        }

        /** {@inheritDoc} */
        @Override public String toString() {
            return S.toString(DynamicCacheStartFuture.class, this);
        }
    }

    /**
     *
     */
    private class TemplateConfigurationFuture extends GridFutureAdapter<Object> {
        /** Start ID. */
        @GridToStringInclude
        private IgniteUuid deploymentId;

        /** Cache name. */
        private String cacheName;

        /**
         * @param cacheName Cache name.
         * @param deploymentId Deployment ID.
         */
        private TemplateConfigurationFuture(String cacheName, IgniteUuid deploymentId) {
            this.deploymentId = deploymentId;
            this.cacheName = cacheName;
        }

        /**
         * @return Start ID.
         */
        public IgniteUuid deploymentId() {
            return deploymentId;
        }

        /** {@inheritDoc} */
        @Override public boolean onDone(@Nullable Object res, @Nullable Throwable err) {
            // Make sure to remove future before completion.
            pendingTemplateFuts.remove(cacheName, this);

            return super.onDone(res, err);
        }

        /** {@inheritDoc} */
        @Override public String toString() {
            return S.toString(TemplateConfigurationFuture.class, this);
        }
    }

    /**
     *
     */
    static class LocalAffinityFunction implements AffinityFunction {
        /** */
        private static final long serialVersionUID = 0L;

        /** {@inheritDoc} */
        @Override public List<List<ClusterNode>> assignPartitions(AffinityFunctionContext affCtx) {
            ClusterNode locNode = null;

            for (ClusterNode n : affCtx.currentTopologySnapshot()) {
                if (n.isLocal()) {
                    locNode = n;

                    break;
                }
            }

            if (locNode == null)
                throw new IgniteException("Local node is not included into affinity nodes for 'LOCAL' cache");

            List<List<ClusterNode>> res = new ArrayList<>(partitions());

            for (int part = 0; part < partitions(); part++)
                res.add(Collections.singletonList(locNode));

            return Collections.unmodifiableList(res);
        }

        /** {@inheritDoc} */
        @Override public void reset() {
            // No-op.
        }

        /** {@inheritDoc} */
        @Override public int partitions() {
            return 1;
        }

        /** {@inheritDoc} */
        @Override public int partition(Object key) {
            return 0;
        }

        /** {@inheritDoc} */
        @Override public void removeNode(UUID nodeId) {
            // No-op.
        }
    }

    /**
     *
     */
    private class RemovedItemsCleanupTask implements GridTimeoutObject {
        /** */
        private final IgniteUuid id = IgniteUuid.randomUuid();

        /** */
        private final long endTime;

        /** */
        private final long timeout;

        /**
         * @param timeout Timeout.
         */
        RemovedItemsCleanupTask(long timeout) {
            this.timeout = timeout;

            endTime = U.currentTimeMillis() + timeout;
        }

        /** {@inheritDoc} */
        @Override public IgniteUuid timeoutId() {
            return id;
        }

        /** {@inheritDoc} */
        @Override public long endTime() {
            return endTime;
        }

        /** {@inheritDoc} */
        @Override public void onTimeout() {
            ctx.closure().runLocalSafe(new GridPlainRunnable() {
                @Override public void run() {
                    try {
                        for (CacheGroupContext grp : sharedCtx.cache().cacheGroups()) {
                            if (grp.affinityNode()) {
                                GridDhtPartitionTopology top = null;

                                try {
                                    top = grp.topology();
                                }
                                catch (IllegalStateException ignore) {
                                    // Cache stopped.
                                }

                                if (top != null) {
                                    for (GridDhtLocalPartition part : top.currentLocalPartitions())
                                        part.cleanupRemoveQueue();
                                }

                                if (ctx.isStopping())
                                    return;
                            }
                        }
                    }
                    catch (Exception e) {
                        U.error(log, "Failed to cleanup removed cache items: " + e, e);
                    }

                    if (ctx.isStopping())
                        return;

                    addRemovedItemsCleanupTask(timeout);
                }
            }, true);
        }
    }

    /**
     * Enable statistics future.
     */
    private class EnableStatisticsFuture extends GridFutureAdapter<Void> {
        /** */
        private UUID id;

        /**
         * @param id Future ID.
         */
        private EnableStatisticsFuture(UUID id) {
            this.id = id;
        }

        /** {@inheritDoc} */
        @Override public boolean onDone(@Nullable Void res, @Nullable Throwable err) {
            // Make sure to remove future before completion.
            manageStatisticsFuts.remove(id, this);

            return super.onDone(res, err);
        }

        /** {@inheritDoc} */
        @Override public String toString() {
            return S.toString(EnableStatisticsFuture.class, this);
        }
    }

    /**
     * The future for changing transaction timeout on partition map exchange.
     */
    private class TxTimeoutOnPartitionMapExchangeChangeFuture extends GridFutureAdapter<Void> {
        /** */
        private UUID id;

        /**
         * @param id Future ID.
         */
        private TxTimeoutOnPartitionMapExchangeChangeFuture(UUID id) {
            this.id = id;
        }

        /** {@inheritDoc} */
        @Override public boolean onDone(@Nullable Void res, @Nullable Throwable err) {
            txTimeoutOnPartitionMapExchangeFuts.remove(id, this);
            return super.onDone(res, err);
        }

        /** {@inheritDoc} */
        @Override public String toString() {
            return S.toString(TxTimeoutOnPartitionMapExchangeChangeFuture.class, this);
        }
    }
}<|MERGE_RESOLUTION|>--- conflicted
+++ resolved
@@ -16,8 +16,6 @@
 
 package org.apache.ignite.internal.processors.cache;
 
-<<<<<<< HEAD
-=======
 import java.util.ArrayList;
 import java.util.Collection;
 import java.util.Collections;
@@ -40,7 +38,6 @@
 import java.util.function.Supplier;
 import java.util.stream.Collectors;
 import javax.management.MBeanServer;
->>>>>>> 79ff33e9
 import org.apache.ignite.IgniteCheckedException;
 import org.apache.ignite.IgniteCompute;
 import org.apache.ignite.IgniteException;
@@ -141,9 +138,6 @@
 import org.apache.ignite.internal.util.typedef.internal.CU;
 import org.apache.ignite.internal.util.typedef.internal.S;
 import org.apache.ignite.internal.util.typedef.internal.U;
-<<<<<<< HEAD
-import org.apache.ignite.lang.*;
-=======
 import org.apache.ignite.lang.IgniteBiTuple;
 import org.apache.ignite.lang.IgniteClosure;
 import org.apache.ignite.lang.IgniteFuture;
@@ -151,7 +145,6 @@
 import org.apache.ignite.lang.IgnitePredicate;
 import org.apache.ignite.lang.IgniteRunnable;
 import org.apache.ignite.lang.IgniteUuid;
->>>>>>> 79ff33e9
 import org.apache.ignite.lifecycle.LifecycleAware;
 import org.apache.ignite.marshaller.Marshaller;
 import org.apache.ignite.marshaller.MarshallerUtils;
@@ -4008,37 +4001,6 @@
     }
 
     /**
-<<<<<<< HEAD
-     * @return Last data version.
-     */
-    public long lastDataVersion() {
-        long max = 0;
-
-        for (GridCacheAdapter<?, ?> cache : caches.values()) {
-            GridCacheContext<?, ?> ctx = cache.context();
-
-            if (ctx.versions().last().order() > max)
-                max = ctx.versions().last().order();
-
-            if (ctx.isNear()) {
-                ctx = ctx.near().dht().context();
-
-                if (ctx.versions().last().order() > max)
-                    max = ctx.versions().last().order();
-            }
-        }
-
-        return max;
-=======
-     * @param cfg Cache configuration.
-     * @return Query manager.
-     */
-    private GridCacheQueryManager queryManager(CacheConfiguration cfg) {
-        return cfg.getCacheMode() == LOCAL ? new GridCacheLocalQueryManager() : new GridCacheDistributedQueryManager();
->>>>>>> 79ff33e9
-    }
-
-    /**
      * @return Keep static cache configuration flag. If {@code true}, static cache configuration will override
      * configuration persisted on disk.
      */
@@ -5093,10 +5055,6 @@
     }
 
     /**
-<<<<<<< HEAD
-     * @param oldFormat Old format flag.
-     * @return Cache configuration splitter.
-=======
      * Sets threshold timeout in milliseconds for long transactions, if transaction exceeds it,
      * it will be dumped in log with information about how much time did
      * it spent in system time (time while aquiring locks, preparing, commiting, etc.)
@@ -5162,8 +5120,8 @@
     }
 
     /**
-     * @param oldFormat Old format.
->>>>>>> 79ff33e9
+     * @param oldFormat Old format flag.
+     * @return Cache configuration splitter.
      */
     private CacheConfigurationSplitter splitter(boolean oldFormat) {
         // Requesting splitter with old format support is rare operation.
