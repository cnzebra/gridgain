--- conflicted
+++ resolved
@@ -1441,11 +1441,7 @@
         V val = get(key, !keepBinary, false);
 
         if (ctx.config().getInterceptor() != null) {
-<<<<<<< HEAD
-            key = keeyBinary ? (K)ctx.unwrapBinaryIfNeeded(key, true, false) : key;
-=======
-            key = keepBinary ? (K) ctx.unwrapBinaryIfNeeded(key, true, false) : key;
->>>>>>> 72ff74be
+            key = keepBinary ? (K)ctx.unwrapBinaryIfNeeded(key, true, false) : key;
 
             val = (V)ctx.config().getInterceptor().onGet(key, val);
         }
@@ -6833,11 +6829,7 @@
                 throw new IllegalStateException();
 
             try {
-<<<<<<< HEAD
-                getAndRemove((K)current.wrapLazyValue().getKey());
-=======
-                GridCacheAdapter.this.getAndRemove((K)current.wrapLazyValue(keepBinary).getKey());
->>>>>>> 72ff74be
+                getAndRemove((K)current.wrapLazyValue(keepBinary).getKey());
             }
             catch (IgniteCheckedException e) {
                 throw new IgniteException(e);
