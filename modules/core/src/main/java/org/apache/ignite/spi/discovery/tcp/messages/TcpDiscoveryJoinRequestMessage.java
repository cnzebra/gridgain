--- conflicted
+++ resolved
@@ -16,11 +16,7 @@
 
 package org.apache.ignite.spi.discovery.tcp.messages;
 
-<<<<<<< HEAD
-import org.apache.ignite.internal.processors.tracing.messages.TraceContainer;
-=======
 import org.apache.ignite.internal.processors.tracing.messages.SpanContainer;
->>>>>>> ef24c0c1
 import org.apache.ignite.internal.processors.tracing.messages.TraceableMessage;
 import org.apache.ignite.internal.util.typedef.F;
 import org.apache.ignite.internal.util.typedef.internal.S;
@@ -42,13 +38,8 @@
     /** Discovery data container. */
     private final DiscoveryDataPacket dataPacket;
 
-<<<<<<< HEAD
-    /** TraceContainer. */
-    private TraceContainer traceContainer = new TraceContainer();
-=======
     /** SpanContainer. */
     private SpanContainer spanContainer = new SpanContainer();
->>>>>>> ef24c0c1
 
     /**
      * Constructor.
@@ -111,13 +102,8 @@
         return S.toString(TcpDiscoveryJoinRequestMessage.class, this, "super", super.toString());
     }
 
-<<<<<<< HEAD
-    @Override public @NotNull TraceContainer trace() {
-        return traceContainer;
-=======
     /** {@inheritDoc} */
     @Override public @NotNull SpanContainer spanContainer() {
         return spanContainer;
->>>>>>> ef24c0c1
     }
 }