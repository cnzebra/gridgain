/*
 * Copyright 2019 GridGain Systems, Inc. and Contributors.
 *
 * Licensed under the GridGain Community Edition License (the "License");
 * you may not use this file except in compliance with the License.
 * You may obtain a copy of the License at
 *
 *     https://www.gridgain.com/products/software/community-edition/gridgain-community-edition-license
 *
 * Unless required by applicable law or agreed to in writing, software
 * distributed under the License is distributed on an "AS IS" BASIS,
 * WITHOUT WARRANTIES OR CONDITIONS OF ANY KIND, either express or implied.
 * See the License for the specific language governing permissions and
 * limitations under the License.
 */

package org.apache.ignite.events;

import java.util.Collection;
import org.apache.ignite.cluster.ClusterNode;
import org.apache.ignite.internal.processors.tracing.Span;
import org.apache.ignite.internal.util.typedef.F;
import org.apache.ignite.internal.util.typedef.internal.S;
import org.apache.ignite.internal.util.typedef.internal.U;
import org.jetbrains.annotations.Nullable;

/**
 * Grid discovery event.
 * <p>
 * Grid events are used for notification about what happens within the grid. Note that by
 * design Ignite keeps all events generated on the local node locally and it provides
 * APIs for performing a distributed queries across multiple nodes:
 * <ul>
 *      <li>
 *          {@link org.apache.ignite.IgniteEvents#remoteQuery(org.apache.ignite.lang.IgnitePredicate, long, int...)} -
 *          asynchronously querying events occurred on the nodes specified, including remote nodes.
 *      </li>
 *      <li>
 *          {@link org.apache.ignite.IgniteEvents#localQuery(org.apache.ignite.lang.IgnitePredicate, int...)} -
 *          querying only local events stored on this local node.
 *      </li>
 *      <li>
 *          {@link org.apache.ignite.IgniteEvents#localListen(org.apache.ignite.lang.IgnitePredicate, int...)} -
 *          listening to local grid events (events from remote nodes not included).
 *      </li>
 * </ul>
 * User can also wait for events using method {@link org.apache.ignite.IgniteEvents#waitForLocal(org.apache.ignite.lang.IgnitePredicate, int...)}.
 * <h1 class="header">Events and Performance</h1>
 * Note that by default all events in Ignite are enabled and therefore generated and stored
 * by whatever event storage SPI is configured. Ignite can and often does generate thousands events per seconds
 * under the load and therefore it creates a significant additional load on the system. If these events are
 * not needed by the application this load is unnecessary and leads to significant performance degradation.
 * <p>
 * It is <b>highly recommended</b> to enable only those events that your application logic requires
 * by using {@link org.apache.ignite.configuration.IgniteConfiguration#getIncludeEventTypes()} method in Ignite configuration. Note that certain
 * events are required for Ignite's internal operations and such events will still be generated but not stored by
 * event storage SPI if they are disabled in Ignite configuration.
 * @see EventType#EVT_NODE_METRICS_UPDATED
 * @see EventType#EVT_NODE_FAILED
 * @see EventType#EVT_NODE_JOINED
 * @see EventType#EVT_NODE_LEFT
 * @see EventType#EVT_NODE_SEGMENTED
 * @see EventType#EVTS_DISCOVERY_ALL
 * @see EventType#EVTS_DISCOVERY
 */
public class DiscoveryEvent extends EventAdapter {
    /** */
    private static final long serialVersionUID = 0L;

    /** */
    private ClusterNode evtNode;

    /** Topology version. */
    private long topVer;

    /** Collection of nodes corresponding to topology version. */
    private Collection<ClusterNode> topSnapshot;

    /** Template to generate {@link #message()} lazily. Will be joined with {@link #eventNode()} converted to string. */
    private volatile String msgTemplate;

<<<<<<< HEAD
=======
    /** Span. */
>>>>>>> 1c1233d6
    private transient Span span;

    /** {@inheritDoc} */
    @Override public String shortDisplay() {
        return name() + ": id8=" + U.id8(evtNode.id()) + ", ip=" + F.first(evtNode.addresses());
    }

    /**
     * No-arg constructor.
     */
    public DiscoveryEvent() {
        // No-op.
    }

    /**
     * Creates new discovery event with given parameters.
     *
     * @param node Local node.
     * @param msg Optional event message.
     * @param type Event type.
     * @param evtNode Node that caused this event to be generated.
     */
    public DiscoveryEvent(ClusterNode node, String msg, int type, ClusterNode evtNode) {
        super(node, msg, type);

        this.evtNode = evtNode;
    }

    /**
     * Sets node this event is referring to.
     *
     * @param evtNode Event node.
     */
    public void eventNode(ClusterNode evtNode) {
        this.evtNode = evtNode;
    }

    /**
     * Gets node that caused this event to be generated. It is potentially different from the node
     * on which this event was recorded. For example, node {@code A} locally recorded the event that a remote node
     * {@code B} joined the topology. In this case this method will return node {@code B}.
     *
     * @return Event node.
     */
    public ClusterNode eventNode() {
        return evtNode;
    }

    /**
     * Gets topology version if this event is raised on
     * topology change and configured discovery SPI implementation
     * supports topology versioning.
     *
     * @return Topology version or {@code 0} if configured discovery SPI implementation
     *      does not support versioning.
     */
    public long topologyVersion() {
        return topVer;
    }

    /**
     * Gets topology nodes from topology snapshot. If SPI implementation does not support
     * versioning, the best effort snapshot will be captured.
     *
     * @return Topology snapshot.
     */
    public Collection<ClusterNode> topologyNodes() {
        return topSnapshot;
    }

    /**
     * Sets the topology snapshot.
     *
     * @param topVer Topology version.
     * @param topSnapshot Topology snapshot.
     */
    public void topologySnapshot(long topVer, Collection<ClusterNode> topSnapshot) {
        this.topVer = topVer;
        this.topSnapshot = topSnapshot;
    }

    /**
     * Template to generate {@link #message()} lazily. Will be joined with {@link #eventNode()} converted to string.
     *
     * @param msgTemplate Template.
     */
    public void messageTemplate(String msgTemplate) {
        this.msgTemplate = msgTemplate;
    }

    /** {@inheritDoc} */
    @Nullable @Override public String message() {
        String msg = super.message();

        if (msg != null)
            return msg;

        if (msgTemplate == null)
            return null;

        synchronized (this) {
            msg = super.message();

            if (msg != null)
                return msg;

            msg = msgTemplate + eventNode();

            message(msg);
        }

        return msg;
    }

    /**
     * Gets span instance.
     *
     * @return Span.
     */
    public Span span() {
        return span;
    }

    /**
     * Set span.
     *
     * @param span Span.
     */
    public void span(Span span) {
        this.span = span;
    }

    /** {@inheritDoc} */
    @Override public String toString() {
        return S.toString(DiscoveryEvent.class, this,
            "nodeId8", U.id8(node().id()),
            "msg", message(),
            "type", name(),
            "tstamp", timestamp());
    }

    public Span getSpan() {
        return span;
    }

    public void setSpan(Span span) {
        this.span = span;
    }
}<|MERGE_RESOLUTION|>--- conflicted
+++ resolved
@@ -79,10 +79,7 @@
     /** Template to generate {@link #message()} lazily. Will be joined with {@link #eventNode()} converted to string. */
     private volatile String msgTemplate;
 
-<<<<<<< HEAD
-=======
     /** Span. */
->>>>>>> 1c1233d6
     private transient Span span;
 
     /** {@inheritDoc} */
@@ -223,12 +220,4 @@
             "type", name(),
             "tstamp", timestamp());
     }
-
-    public Span getSpan() {
-        return span;
-    }
-
-    public void setSpan(Span span) {
-        this.span = span;
-    }
 }