/*
 * Licensed to the Apache Software Foundation (ASF) under one or more
 * contributor license agreements.  See the NOTICE file distributed with
 * this work for additional information regarding copyright ownership.
 * The ASF licenses this file to You under the Apache License, Version 2.0
 * (the "License"); you may not use this file except in compliance with
 * the License.  You may obtain a copy of the License at
 *
 *      http://www.apache.org/licenses/LICENSE-2.0
 *
 * Unless required by applicable law or agreed to in writing, software
 * distributed under the License is distributed on an "AS IS" BASIS,
 * WITHOUT WARRANTIES OR CONDITIONS OF ANY KIND, either express or implied.
 * See the License for the specific language governing permissions and
 * limitations under the License.
 */

package org.apache.ignite.internal.processors.cache.distributed.dht;

import java.io.Externalizable;
import java.util.ArrayList;
import java.util.Collection;
import java.util.HashMap;
import java.util.LinkedList;
import java.util.List;
import java.util.ListIterator;
import java.util.Map;
import java.util.UUID;
import org.apache.ignite.IgniteCheckedException;
import org.apache.ignite.cluster.ClusterNode;
import org.apache.ignite.internal.IgniteInternalFuture;
import org.apache.ignite.internal.cluster.ClusterTopologyCheckedException;
import org.apache.ignite.internal.processors.affinity.AffinityTopologyVersion;
import org.apache.ignite.internal.processors.cache.CacheEntryPredicate;
import org.apache.ignite.internal.processors.cache.CacheObject;
import org.apache.ignite.internal.processors.cache.CacheOperationContext;
import org.apache.ignite.internal.processors.cache.GridCacheConcurrentMap;
import org.apache.ignite.internal.processors.cache.GridCacheContext;
import org.apache.ignite.internal.processors.cache.GridCacheEntryEx;
import org.apache.ignite.internal.processors.cache.GridCacheEntryInfo;
import org.apache.ignite.internal.processors.cache.GridCacheEntryRemovedException;
import org.apache.ignite.internal.processors.cache.GridCacheLockTimeoutException;
import org.apache.ignite.internal.processors.cache.GridCacheMvccCandidate;
import org.apache.ignite.internal.processors.cache.GridCacheReturn;
import org.apache.ignite.internal.processors.cache.KeyCacheObject;
import org.apache.ignite.internal.processors.cache.distributed.GridDistributedCacheEntry;
import org.apache.ignite.internal.processors.cache.distributed.GridDistributedLockCancelledException;
import org.apache.ignite.internal.processors.cache.distributed.GridDistributedUnlockRequest;
import org.apache.ignite.internal.processors.cache.distributed.dht.preloader.GridDhtPreloader;
import org.apache.ignite.internal.processors.cache.distributed.near.GridNearGetRequest;
import org.apache.ignite.internal.processors.cache.distributed.near.GridNearLockRequest;
import org.apache.ignite.internal.processors.cache.distributed.near.GridNearLockResponse;
import org.apache.ignite.internal.processors.cache.distributed.near.GridNearSingleGetRequest;
import org.apache.ignite.internal.processors.cache.distributed.near.GridNearTransactionalCache;
import org.apache.ignite.internal.processors.cache.distributed.near.GridNearTxRemote;
import org.apache.ignite.internal.processors.cache.distributed.near.GridNearUnlockRequest;
import org.apache.ignite.internal.processors.cache.transactions.IgniteInternalTx;
import org.apache.ignite.internal.processors.cache.transactions.IgniteTxEntry;
import org.apache.ignite.internal.processors.cache.transactions.IgniteTxKey;
import org.apache.ignite.internal.processors.cache.transactions.IgniteTxLocalEx;
import org.apache.ignite.internal.processors.cache.version.GridCacheVersion;
import org.apache.ignite.internal.transactions.IgniteTxRollbackCheckedException;
import org.apache.ignite.internal.util.F0;
import org.apache.ignite.internal.util.GridLeanSet;
import org.apache.ignite.internal.util.future.GridFinishedFuture;
import org.apache.ignite.internal.util.lang.GridClosureException;
import org.apache.ignite.internal.util.lang.IgnitePair;
import org.apache.ignite.internal.util.typedef.C1;
import org.apache.ignite.internal.util.typedef.C2;
import org.apache.ignite.internal.util.typedef.CI1;
import org.apache.ignite.internal.util.typedef.CI2;
import org.apache.ignite.internal.util.typedef.F;
import org.apache.ignite.internal.util.typedef.X;
import org.apache.ignite.internal.util.typedef.internal.CU;
import org.apache.ignite.internal.util.typedef.internal.U;
import org.apache.ignite.transactions.TransactionIsolation;
import org.jetbrains.annotations.Nullable;

import static org.apache.ignite.cache.CacheWriteSynchronizationMode.FULL_SYNC;
import static org.apache.ignite.internal.processors.cache.GridCacheOperation.NOOP;
import static org.apache.ignite.internal.processors.cache.GridCacheUtils.isNearEnabled;
import static org.apache.ignite.transactions.TransactionConcurrency.PESSIMISTIC;
import static org.apache.ignite.transactions.TransactionState.COMMITTING;

/**
 * Base class for transactional DHT caches.
 */
@SuppressWarnings("unchecked")
public abstract class GridDhtTransactionalCacheAdapter<K, V> extends GridDhtCacheAdapter<K, V> {
    /** */
    private static final long serialVersionUID = 0L;

    /**
     * Empty constructor required for {@link Externalizable}.
     */
    protected GridDhtTransactionalCacheAdapter() {
        // No-op.
    }

    /**
     * @param ctx Context.
     */
    protected GridDhtTransactionalCacheAdapter(GridCacheContext<K, V> ctx) {
        super(ctx);
    }

    /**
     * Constructor used for near-only cache.
     *
     * @param ctx Cache context.
     * @param map Cache map.
     */
    protected GridDhtTransactionalCacheAdapter(GridCacheContext<K, V> ctx, GridCacheConcurrentMap map) {
        super(ctx, map);
    }

    /** {@inheritDoc} */
    @Override public void start() throws IgniteCheckedException {
        super.start();

        preldr = new GridDhtPreloader(ctx);

        preldr.start();

        ctx.io().addHandler(ctx.cacheId(), GridNearGetRequest.class, new CI2<UUID, GridNearGetRequest>() {
            @Override public void apply(UUID nodeId, GridNearGetRequest req) {
                processNearGetRequest(nodeId, req);
            }
        });

        ctx.io().addHandler(ctx.cacheId(), GridNearSingleGetRequest.class, new CI2<UUID, GridNearSingleGetRequest>() {
            @Override public void apply(UUID nodeId, GridNearSingleGetRequest req) {
                processNearSingleGetRequest(nodeId, req);
            }
        });

        ctx.io().addHandler(ctx.cacheId(), GridNearLockRequest.class, new CI2<UUID, GridNearLockRequest>() {
            @Override public void apply(UUID nodeId, GridNearLockRequest req) {
                processNearLockRequest(nodeId, req);
            }
        });

        ctx.io().addHandler(ctx.cacheId(), GridDhtLockRequest.class, new CI2<UUID, GridDhtLockRequest>() {
            @Override public void apply(UUID nodeId, GridDhtLockRequest req) {
                processDhtLockRequest(nodeId, req);
            }
        });

        ctx.io().addHandler(ctx.cacheId(), GridDhtLockResponse.class, new CI2<UUID, GridDhtLockResponse>() {
            @Override public void apply(UUID nodeId, GridDhtLockResponse req) {
                processDhtLockResponse(nodeId, req);
            }
        });

        ctx.io().addHandler(ctx.cacheId(), GridNearUnlockRequest.class, new CI2<UUID, GridNearUnlockRequest>() {
            @Override public void apply(UUID nodeId, GridNearUnlockRequest req) {
                processNearUnlockRequest(nodeId, req);
            }
        });

        ctx.io().addHandler(ctx.cacheId(), GridDhtUnlockRequest.class, new CI2<UUID, GridDhtUnlockRequest>() {
            @Override public void apply(UUID nodeId, GridDhtUnlockRequest req) {
                processDhtUnlockRequest(nodeId, req);
            }
        });
    }

    /** {@inheritDoc} */
    @Override public abstract GridNearTransactionalCache<K, V> near();

    /**
     * @param nodeId Primary node ID.
     * @param req Request.
     * @param res Response.
     * @return Remote transaction.
     * @throws IgniteCheckedException If failed.
     * @throws GridDistributedLockCancelledException If lock has been cancelled.
     */
    @SuppressWarnings({"RedundantTypeArguments"})
    @Nullable GridDhtTxRemote startRemoteTx(UUID nodeId,
        GridDhtLockRequest req,
        GridDhtLockResponse res)
        throws IgniteCheckedException, GridDistributedLockCancelledException {
        List<KeyCacheObject> keys = req.keys();
        GridDhtTxRemote tx = null;

        int size = F.size(keys);

        for (int i = 0; i < size; i++) {
            KeyCacheObject key = keys.get(i);

            if (key == null)
                continue;

            IgniteTxKey txKey = ctx.txKey(key);

            if (log.isDebugEnabled())
                log.debug("Unmarshalled key: " + key);

            GridDistributedCacheEntry entry = null;

            while (true) {
                try {
                    int part = ctx.affinity().partition(key);

                    GridDhtLocalPartition locPart = ctx.topology().localPartition(part, req.topologyVersion(),
                        false);

                    if (locPart == null || !locPart.reserve()) {
                        if (log.isDebugEnabled())
                            log.debug("Local partition for given key is already evicted (will add to invalid " +
                                "partition list) [key=" + key + ", part=" + part + ", locPart=" + locPart + ']');

                        res.addInvalidPartition(part);

                        // Invalidate key in near cache, if any.
                        if (isNearEnabled(cacheCfg))
                            obsoleteNearEntry(key);

                        break;
                    }

                    try {
                        // Handle implicit locks for pessimistic transactions.
                        if (req.inTx()) {
                            if (tx == null)
                                tx = ctx.tm().tx(req.version());

                            if (tx == null) {
                                tx = new GridDhtTxRemote(
                                    ctx.shared(),
                                    req.nodeId(),
                                    req.futureId(),
                                    nodeId,
                                    req.nearXidVersion(),
                                    req.topologyVersion(),
                                    req.version(),
                                    /*commitVer*/null,
                                    ctx.systemTx(),
                                    ctx.ioPolicy(),
                                    PESSIMISTIC,
                                    req.isolation(),
                                    req.isInvalidate(),
                                    req.timeout(),
                                    req.txSize(),
                                    req.subjectId(),
                                    req.taskNameHash());

                                tx = ctx.tm().onCreated(null, tx);

                                if (tx == null || !ctx.tm().onStarted(tx))
                                    throw new IgniteTxRollbackCheckedException("Failed to acquire lock (transaction " +
                                        "has been completed) [ver=" + req.version() + ", tx=" + tx + ']');
                            }

                            tx.addWrite(
                                ctx,
                                NOOP,
                                txKey,
                                null,
                                null,
                                req.accessTtl(),
                                req.skipStore(),
                                req.keepBinary());
                        }

                        entry = entryExx(key, req.topologyVersion());

                        // Add remote candidate before reordering.
                        entry.addRemote(
                            req.nodeId(),
                            nodeId,
                            req.threadId(),
                            req.version(),
                            req.timeout(),
                            tx != null,
                            tx != null && tx.implicitSingle(),
                            null
                        );

                        // Invalidate key in near cache, if any.
                        if (isNearEnabled(cacheCfg) && req.invalidateNearEntry(i))
                            invalidateNearEntry(key, req.version());

                        // Get entry info after candidate is added.
                        if (req.needPreloadKey(i)) {
                            entry.unswap();

                            GridCacheEntryInfo info = entry.info();

                            if (info != null && !info.isNew() && !info.isDeleted())
                                res.addPreloadEntry(info);
                        }

                        // Double-check in case if sender node left the grid.
                        if (ctx.discovery().node(req.nodeId()) == null) {
                            if (log.isDebugEnabled())
                                log.debug("Node requesting lock left grid (lock request will be ignored): " + req);

                            entry.removeLock(req.version());

                            if (tx != null) {
                                tx.clearEntry(txKey);

                                // If there is a concurrent salvage, there could be a case when tx is moved to
                                // COMMITTING state, but this lock is never acquired.
                                if (tx.state() == COMMITTING)
                                    tx.forceCommit();
                                else
                                    tx.rollback();
                            }

                            return null;
                        }

                        // Entry is legit.
                        break;
                    }
                    finally {
                        locPart.release();
                    }
                }
                catch (GridDhtInvalidPartitionException e) {
                    if (log.isDebugEnabled())
                        log.debug("Received invalid partition exception [e=" + e + ", req=" + req + ']');

                    res.addInvalidPartition(e.partition());

                    // Invalidate key in near cache, if any.
                    if (isNearEnabled(cacheCfg))
                        obsoleteNearEntry(key);

                    if (tx != null) {
                        tx.clearEntry(txKey);

                        if (log.isDebugEnabled())
                            log.debug("Cleared invalid entry from remote transaction (will skip) [entry=" +
                                entry + ", tx=" + tx + ']');
                    }

                    break;
                }
                catch (GridCacheEntryRemovedException ignored) {
                    assert entry.obsoleteVersion() != null : "Obsolete flag not set on removed entry: " +
                        entry;

                    if (log.isDebugEnabled())
                        log.debug("Received entry removed exception (will retry on renewed entry): " + entry);

                    if (tx != null) {
                        tx.clearEntry(txKey);

                        if (log.isDebugEnabled())
                            log.debug("Cleared removed entry from remote transaction (will retry) [entry=" +
                                entry + ", tx=" + tx + ']');
                    }
                }
            }
        }

        if (tx != null && tx.empty()) {
            if (log.isDebugEnabled())
                log.debug("Rolling back remote DHT transaction because it is empty [req=" + req + ", res=" + res + ']');

            tx.rollback();

            tx = null;
        }

        return tx;
    }

    /**
     * @param nodeId Node ID.
     * @param req Request.
     */
    protected final void processDhtLockRequest(final UUID nodeId, final GridDhtLockRequest req) {
        IgniteInternalFuture<Object> keyFut = F.isEmpty(req.keys()) ? null :
            ctx.dht().dhtPreloader().request(req.keys(), req.topologyVersion());

        if (keyFut == null || keyFut.isDone())
            processDhtLockRequest0(nodeId, req);
        else {
            keyFut.listen(new CI1<IgniteInternalFuture<Object>>() {
                @Override public void apply(IgniteInternalFuture<Object> t) {
                    processDhtLockRequest0(nodeId, req);
                }
            });
        }
    }

    /**
     * @param nodeId Node ID.
     * @param req Request.
     */
    protected final void processDhtLockRequest0(UUID nodeId, GridDhtLockRequest req) {
        assert nodeId != null;
        assert req != null;
        assert !nodeId.equals(locNodeId);

        if (log.isDebugEnabled())
            log.debug("Processing dht lock request [locNodeId=" + locNodeId + ", nodeId=" + nodeId + ", req=" + req +
                ']');

        int cnt = F.size(req.keys());

        GridDhtLockResponse res;

        GridDhtTxRemote dhtTx = null;
        GridNearTxRemote nearTx = null;

        boolean fail = false;
        boolean cancelled = false;

        try {
            res = new GridDhtLockResponse(ctx.cacheId(), req.version(), req.futureId(), req.miniId(), cnt,
                ctx.deploymentEnabled());

            dhtTx = startRemoteTx(nodeId, req, res);
            nearTx = isNearEnabled(cacheCfg) ? near().startRemoteTx(nodeId, req) : null;

            if (nearTx != null && !nearTx.empty())
                res.nearEvicted(nearTx.evicted());
            else {
                if (!F.isEmpty(req.nearKeys())) {
                    Collection<IgniteTxKey> nearEvicted = new ArrayList<>(req.nearKeys().size());

                    nearEvicted.addAll(F.viewReadOnly(req.nearKeys(), new C1<KeyCacheObject, IgniteTxKey>() {
                        @Override public IgniteTxKey apply(KeyCacheObject k) {
                            return ctx.txKey(k);
                        }
                    }));

                    res.nearEvicted(nearEvicted);
                }
            }
        }
        catch (IgniteTxRollbackCheckedException e) {
            String err = "Failed processing DHT lock request (transaction has been completed): " + req;

            U.error(log, err, e);

            res = new GridDhtLockResponse(ctx.cacheId(), req.version(), req.futureId(), req.miniId(),
                new IgniteTxRollbackCheckedException(err, e), ctx.deploymentEnabled());

            fail = true;
        }
        catch (IgniteCheckedException e) {
            String err = "Failed processing DHT lock request: " + req;

            U.error(log, err, e);

            res = new GridDhtLockResponse(ctx.cacheId(),
                req.version(),
                req.futureId(),
                req.miniId(),
                new IgniteCheckedException(err, e), ctx.deploymentEnabled());

            fail = true;
        }
        catch (GridDistributedLockCancelledException ignored) {
            // Received lock request for cancelled lock.
            if (log.isDebugEnabled())
                log.debug("Received lock request for canceled lock (will ignore): " + req);

            res = null;

            fail = true;
            cancelled = true;
        }

        boolean releaseAll = false;

        if (res != null) {
            try {
                // Reply back to sender.
                ctx.io().send(nodeId, res, ctx.ioPolicy());
            }
            catch (ClusterTopologyCheckedException ignored) {
                U.warn(log, "Failed to send lock reply to remote node because it left grid: " + nodeId);

                fail = true;
                releaseAll = true;
            }
            catch (IgniteCheckedException e) {
                U.error(log, "Failed to send lock reply to node (lock will not be acquired): " + nodeId, e);

                fail = true;
            }
        }

        if (fail) {
            if (dhtTx != null)
                dhtTx.rollback();

            if (nearTx != null) // Even though this should never happen, we leave this check for consistency.
                nearTx.rollback();

            List<KeyCacheObject> keys = req.keys();

            if (keys != null) {
                for (KeyCacheObject key : keys) {
                    while (true) {
                        GridDistributedCacheEntry entry = peekExx(key);

                        try {
                            if (entry != null) {
                                // Release all locks because sender node left grid.
                                if (releaseAll)
                                    entry.removeExplicitNodeLocks(req.nodeId());
                                else
                                    entry.removeLock(req.version());
                            }

                            break;
                        }
                        catch (GridCacheEntryRemovedException ignore) {
                            if (log.isDebugEnabled())
                                log.debug("Attempted to remove lock on removed entity during during failure " +
                                    "handling for dht lock request (will retry): " + entry);
                        }
                    }
                }
            }

            if (releaseAll && !cancelled)
                U.warn(log, "Sender node left grid in the midst of lock acquisition (locks have been released).");
        }
    }

    /**
     * @param nodeId Node ID.
     * @param req Request.
     */
    protected void processDhtUnlockRequest(UUID nodeId, GridDhtUnlockRequest req) {
        clearLocks(nodeId, req);

        if (isNearEnabled(cacheCfg))
            near().clearLocks(nodeId, req);
    }

    /**
     * @param nodeId Node ID.
     * @param req Request.
     */
    private void processNearLockRequest(UUID nodeId, GridNearLockRequest req) {
        assert ctx.affinityNode();
        assert nodeId != null;
        assert req != null;

        if (log.isDebugEnabled())
            log.debug("Processing near lock request [locNodeId=" + locNodeId + ", nodeId=" + nodeId + ", req=" + req +
                ']');

        ClusterNode nearNode = ctx.discovery().node(nodeId);

        if (nearNode == null) {
            U.warn(log, "Received lock request from unknown node (will ignore): " + nodeId);

            return;
        }

        IgniteInternalFuture<?> f = lockAllAsync(ctx, nearNode, req, null);

        // Register listener just so we print out errors.
        // Exclude lock timeout exception since it's not a fatal exception.
        f.listen(CU.errorLogger(log, GridCacheLockTimeoutException.class,
            GridDistributedLockCancelledException.class));
    }

    /**
     * @param nodeId Node ID.
     * @param res Response.
     */
    private void processDhtLockResponse(UUID nodeId, GridDhtLockResponse res) {
        assert nodeId != null;
        assert res != null;
        GridDhtLockFuture fut = (GridDhtLockFuture)ctx.mvcc().<Boolean>mvccFuture(res.version(), res.futureId());

        if (fut == null) {
            if (log.isDebugEnabled())
                log.debug("Received response for unknown future (will ignore): " + res);

            return;
        }

        fut.onResult(nodeId, res);
    }

    /** {@inheritDoc} */
    @Override public IgniteInternalFuture<Boolean> lockAllAsync(
        @Nullable Collection<KeyCacheObject> keys,
        long timeout,
        IgniteTxLocalEx txx,
        boolean isInvalidate,
        boolean isRead,
        boolean retval,
        TransactionIsolation isolation,
        long accessTtl) {
        CacheOperationContext opCtx = ctx.operationContextPerCall();

        return lockAllAsyncInternal(
            keys,
            timeout,
            txx,
            isInvalidate,
            isRead,
            retval,
            isolation,
            accessTtl,
            CU.empty0(),
            opCtx != null && opCtx.skipStore(),
            opCtx != null && opCtx.isKeepBinary());
    }

    /**
     * Acquires locks in partitioned cache.
     *
     * @param keys Keys to lock.
     * @param timeout Lock timeout.
     * @param txx Transaction.
     * @param isInvalidate Invalidate flag.
     * @param isRead Read flag.
     * @param retval Return value flag.
     * @param isolation Transaction isolation.
     * @param accessTtl TTL for read operation.
     * @param filter Optional filter.
     * @param skipStore Skip store flag.
     * @return Lock future.
     */
    public GridDhtFuture<Boolean> lockAllAsyncInternal(@Nullable Collection<KeyCacheObject> keys,
        long timeout,
        IgniteTxLocalEx txx,
        boolean isInvalidate,
        boolean isRead,
        boolean retval,
        TransactionIsolation isolation,
        long accessTtl,
        CacheEntryPredicate[] filter,
        boolean skipStore,
        boolean keepBinary) {
        if (keys == null || keys.isEmpty())
            return new GridDhtFinishedFuture<>(true);

        GridDhtTxLocalAdapter tx = (GridDhtTxLocalAdapter)txx;

        assert tx != null;

        GridDhtLockFuture fut = new GridDhtLockFuture(
            ctx,
            tx.nearNodeId(),
            tx.nearXidVersion(),
            tx.topologyVersion(),
            keys.size(),
            isRead,
            retval,
            timeout,
            tx,
            tx.threadId(),
            accessTtl,
            filter,
            skipStore,
            keepBinary);

        for (KeyCacheObject key : keys) {
            try {
                while (true) {
                    GridDhtCacheEntry entry = entryExx(key, tx.topologyVersion());

                    try {
                        fut.addEntry(entry);

                        // Possible in case of cancellation or time out.
                        if (fut.isDone())
                            return fut;

                        break;
                    }
                    catch (GridCacheEntryRemovedException ignore) {
                        if (log.isDebugEnabled())
                            log.debug("Got removed entry when adding lock (will retry): " + entry);
                    }
                    catch (GridDistributedLockCancelledException e) {
                        if (log.isDebugEnabled())
                            log.debug("Failed to add entry [err=" + e + ", entry=" + entry + ']');

                        return new GridDhtFinishedFuture<>(e);
                    }
                }
            }
            catch (GridDhtInvalidPartitionException e) {
                fut.addInvalidPartition(ctx, e.partition());

                if (log.isDebugEnabled())
                    log.debug("Added invalid partition to DHT lock future [part=" + e.partition() + ", fut=" +
                        fut + ']');
            }
        }

        ctx.mvcc().addFuture(fut);

        fut.map();

        return fut;
    }

    /**
     * @param cacheCtx Cache context.
     * @param nearNode Near node.
     * @param req Request.
     * @param filter0 Filter.
     * @return Future.
     */
    public IgniteInternalFuture<GridNearLockResponse> lockAllAsync(
        final GridCacheContext<?, ?> cacheCtx,
        final ClusterNode nearNode,
        final GridNearLockRequest req,
        @Nullable final CacheEntryPredicate[] filter0) {
        final List<KeyCacheObject> keys = req.keys();

        CacheEntryPredicate[] filter = filter0;

        // Set message into thread context.
        GridDhtTxLocal tx = null;

        try {
            int cnt = keys.size();

            if (req.inTx()) {
                GridCacheVersion dhtVer = ctx.tm().mappedVersion(req.version());

                if (dhtVer != null)
                    tx = ctx.tm().tx(dhtVer);
            }

            final List<GridCacheEntryEx> entries = new ArrayList<>(cnt);

            // Unmarshal filter first.
            if (filter == null)
                filter = req.filter();

            GridDhtLockFuture fut = null;

            if (!req.inTx()) {
                GridDhtPartitionTopology top = null;

                if (req.firstClientRequest()) {
                    assert CU.clientNode(nearNode);

                    top = topology();

                    topology().readLock();
                }

                try {
                    if (top != null && needRemap(req.topologyVersion(), top.topologyVersion())) {
                        if (log.isDebugEnabled()) {
                            log.debug("Client topology version mismatch, need remap lock request [" +
                                "reqTopVer=" + req.topologyVersion() +
                                ", locTopVer=" + top.topologyVersion() +
                                ", req=" + req + ']');
                        }

                        GridNearLockResponse res = sendClientLockRemapResponse(nearNode,
                            req,
                            top.topologyVersion());

                        return new GridFinishedFuture<>(res);
                    }

                    fut = new GridDhtLockFuture(ctx,
                        nearNode.id(),
                        req.version(),
                        req.topologyVersion(),
                        cnt,
                        req.txRead(),
                        req.needReturnValue(),
                        req.timeout(),
                        tx,
                        req.threadId(),
                        req.accessTtl(),
                        filter,
                        req.skipStore(),
                        req.keepBinary());

                    // Add before mapping.
                    if (!ctx.mvcc().addFuture(fut))
                        throw new IllegalStateException("Duplicate future ID: " + fut);
                }
                finally {
                    if (top != null)
                        top.readUnlock();
                }
            }

            boolean timedout = false;

            for (KeyCacheObject key : keys) {
                if (timedout)
                    break;

                while (true) {
                    // Specify topology version to make sure containment is checked
                    // based on the requested version, not the latest.
                    GridDhtCacheEntry entry = entryExx(key, req.topologyVersion());

                    try {
                        if (fut != null) {
                            // This method will add local candidate.
                            // Entry cannot become obsolete after this method succeeded.
                            fut.addEntry(key == null ? null : entry);

                            if (fut.isDone()) {
                                timedout = true;

                                break;
                            }
                        }

                        entries.add(entry);

                        break;
                    }
                    catch (GridCacheEntryRemovedException ignore) {
                        if (log.isDebugEnabled())
                            log.debug("Got removed entry when adding lock (will retry): " + entry);
                    }
                    catch (GridDistributedLockCancelledException e) {
                        if (log.isDebugEnabled())
                            log.debug("Got lock request for cancelled lock (will ignore): " +
                                entry);

                        fut.onError(e);

                        return new GridDhtFinishedFuture<>(e);
                    }
                }
            }

            // Handle implicit locks for pessimistic transactions.
            if (req.inTx()) {
                if (tx == null) {
                    GridDhtPartitionTopology top = null;

                    if (req.firstClientRequest()) {
                        assert CU.clientNode(nearNode);

                        top = topology();

                        topology().readLock();
                    }

                    try {
                        if (top != null && needRemap(req.topologyVersion(), top.topologyVersion())) {
                            if (log.isDebugEnabled()) {
                                log.debug("Client topology version mismatch, need remap lock request [" +
                                    "reqTopVer=" + req.topologyVersion() +
                                    ", locTopVer=" + top.topologyVersion() +
                                    ", req=" + req + ']');
                            }

                            GridNearLockResponse res = sendClientLockRemapResponse(nearNode,
                                req,
                                top.topologyVersion());

                            return new GridFinishedFuture<>(res);
                        }

                        tx = new GridDhtTxLocal(
                            ctx.shared(),
                            req.topologyVersion(),
                            nearNode.id(),
                            req.version(),
                            req.futureId(),
                            req.miniId(),
                            req.threadId(),
                            req.implicitTx(),
                            req.implicitSingleTx(),
                            ctx.systemTx(),
                            false,
                            ctx.ioPolicy(),
                            PESSIMISTIC,
                            req.isolation(),
                            req.timeout(),
                            req.isInvalidate(),
                            !req.skipStore(),
                            false,
                            req.txSize(),
                            null,
                            req.subjectId(),
                            req.taskNameHash());

                        if (req.syncCommit())
                            tx.syncMode(FULL_SYNC);

                        tx = ctx.tm().onCreated(null, tx);

                        if (tx == null || !tx.init()) {
                            String msg = "Failed to acquire lock (transaction has been completed): " +
                                req.version();

                            U.warn(log, msg);

                            if (tx != null)
                                tx.rollback();

                            return new GridDhtFinishedFuture<>(new IgniteCheckedException(msg));
                        }

                        tx.topologyVersion(req.topologyVersion());
                    }
                    finally {
                        if (top != null)
                            top.readUnlock();
                    }
                }

                ctx.tm().txContext(tx);

                if (log.isDebugEnabled())
                    log.debug("Performing DHT lock [tx=" + tx + ", entries=" + entries + ']');

                IgniteInternalFuture<GridCacheReturn> txFut = tx.lockAllAsync(
                    cacheCtx,
                    entries,
                    req.messageId(),
                    req.txRead(),
                    req.needReturnValue(),
                    req.accessTtl(),
                    req.skipStore(),
                    req.keepBinary());

                final GridDhtTxLocal t = tx;

                return new GridDhtEmbeddedFuture(
                    txFut,
                    new C2<GridCacheReturn, Exception, IgniteInternalFuture<GridNearLockResponse>>() {
                        @Override public IgniteInternalFuture<GridNearLockResponse> apply(
                            GridCacheReturn o, Exception e) {
                            if (e != null)
                                e = U.unwrap(e);

                            assert !t.empty();

                            // Create response while holding locks.
                            final GridNearLockResponse resp = createLockReply(nearNode,
                                entries,
                                req,
                                t,
                                t.xidVersion(),
                                e);

                            if (resp.error() == null && t.onePhaseCommit()) {
                                assert t.implicit();

                                return t.commitAsync().chain(
                                    new C1<IgniteInternalFuture<IgniteInternalTx>, GridNearLockResponse>() {
                                        @Override public GridNearLockResponse apply(IgniteInternalFuture<IgniteInternalTx> f) {
                                            try {
                                                // Check for error.
                                                f.get();
                                            }
                                            catch (IgniteCheckedException e1) {
                                                resp.error(e1);
                                            }

                                            sendLockReply(nearNode, t, req, resp);

                                            return resp;
                                        }
                                    });
                            }
                            else {
                                sendLockReply(nearNode, t, req, resp);

                                return new GridFinishedFuture<>(resp);
                            }
                        }
                    }
                );
            }
            else {
                assert fut != null;

                // This will send remote messages.
                fut.map();

                final GridCacheVersion mappedVer = fut.version();

                return new GridDhtEmbeddedFuture<>(
                    new C2<Boolean, Exception, GridNearLockResponse>() {
                        @Override public GridNearLockResponse apply(Boolean b, Exception e) {
                            if (e != null)
                                e = U.unwrap(e);
                            else if (!b)
                                e = new GridCacheLockTimeoutException(req.version());

                            GridNearLockResponse res = createLockReply(nearNode,
                                entries,
                                req,
                                null,
                                mappedVer,
                                e);

                            sendLockReply(nearNode, null, req, res);

                            return res;
                        }
                    },
                    fut);
            }
        }
        catch (IgniteCheckedException | RuntimeException e) {
            String err = "Failed to unmarshal at least one of the keys for lock request message: " + req;

            U.error(log, err, e);

            if (tx != null) {
                try {
                    tx.rollback();
                }
                catch (IgniteCheckedException ex) {
                    U.error(log, "Failed to rollback the transaction: " + tx, ex);
                }
            }

            return new GridDhtFinishedFuture<>(
                new IgniteCheckedException(err, e));
        }
    }

    /**
     * @param nearNode Client node.
     * @param req Request.
     * @param topVer Remap version.
     * @return Response.
     */
    private GridNearLockResponse sendClientLockRemapResponse(ClusterNode nearNode,
        GridNearLockRequest req,
        AffinityTopologyVersion topVer) {
        assert topVer != null;

        GridNearLockResponse res = new GridNearLockResponse(
            ctx.cacheId(),
            req.version(),
            req.futureId(),
            req.miniId(),
            false,
            0,
            null,
            topVer,
            ctx.deploymentEnabled());

        try {
            ctx.io().send(nearNode, res, ctx.ioPolicy());
        }
        catch (ClusterTopologyCheckedException e) {
            if (log.isDebugEnabled())
                log.debug("Failed to send client lock remap response, client node failed " +
                    "[node=" + nearNode + ", req=" + req + ']');
        }
        catch (IgniteCheckedException e) {
            U.error(log, "Failed to send client lock remap response [node=" + nearNode + ", req=" + req + ']', e);
        }

        return res;
    }

    /**
     * @param nearNode Near node.
     * @param entries Entries.
     * @param req Lock request.
     * @param tx Transaction.
     * @param mappedVer Mapped version.
     * @param err Error.
     * @return Response.
     */
    private GridNearLockResponse createLockReply(
        ClusterNode nearNode,
        List<GridCacheEntryEx> entries,
        GridNearLockRequest req,
        @Nullable GridDhtTxLocalAdapter tx,
        GridCacheVersion mappedVer,
        Throwable err) {
        assert mappedVer != null;
        assert tx == null || tx.xidVersion().equals(mappedVer);

        try {
            // Send reply back to originating near node.
            GridNearLockResponse res = new GridNearLockResponse(ctx.cacheId(),
                req.version(),
                req.futureId(),
                req.miniId(),
                tx != null && tx.onePhaseCommit(),
                entries.size(),
                err,
                null,
                ctx.deploymentEnabled());

            if (err == null) {
                res.pending(localDhtPendingVersions(entries, mappedVer));

                // We have to add completed versions for cases when nearLocal and remote transactions
                // execute concurrently.
                IgnitePair<Collection<GridCacheVersion>> versPair = ctx.tm().versions(req.version());

                res.completedVersions(versPair.get1(), versPair.get2());

                int i = 0;

                for (ListIterator<GridCacheEntryEx> it = entries.listIterator(); it.hasNext();) {
                    GridCacheEntryEx e = it.next();

                    assert e != null;

                    while (true) {
                        try {
                            // Don't return anything for invalid partitions.
                            if (tx == null || !tx.isRollbackOnly()) {
                                GridCacheVersion dhtVer = req.dhtVersion(i);

                                GridCacheVersion ver = e.version();

                                boolean ret = req.returnValue(i) || dhtVer == null || !dhtVer.equals(ver);

                                CacheObject val = null;

                                if (ret)
                                    val = e.innerGet(
                                        null,
                                        tx,
<<<<<<< HEAD
                                        /*swap*/true,
=======
>>>>>>> 4a8fb8f3
                                        /*read-through*/false,
                                        /*update-metrics*/true,
                                        /*event notification*/req.returnValue(i),
                                        CU.subjectId(tx, ctx.shared()),
                                        null,
                                        tx != null ? tx.resolveTaskName() : null,
                                        null,
                                        req.keepBinary());

                                assert e.lockedBy(mappedVer) ||
                                    (ctx.mvcc().isRemoved(e.context(), mappedVer) && req.timeout() > 0) :
                                    "Entry does not own lock for tx [locNodeId=" + ctx.localNodeId() +
                                        ", entry=" + e +
                                        ", mappedVer=" + mappedVer + ", ver=" + ver +
                                        ", tx=" + tx + ", req=" + req +
                                        ", err=" + err + ']';

                                boolean filterPassed = false;

                                if (tx != null && tx.onePhaseCommit()) {
                                    IgniteTxEntry writeEntry = tx.entry(ctx.txKey(e.key()));

                                    assert writeEntry != null :
                                        "Missing tx entry for locked cache entry: " + e;

                                    filterPassed = writeEntry.filtersPassed();
                                }

                                if (ret && val == null)
                                    val = e.valueBytes(null);

                                // We include values into response since they are required for local
                                // calls and won't be serialized. We are also including DHT version.
                                res.addValueBytes(
                                    ret ? val : null,
                                    filterPassed,
                                    ver,
                                    mappedVer);
                            }
                            else {
                                // We include values into response since they are required for local
                                // calls and won't be serialized. We are also including DHT version.
                                res.addValueBytes(null, false, e.version(), mappedVer);
                            }

                            break;
                        }
                        catch (GridCacheEntryRemovedException ignore) {
                            if (log.isDebugEnabled())
                                log.debug("Got removed entry when sending reply to DHT lock request " +
                                    "(will retry): " + e);

                            e = entryExx(e.key());

                            it.set(e);
                        }
                    }

                    i++;
                }
            }

            return res;
        }
        catch (IgniteCheckedException e) {
            U.error(log, "Failed to get value for lock reply message for node [node=" +
                U.toShortString(nearNode) + ", req=" + req + ']', e);

            return new GridNearLockResponse(ctx.cacheId(),
                req.version(),
                req.futureId(),
                req.miniId(),
                false,
                entries.size(),
                e,
                null,
                ctx.deploymentEnabled());
        }
    }

    /**
     * Send lock reply back to near node.
     *
     * @param nearNode Near node.
     * @param tx Transaction.
     * @param req Lock request.
     * @param res Lock response.
     */
    private void sendLockReply(
        ClusterNode nearNode,
        @Nullable IgniteInternalTx tx,
        GridNearLockRequest req,
        GridNearLockResponse res
    ) {
        Throwable err = res.error();

        // Log error before sending reply.
        if (err != null && !(err instanceof GridCacheLockTimeoutException) && !ctx.kernalContext().isStopping())
            U.error(log, "Failed to acquire lock for request: " + req, err);

        try {
            // Don't send reply message to this node or if lock was cancelled.
            if (!nearNode.id().equals(ctx.nodeId()) && !X.hasCause(err, GridDistributedLockCancelledException.class))
                ctx.io().send(nearNode, res, ctx.ioPolicy());
        }
        catch (IgniteCheckedException e) {
            U.error(log, "Failed to send lock reply to originating node (will rollback transaction) [node=" +
                U.toShortString(nearNode) + ", req=" + req + ']', e);

            if (tx != null)
                tx.rollbackAsync();

            // Convert to closure exception as this method is only called form closures.
            throw new GridClosureException(e);
        }
    }

    /**
     * Collects versions of pending candidates versions less then base.
     *
     * @param entries Tx entries to process.
     * @param baseVer Base version.
     * @return Collection of pending candidates versions.
     */
    private Collection<GridCacheVersion> localDhtPendingVersions(Iterable<GridCacheEntryEx> entries,
        GridCacheVersion baseVer) {
        Collection<GridCacheVersion> lessPending = new GridLeanSet<>(5);

        for (GridCacheEntryEx entry : entries) {
            // Since entries were collected before locks are added, some of them may become obsolete.
            while (true) {
                try {
                    for (GridCacheMvccCandidate cand : entry.localCandidates()) {
                        if (cand.version().isLess(baseVer))
                            lessPending.add(cand.version());
                    }

                    break; // While.
                }
                catch (GridCacheEntryRemovedException ignored) {
                    if (log.isDebugEnabled())
                        log.debug("Got removed entry is localDhtPendingVersions (will retry): " + entry);

                    entry = entryExx(entry.key());
                }
            }
        }

        return lessPending;
    }

    /**
     * @param nodeId Node ID.
     * @param req Request.
     */
    @SuppressWarnings({"RedundantTypeArguments"})
    private void clearLocks(UUID nodeId, GridDistributedUnlockRequest req) {
        assert nodeId != null;

        List<KeyCacheObject> keys = req.keys();

        if (keys != null) {
            for (KeyCacheObject key : keys) {
                while (true) {
                    GridDistributedCacheEntry entry = peekExx(key);

                    if (entry == null)
                        // Nothing to unlock.
                        break;

                    try {
                        entry.doneRemote(
                            req.version(),
                            req.version(),
                            null,
                            null,
                            null,
                            /*system invalidate*/false);

                        // Note that we don't reorder completed versions here,
                        // as there is no point to reorder relative to the version
                        // we are about to remove.
                        if (entry.removeLock(req.version())) {
                            if (log.isDebugEnabled())
                                log.debug("Removed lock [lockId=" + req.version() + ", key=" + key + ']');
                        }
                        else {
                            if (log.isDebugEnabled())
                                log.debug("Received unlock request for unknown candidate " +
                                    "(added to cancelled locks set): " + req);
                        }

                        ctx.evicts().touch(entry, ctx.affinity().affinityTopologyVersion());

                        break;
                    }
                    catch (GridCacheEntryRemovedException ignored) {
                        if (log.isDebugEnabled())
                            log.debug("Received remove lock request for removed entry (will retry) [entry=" +
                                entry + ", req=" + req + ']');
                    }
                }
            }
        }
    }

    /**
     * @param nodeId Sender ID.
     * @param req Request.
     */
    @SuppressWarnings({"RedundantTypeArguments", "TypeMayBeWeakened"})
    private void processNearUnlockRequest(UUID nodeId, GridNearUnlockRequest req) {
        assert ctx.affinityNode();
        assert nodeId != null;

        removeLocks(nodeId, req.version(), req.keys(), true);
    }

    /**
     * @param nodeId Sender node ID.
     * @param topVer Topology version.
     * @param cached Entry.
     * @param readers Readers for this entry.
     * @param dhtMap DHT map.
     * @param nearMap Near map.
     * @throws IgniteCheckedException If failed.
     */
    private void map(UUID nodeId,
        AffinityTopologyVersion topVer,
        GridCacheEntryEx cached,
        Collection<UUID> readers,
        Map<ClusterNode, List<KeyCacheObject>> dhtMap,
        Map<ClusterNode, List<KeyCacheObject>> nearMap)
        throws IgniteCheckedException {
        Collection<ClusterNode> dhtNodes = ctx.dht().topology().nodes(cached.partition(), topVer);

        ClusterNode primary = F.first(dhtNodes);

        assert primary != null;

        if (!primary.id().equals(ctx.nodeId())) {
            if (log.isDebugEnabled())
                log.debug("Primary node mismatch for unlock [entry=" + cached + ", expected=" + ctx.nodeId() +
                    ", actual=" + U.toShortString(primary) + ']');

            return;
        }

        if (log.isDebugEnabled())
            log.debug("Mapping entry to DHT nodes [nodes=" + U.toShortString(dhtNodes) + ", entry=" + cached + ']');

        Collection<ClusterNode> nearNodes = null;

        if (!F.isEmpty(readers)) {
            nearNodes = ctx.discovery().nodes(readers, F0.not(F.idForNodeId(nodeId)));

            if (log.isDebugEnabled())
                log.debug("Mapping entry to near nodes [nodes=" + U.toShortString(nearNodes) + ", entry=" + cached +
                    ']');
        }
        else {
            if (log.isDebugEnabled())
                log.debug("Entry has no near readers: " + cached);
        }

        map(cached, F.view(dhtNodes, F.remoteNodes(ctx.nodeId())), dhtMap); // Exclude local node.
        map(cached, nearNodes, nearMap);
    }

    /**
     * @param entry Entry.
     * @param nodes Nodes.
     * @param map Map.
     */
    @SuppressWarnings( {"MismatchedQueryAndUpdateOfCollection"})
    private void map(GridCacheEntryEx entry,
        @Nullable Iterable<? extends ClusterNode> nodes,
        Map<ClusterNode, List<KeyCacheObject>> map) {
        if (nodes != null) {
            for (ClusterNode n : nodes) {
                List<KeyCacheObject> keys = map.get(n);

                if (keys == null)
                    map.put(n, keys = new LinkedList<>());

                keys.add(entry.key());
            }
        }
    }

    /**
     * @param nodeId Node ID.
     * @param ver Version.
     * @param keys Keys.
     * @param unmap Flag for un-mapping version.
     */
    public void removeLocks(UUID nodeId, GridCacheVersion ver, Iterable<KeyCacheObject> keys, boolean unmap) {
        assert nodeId != null;
        assert ver != null;

        if (F.isEmpty(keys))
            return;

        // Remove mapped versions.
        GridCacheVersion dhtVer = unmap ? ctx.mvcc().unmapVersion(ver) : ver;

        Map<ClusterNode, List<KeyCacheObject>> dhtMap = new HashMap<>();
        Map<ClusterNode, List<KeyCacheObject>> nearMap = new HashMap<>();

        GridCacheVersion obsoleteVer = null;

        for (KeyCacheObject key : keys) {
            while (true) {
                boolean created = false;

                GridDhtCacheEntry entry = peekExx(key);

                if (entry == null) {
                    entry = entryExx(key);

                    created = true;
                }

                try {
                    GridCacheMvccCandidate cand = null;

                    if (dhtVer == null) {
                        cand = entry.localCandidateByNearVersion(ver, true);

                        if (cand != null)
                            dhtVer = cand.version();
                        else {
                            if (log.isDebugEnabled())
                                log.debug("Failed to locate lock candidate based on dht or near versions [nodeId=" +
                                    nodeId + ", ver=" + ver + ", unmap=" + unmap + ", keys=" + keys + ']');

                            entry.removeLock(ver);

                            if (created) {
                                if (obsoleteVer == null)
                                    obsoleteVer = ctx.versions().next();

                                if (entry.markObsolete(obsoleteVer))
                                    removeEntry(entry);
                            }

                            break;
                        }
                    }

                    if (cand == null)
                        cand = entry.candidate(dhtVer);

                    AffinityTopologyVersion topVer = cand == null
                        ? AffinityTopologyVersion.NONE
                        : cand.topologyVersion();

                    // Note that we obtain readers before lock is removed.
                    // Even in case if entry would be removed just after lock is removed,
                    // we must send release messages to backups and readers.
                    Collection<UUID> readers = entry.readers();

                    // Note that we don't reorder completed versions here,
                    // as there is no point to reorder relative to the version
                    // we are about to remove.
                    if (entry.removeLock(dhtVer)) {
                        // Map to backups and near readers.
                        map(nodeId, topVer, entry, readers, dhtMap, nearMap);

                        if (log.isDebugEnabled())
                            log.debug("Removed lock [lockId=" + ver + ", key=" + key + ']');
                    }
                    else if (log.isDebugEnabled())
                        log.debug("Received unlock request for unknown candidate " +
                            "(added to cancelled locks set) [ver=" + ver + ", entry=" + entry + ']');

                    if (created && entry.markObsolete(dhtVer))
                        removeEntry(entry);

                    ctx.evicts().touch(entry, topVer);

                    break;
                }
                catch (GridCacheEntryRemovedException ignored) {
                    if (log.isDebugEnabled())
                        log.debug("Received remove lock request for removed entry (will retry): " + entry);
                }
                catch (IgniteCheckedException e) {
                    U.error(log, "Failed to remove locks for keys: " + keys, e);
                }
            }
        }

        IgnitePair<Collection<GridCacheVersion>> versPair = ctx.tm().versions(ver);

        Collection<GridCacheVersion> committed = versPair.get1();
        Collection<GridCacheVersion> rolledback = versPair.get2();

        // Backups.
        for (Map.Entry<ClusterNode, List<KeyCacheObject>> entry : dhtMap.entrySet()) {
            ClusterNode n = entry.getKey();

            List<KeyCacheObject> keyBytes = entry.getValue();

            GridDhtUnlockRequest req = new GridDhtUnlockRequest(ctx.cacheId(), keyBytes.size(),
                ctx.deploymentEnabled());

            req.version(dhtVer);

            try {
                for (KeyCacheObject key : keyBytes)
                    req.addKey(key, ctx);

                keyBytes = nearMap.get(n);

                if (keyBytes != null)
                    for (KeyCacheObject key : keyBytes)
                        req.addNearKey(key, ctx.shared());

                req.completedVersions(committed, rolledback);

                ctx.io().send(n, req, ctx.ioPolicy());
            }
            catch (ClusterTopologyCheckedException ignore) {
                if (log.isDebugEnabled())
                    log.debug("Node left while sending unlock request: " + n);
            }
            catch (IgniteCheckedException e) {
                U.error(log, "Failed to send unlock request to node (will make best effort to complete): " + n, e);
            }
        }

        // Readers.
        for (Map.Entry<ClusterNode, List<KeyCacheObject>> entry : nearMap.entrySet()) {
            ClusterNode n = entry.getKey();

            if (!dhtMap.containsKey(n)) {
                List<KeyCacheObject> keyBytes = entry.getValue();

                GridDhtUnlockRequest req = new GridDhtUnlockRequest(ctx.cacheId(), keyBytes.size(),
                    ctx.deploymentEnabled());

                req.version(dhtVer);

                try {
                    for (KeyCacheObject key : keyBytes)
                        req.addNearKey(key, ctx.shared());

                    req.completedVersions(committed, rolledback);

                    ctx.io().send(n, req, ctx.ioPolicy());
                }
                catch (ClusterTopologyCheckedException ignore) {
                    if (log.isDebugEnabled())
                        log.debug("Node left while sending unlock request: " + n);
                }
                catch (IgniteCheckedException e) {
                    U.error(log, "Failed to send unlock request to node (will make best effort to complete): " + n, e);
                }
            }
        }
    }

    /**
     * @param key Key
     * @param ver Version.
     * @throws IgniteCheckedException If invalidate failed.
     */
    private void invalidateNearEntry(KeyCacheObject key, GridCacheVersion ver) throws IgniteCheckedException {
        GridCacheEntryEx nearEntry = near().peekEx(key);

        if (nearEntry != null)
            nearEntry.invalidate(null, ver);
    }

    /**
     * @param key Key
     */
    private void obsoleteNearEntry(KeyCacheObject key) {
        GridCacheEntryEx nearEntry = near().peekEx(key);

        if (nearEntry != null)
            nearEntry.markObsolete(ctx.versions().next());
    }
}<|MERGE_RESOLUTION|>--- conflicted
+++ resolved
@@ -1129,10 +1129,6 @@
                                     val = e.innerGet(
                                         null,
                                         tx,
-<<<<<<< HEAD
-                                        /*swap*/true,
-=======
->>>>>>> 4a8fb8f3
                                         /*read-through*/false,
                                         /*update-metrics*/true,
                                         /*event notification*/req.returnValue(i),
