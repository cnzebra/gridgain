--- conflicted
+++ resolved
@@ -286,16 +286,10 @@
                         else
                             iter = (IgniteRebalanceIterator)sctx.entryIt;
 
-<<<<<<< HEAD
                         while (iter.hasNext()) {
-                            if (!cctx.affinity().belongs(node, part, d.topologyVersion())) {
+                            if (!cctx.affinity().partitionBelongs(node, part, d.topologyVersion())) {
                                 // Demander no longer needs this partition,
                                 // so we send '-1' partition and move on.
-=======
-                        while (entIt.hasNext()) {
-                            if (!cctx.affinity().partitionBelongs(node, part, d.topologyVersion())) {
-                                // Demander no longer needs this partition, so we send '-1' partition and move on.
->>>>>>> 0b996e62
                                 s.missed(part);
 
                                 if (log.isDebugEnabled())
@@ -312,198 +306,7 @@
                                         part,
                                         loc,
                                         d.updateSequence());
-<<<<<<< HEAD
                                 }
-=======
-
-                                    swapLsnr = null;
-                                    loc = null;
-
-                                    reply(node, d, s, scId);
-
-                                    return;
-                                }
-                                else {
-                                    if (!reply(node, d, s, scId))
-                                        return;
-
-                                    s = new GridDhtPartitionSupplyMessageV2(d.updateSequence(),
-                                        cctx.cacheId(), d.topologyVersion(), cctx.deploymentEnabled());
-                                }
-                            }
-
-                            GridCacheEntryEx e = entIt.next();
-
-                            GridCacheEntryInfo info = e.info();
-
-                            if (info != null && !info.isNew()) {
-                                if (preloadPred == null || preloadPred.apply(info))
-                                    s.addEntry(part, info, cctx);
-                                else if (log.isDebugEnabled())
-                                    log.debug("Rebalance predicate evaluated to false (will not sender cache entry): " +
-                                        info);
-                            }
-                        }
-
-                        if (partMissing)
-                            continue;
-
-                    }
-
-                    if (phase == SupplyContextPhase.ONHEAP) {
-                        phase = SupplyContextPhase.SWAP;
-
-                        if (sctx != null) {
-                            sctx = new SupplyContext(
-                                phase,
-                                partIt,
-                                null,
-                                swapLsnr,
-                                part,
-                                loc,
-                                d.updateSequence());
-                        }
-                    }
-
-                    if (phase == SupplyContextPhase.SWAP && cctx.isSwapOrOffheapEnabled()) {
-                        GridCloseableIterator<Map.Entry<byte[], GridCacheSwapEntry>> iter =
-                            sctx != null && sctx.entryIt != null ?
-                                (GridCloseableIterator<Map.Entry<byte[], GridCacheSwapEntry>>)sctx.entryIt :
-                                cctx.swap().iterator(part);
-
-                        // Iterator may be null if space does not exist.
-                        if (iter != null) {
-                            boolean prepared = false;
-
-                            while (iter.hasNext()) {
-                                if (!cctx.affinity().partitionBelongs(node, part, d.topologyVersion())) {
-                                    // Demander no longer needs this partition,
-                                    // so we send '-1' partition and move on.
-                                    s.missed(part);
-
-                                    if (log.isDebugEnabled())
-                                        log.debug("Demanding node does not need requested partition " +
-                                            "[part=" + part + ", nodeId=" + id + ']');
-
-                                    partMissing = true;
-
-                                    break; // For.
-                                }
-
-                                if (s.messageSize() >= cctx.config().getRebalanceBatchSize()) {
-                                    if (++bCnt >= maxBatchesCnt) {
-                                        saveSupplyContext(scId,
-                                            phase,
-                                            partIt,
-                                            part,
-                                            iter,
-                                            swapLsnr,
-                                            loc,
-                                            d.topologyVersion(),
-                                            d.updateSequence());
-
-                                        swapLsnr = null;
-                                        loc = null;
-
-                                        reply(node, d, s, scId);
-
-                                        return;
-                                    }
-                                    else {
-                                        if (!reply(node, d, s, scId))
-                                            return;
-
-                                        s = new GridDhtPartitionSupplyMessageV2(d.updateSequence(),
-                                            cctx.cacheId(), d.topologyVersion(), cctx.deploymentEnabled());
-                                    }
-                                }
-
-                                Map.Entry<byte[], GridCacheSwapEntry> e = iter.next();
-
-                                GridCacheSwapEntry swapEntry = e.getValue();
-
-                                GridCacheEntryInfo info = new GridCacheEntryInfo();
-
-                                info.keyBytes(e.getKey());
-                                info.ttl(swapEntry.ttl());
-                                info.expireTime(swapEntry.expireTime());
-                                info.version(swapEntry.version());
-                                info.value(swapEntry.value());
-
-                                if (preloadPred == null || preloadPred.apply(info))
-                                    s.addEntry0(part, info, cctx);
-                                else {
-                                    if (log.isDebugEnabled())
-                                        log.debug("Rebalance predicate evaluated to false (will not send " +
-                                            "cache entry): " + info);
-
-                                    continue;
-                                }
-
-                                // Need to manually prepare cache message.
-                                if (depEnabled && !prepared) {
-                                    ClassLoader ldr = swapEntry.keyClassLoaderId() != null ?
-                                        cctx.deploy().getClassLoader(swapEntry.keyClassLoaderId()) :
-                                        swapEntry.valueClassLoaderId() != null ?
-                                            cctx.deploy().getClassLoader(swapEntry.valueClassLoaderId()) :
-                                            null;
-
-                                    if (ldr == null)
-                                        continue;
-
-                                    if (ldr instanceof GridDeploymentInfo) {
-                                        s.prepare((GridDeploymentInfo)ldr);
-
-                                        prepared = true;
-                                    }
-                                }
-                            }
-
-                            iter.close();
-
-                            if (partMissing)
-                                continue;
-                        }
-                    }
-
-                    if (swapLsnr == null && sctx != null)
-                        swapLsnr = sctx.swapLsnr;
-
-                    // Stop receiving promote notifications.
-                    if (swapLsnr != null) {
-                        cctx.swap().removeOffHeapListener(part, swapLsnr);
-                        cctx.swap().removeSwapListener(part, swapLsnr);
-                    }
-
-                    if (phase == SupplyContextPhase.SWAP) {
-                        phase = SupplyContextPhase.EVICTED;
-
-                        if (sctx != null) {
-                            sctx = new SupplyContext(
-                                phase,
-                                partIt,
-                                null,
-                                null,
-                                part,
-                                loc,
-                                d.updateSequence());
-                        }
-                    }
-
-                    if (phase == SupplyContextPhase.EVICTED && swapLsnr != null) {
-                        Collection<GridCacheEntryInfo> entries = swapLsnr.entries();
-
-                        swapLsnr = null;
-
-                        Iterator<GridCacheEntryInfo> lsnrIt = sctx != null && sctx.entryIt != null ?
-                            (Iterator<GridCacheEntryInfo>)sctx.entryIt : entries.iterator();
-
-                        while (lsnrIt.hasNext()) {
-                            if (!cctx.affinity().partitionBelongs(node, part, d.topologyVersion())) {
-                                // Demander no longer needs this partition,
-                                // so we send '-1' partition and move on.
-                                s.missed(part);
->>>>>>> 0b996e62
 
                                 break;
                             }
@@ -745,297 +548,6 @@
         }
     }
 
-<<<<<<< HEAD
-=======
-    @Deprecated//Backward compatibility. To be removed in future.
-    public void startOldListeners() {
-        if (!cctx.kernalContext().clientNode() && cctx.rebalanceEnabled()) {
-            cctx.io().addHandler(cctx.cacheId(), GridDhtPartitionDemandMessage.class, new CI2<UUID, GridDhtPartitionDemandMessage>() {
-                @Override public void apply(UUID id, GridDhtPartitionDemandMessage m) {
-                    processOldDemandMessage(m, id);
-                }
-            });
-        }
-    }
-
-    @Deprecated//Backward compatibility. To be removed in future.
-    public void stopOldListeners() {
-        if (!cctx.kernalContext().clientNode() && cctx.rebalanceEnabled())
-            cctx.io().removeHandler(cctx.cacheId(), GridDhtPartitionDemandMessage.class);
-    }
-
-    /**
-     * @param d D.
-     * @param id Id.
-     */
-    @Deprecated//Backward compatibility. To be removed in future.
-    private void processOldDemandMessage(GridDhtPartitionDemandMessage d, UUID id) {
-        GridDhtPartitionSupplyMessage s = new GridDhtPartitionSupplyMessage(d.workerId(),
-            d.updateSequence(), cctx.cacheId(), cctx.deploymentEnabled());
-
-        ClusterNode node = cctx.node(id);
-
-        if (node == null)
-            return;
-
-        long preloadThrottle = cctx.config().getRebalanceThrottle();
-
-        boolean ack = false;
-
-        try {
-            for (int part : d.partitions()) {
-                GridDhtLocalPartition loc = top.localPartition(part, d.topologyVersion(), false);
-
-                if (loc == null || loc.state() != OWNING || !loc.reserve()) {
-                    // Reply with partition of "-1" to let sender know that
-                    // this node is no longer an owner.
-                    s.missed(part);
-
-                    if (log.isDebugEnabled())
-                        log.debug("Requested partition is not owned by local node [part=" + part +
-                            ", demander=" + id + ']');
-
-                    continue;
-                }
-
-                GridCacheEntryInfoCollectSwapListener swapLsnr = null;
-
-                try {
-                    if (cctx.isSwapOrOffheapEnabled()) {
-                        swapLsnr = new GridCacheEntryInfoCollectSwapListener(log);
-
-                        cctx.swap().addOffHeapListener(part, swapLsnr);
-                        cctx.swap().addSwapListener(part, swapLsnr);
-                    }
-
-                    boolean partMissing = false;
-
-                    for (GridCacheEntryEx e : loc.allEntries()) {
-                        if (!cctx.affinity().partitionBelongs(node, part, d.topologyVersion())) {
-                            // Demander no longer needs this partition, so we send '-1' partition and move on.
-                            s.missed(part);
-
-                            if (log.isDebugEnabled())
-                                log.debug("Demanding node does not need requested partition [part=" + part +
-                                    ", nodeId=" + id + ']');
-
-                            partMissing = true;
-
-                            break;
-                        }
-
-                        if (s.messageSize() >= cctx.config().getRebalanceBatchSize()) {
-                            ack = true;
-
-                            if (!replyOld(node, d, s))
-                                return;
-
-                            // Throttle preloading.
-                            if (preloadThrottle > 0)
-                                U.sleep(preloadThrottle);
-
-                            s = new GridDhtPartitionSupplyMessage(d.workerId(), d.updateSequence(),
-                                cctx.cacheId(), cctx.deploymentEnabled());
-                        }
-
-                        GridCacheEntryInfo info = e.info();
-
-                        if (info != null && !info.isNew()) {
-                            if (preloadPred == null || preloadPred.apply(info))
-                                s.addEntry(part, info, cctx);
-                            else if (log.isDebugEnabled())
-                                log.debug("Rebalance predicate evaluated to false (will not sender cache entry): " +
-                                    info);
-                        }
-                    }
-
-                    if (partMissing)
-                        continue;
-
-                    if (cctx.isSwapOrOffheapEnabled()) {
-                        GridCloseableIterator<Map.Entry<byte[], GridCacheSwapEntry>> iter =
-                            cctx.swap().iterator(part);
-
-                        // Iterator may be null if space does not exist.
-                        if (iter != null) {
-                            try {
-                                boolean prepared = false;
-
-                                for (Map.Entry<byte[], GridCacheSwapEntry> e : iter) {
-                                    if (!cctx.affinity().partitionBelongs(node, part, d.topologyVersion())) {
-                                        // Demander no longer needs this partition,
-                                        // so we send '-1' partition and move on.
-                                        s.missed(part);
-
-                                        if (log.isDebugEnabled())
-                                            log.debug("Demanding node does not need requested partition " +
-                                                "[part=" + part + ", nodeId=" + id + ']');
-
-                                        partMissing = true;
-
-                                        break; // For.
-                                    }
-
-                                    if (s.messageSize() >= cctx.config().getRebalanceBatchSize()) {
-                                        ack = true;
-
-                                        if (!replyOld(node, d, s))
-                                            return;
-
-                                        // Throttle preloading.
-                                        if (preloadThrottle > 0)
-                                            U.sleep(preloadThrottle);
-
-                                        s = new GridDhtPartitionSupplyMessage(d.workerId(),
-                                            d.updateSequence(), cctx.cacheId(), cctx.deploymentEnabled());
-                                    }
-
-                                    GridCacheSwapEntry swapEntry = e.getValue();
-
-                                    GridCacheEntryInfo info = new GridCacheEntryInfo();
-
-                                    info.keyBytes(e.getKey());
-                                    info.ttl(swapEntry.ttl());
-                                    info.expireTime(swapEntry.expireTime());
-                                    info.version(swapEntry.version());
-                                    info.value(swapEntry.value());
-
-                                    if (preloadPred == null || preloadPred.apply(info))
-                                        s.addEntry0(part, info, cctx);
-                                    else {
-                                        if (log.isDebugEnabled())
-                                            log.debug("Rebalance predicate evaluated to false (will not send " +
-                                                "cache entry): " + info);
-
-                                        continue;
-                                    }
-
-                                    // Need to manually prepare cache message.
-                                    if (depEnabled && !prepared) {
-                                        ClassLoader ldr = swapEntry.keyClassLoaderId() != null ?
-                                            cctx.deploy().getClassLoader(swapEntry.keyClassLoaderId()) :
-                                            swapEntry.valueClassLoaderId() != null ?
-                                                cctx.deploy().getClassLoader(swapEntry.valueClassLoaderId()) :
-                                                null;
-
-                                        if (ldr == null)
-                                            continue;
-
-                                        if (ldr instanceof GridDeploymentInfo) {
-                                            s.prepare((GridDeploymentInfo)ldr);
-
-                                            prepared = true;
-                                        }
-                                    }
-                                }
-
-                                if (partMissing)
-                                    continue;
-                            }
-                            finally {
-                                iter.close();
-                            }
-                        }
-                    }
-
-                    // Stop receiving promote notifications.
-                    if (swapLsnr != null) {
-                        cctx.swap().removeOffHeapListener(part, swapLsnr);
-                        cctx.swap().removeSwapListener(part, swapLsnr);
-                    }
-
-                    if (swapLsnr != null) {
-                        Collection<GridCacheEntryInfo> entries = swapLsnr.entries();
-
-                        swapLsnr = null;
-
-                        for (GridCacheEntryInfo info : entries) {
-                            if (!cctx.affinity().partitionBelongs(node, part, d.topologyVersion())) {
-                                // Demander no longer needs this partition,
-                                // so we send '-1' partition and move on.
-                                s.missed(part);
-
-                                if (log.isDebugEnabled())
-                                    log.debug("Demanding node does not need requested partition " +
-                                        "[part=" + part + ", nodeId=" + id + ']');
-
-                                // No need to continue iteration over swap entries.
-                                break;
-                            }
-
-                            if (s.messageSize() >= cctx.config().getRebalanceBatchSize()) {
-                                ack = true;
-
-                                if (!replyOld(node, d, s))
-                                    return;
-
-                                s = new GridDhtPartitionSupplyMessage(d.workerId(),
-                                    d.updateSequence(),
-                                    cctx.cacheId(),
-                                    cctx.deploymentEnabled());
-                            }
-
-                            if (preloadPred == null || preloadPred.apply(info))
-                                s.addEntry(part, info, cctx);
-                            else if (log.isDebugEnabled())
-                                log.debug("Rebalance predicate evaluated to false (will not sender cache entry): " +
-                                    info);
-                        }
-                    }
-
-                    // Mark as last supply message.
-                    s.last(part);
-
-                    if (ack) {
-                        s.markAck();
-
-                        break; // Partition for loop.
-                    }
-                }
-                finally {
-                    loc.release();
-
-                    if (swapLsnr != null) {
-                        cctx.swap().removeOffHeapListener(part, swapLsnr);
-                        cctx.swap().removeSwapListener(part, swapLsnr);
-                    }
-                }
-            }
-
-            replyOld(node, d, s);
-        }
-        catch (IgniteCheckedException e) {
-            U.error(log, "Failed to send partition supply message to node: " + node.id(), e);
-        }
-    }
-
-    /**
-     * @param n Node.
-     * @param d Demand message.
-     * @param s Supply message.
-     * @return {@code True} if message was sent, {@code false} if recipient left grid.
-     * @throws IgniteCheckedException If failed.
-     */
-    @Deprecated//Backward compatibility. To be removed in future.
-    private boolean replyOld(ClusterNode n, GridDhtPartitionDemandMessage d, GridDhtPartitionSupplyMessage s)
-        throws IgniteCheckedException {
-        try {
-            if (log.isDebugEnabled())
-                log.debug("Replying to partition demand [node=" + n.id() + ", demand=" + d + ", supply=" + s + ']');
-
-            cctx.io().sendOrderedMessage(n, d.topic(), s, cctx.ioPolicy(), d.timeout());
-
-            return true;
-        }
-        catch (ClusterTopologyCheckedException ignore) {
-            if (log.isDebugEnabled())
-                log.debug("Failed to send partition supply message because node left grid: " + n.id());
-
-            return false;
-        }
-    }
-
->>>>>>> 0b996e62
     /**
      * Dumps debug information.
      */
