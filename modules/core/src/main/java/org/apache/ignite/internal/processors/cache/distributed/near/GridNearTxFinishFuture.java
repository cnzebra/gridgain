/*
 * Licensed to the Apache Software Foundation (ASF) under one or more
 * contributor license agreements.  See the NOTICE file distributed with
 * this work for additional information regarding copyright ownership.
 * The ASF licenses this file to You under the Apache License, Version 2.0
 * (the "License"); you may not use this file except in compliance with
 * the License.  You may obtain a copy of the License at
 *
 *      http://www.apache.org/licenses/LICENSE-2.0
 *
 * Unless required by applicable law or agreed to in writing, software
 * distributed under the License is distributed on an "AS IS" BASIS,
 * WITHOUT WARRANTIES OR CONDITIONS OF ANY KIND, either express or implied.
 * See the License for the specific language governing permissions and
 * limitations under the License.
 */

package org.apache.ignite.internal.processors.cache.distributed.near;

import java.util.Collection;
import java.util.Collections;
import java.util.HashSet;
import java.util.Map;
import java.util.Set;
import java.util.UUID;
import java.util.concurrent.atomic.AtomicReference;
import org.apache.ignite.IgniteCheckedException;
import org.apache.ignite.IgniteLogger;
import org.apache.ignite.cache.CacheWriteSynchronizationMode;
import org.apache.ignite.cluster.ClusterNode;
import org.apache.ignite.internal.IgniteInternalFuture;
import org.apache.ignite.internal.cluster.ClusterTopologyCheckedException;
import org.apache.ignite.internal.processors.affinity.AffinityTopologyVersion;
import org.apache.ignite.internal.processors.cache.GridCacheContext;
import org.apache.ignite.internal.processors.cache.GridCacheEntryEx;
import org.apache.ignite.internal.processors.cache.GridCacheFuture;
import org.apache.ignite.internal.processors.cache.GridCacheReturn;
import org.apache.ignite.internal.processors.cache.GridCacheReturnCompletableWrapper;
import org.apache.ignite.internal.processors.cache.GridCacheSharedContext;
import org.apache.ignite.internal.processors.cache.distributed.GridDistributedTxMapping;
import org.apache.ignite.internal.processors.cache.distributed.dht.GridDhtTxFinishRequest;
import org.apache.ignite.internal.processors.cache.distributed.dht.GridDhtTxFinishResponse;
import org.apache.ignite.internal.processors.cache.transactions.IgniteInternalTx;
import org.apache.ignite.internal.processors.cache.transactions.IgniteTxEntry;
import org.apache.ignite.internal.processors.cache.version.GridCacheVersion;
import org.apache.ignite.internal.transactions.IgniteTxHeuristicCheckedException;
import org.apache.ignite.internal.transactions.IgniteTxRollbackCheckedException;
import org.apache.ignite.internal.util.future.GridCompoundIdentityFuture;
import org.apache.ignite.internal.util.future.GridFutureAdapter;
import org.apache.ignite.internal.util.tostring.GridToStringInclude;
import org.apache.ignite.internal.util.typedef.C1;
import org.apache.ignite.internal.util.typedef.CI1;
import org.apache.ignite.internal.util.typedef.F;
import org.apache.ignite.internal.util.typedef.internal.CU;
import org.apache.ignite.internal.util.typedef.internal.S;
import org.apache.ignite.internal.util.typedef.internal.U;
import org.apache.ignite.lang.IgniteProductVersion;
import org.apache.ignite.lang.IgniteUuid;
import org.apache.ignite.transactions.TransactionRollbackException;

import static org.apache.ignite.cache.CacheWriteSynchronizationMode.FULL_SYNC;
import static org.apache.ignite.cache.CacheWriteSynchronizationMode.PRIMARY_SYNC;
import static org.apache.ignite.internal.processors.cache.GridCacheOperation.NOOP;
import static org.apache.ignite.transactions.TransactionState.UNKNOWN;

/**
 *
 */
public final class GridNearTxFinishFuture<K, V> extends GridCompoundIdentityFuture<IgniteInternalTx>
    implements GridCacheFuture<IgniteInternalTx> {
    /** */
    public static final IgniteProductVersion FINISH_NEAR_ONE_PHASE_SINCE = IgniteProductVersion.fromString("1.4.0");

    /** */
    public static final IgniteProductVersion WAIT_REMOTE_TXS_SINCE = IgniteProductVersion.fromString("1.5.1");

    /** */
    public static final IgniteProductVersion PRIMARY_SYNC_TXS_SINCE = IgniteProductVersion.fromString("1.6.0");

    /** */
    public static final IgniteProductVersion ACK_DHT_ONE_PHASE_SINCE = IgniteProductVersion.fromString("1.6.8");

    /** */
    private static final long serialVersionUID = 0L;

    /** Logger reference. */
    private static final AtomicReference<IgniteLogger> logRef = new AtomicReference<>();

    /** Logger. */
    private static IgniteLogger log;

    /** Logger. */
    protected static IgniteLogger msgLog;

    /** Context. */
    private GridCacheSharedContext<K, V> cctx;

    /** Future ID. */
    private final IgniteUuid futId;

    /** Transaction. */
    @GridToStringInclude
    private GridNearTxLocal tx;

    /** Commit flag. This flag used only for one-phase commit transaction. */
    private boolean commit;

    /** Node mappings. */
    private IgniteTxMappings mappings;

    /** Trackable flag. */
    private boolean trackable = true;

    /** */
    private boolean finishOnePhaseCalled;

    /**
     * @param cctx Context.
     * @param tx Transaction.
     * @param commit Commit flag.
     */
    public GridNearTxFinishFuture(GridCacheSharedContext<K, V> cctx, GridNearTxLocal tx, boolean commit) {
        super(F.<IgniteInternalTx>identityReducer(tx));

        this.cctx = cctx;
        this.tx = tx;
        this.commit = commit;

        ignoreInterrupts(true);

        mappings = tx.mappings();

        futId = IgniteUuid.randomUuid();

        CacheWriteSynchronizationMode syncMode;

        if (tx.explicitLock())
            syncMode = FULL_SYNC;
        else
            syncMode = tx.syncMode();

        tx.syncMode(syncMode);

        if (log == null) {
            msgLog = cctx.txFinishMessageLogger();
            log = U.logger(cctx.kernalContext(), logRef, GridNearTxFinishFuture.class);
        }
    }

    /** {@inheritDoc} */
    @Override public IgniteUuid futureId() {
        return futId;
    }

    /** {@inheritDoc} */
    @SuppressWarnings("unchecked")
    @Override public boolean onNodeLeft(UUID nodeId) {
        boolean found = false;

        for (IgniteInternalFuture<?> fut : futures())
            if (isMini(fut)) {
                MinFuture f = (MinFuture)fut;

                if (f.onNodeLeft(nodeId, true)) {
                    // Remove previous mapping.
                    mappings.remove(nodeId);

                    found = true;
                }
            }

        return found;
    }

    /**
     * @return Transaction.
     */
    public GridNearTxLocal tx() {
        return tx;
    }

    /** {@inheritDoc} */
    @Override public boolean trackable() {
        return trackable;
    }

    /**
     * Marks this future as not trackable.
     */
    @Override public void markNotTrackable() {
        trackable = false;
    }

    /**
     * @param nodeId Sender.
     * @param res Result.
     */
    @SuppressWarnings("ForLoopReplaceableByForEach")
    public void onResult(UUID nodeId, GridNearTxFinishResponse res) {
        if (!isDone()) {
            FinishMiniFuture finishFut = null;

            synchronized (sync) {
                int size = futuresCountNoLock();

                for (int i = 0; i < size; i++) {
                    IgniteInternalFuture<IgniteInternalTx> fut = future(i);

                    if (fut.getClass() == FinishMiniFuture.class) {
                        FinishMiniFuture f = (FinishMiniFuture)fut;

                        if (f.futureId().equals(res.miniId())) {
                            assert f.node().id().equals(nodeId);

                            finishFut = f;

                            break;
                        }
                    }
                }
            }

            if (finishFut != null)
                finishFut.onNearFinishResponse(res);
            else {
                if (msgLog.isDebugEnabled()) {
                    msgLog.debug("Near finish fut, failed to find mini future [txId=" + tx.nearXidVersion() +
                        ", node=" + nodeId +
                        ", res=" + res +
                        ", fut=" + this + ']');
                }
            }
        }
        else {
            if (msgLog.isDebugEnabled()) {
                msgLog.debug("Near finish fut, response for finished future [txId=" + tx.nearXidVersion() +
                    ", node=" + nodeId +
                    ", res=" + res +
                    ", fut=" + this + ']');
            }
        }
    }

    /**
     * @param nodeId Sender.
     * @param res Result.
     */
    public void onResult(UUID nodeId, GridDhtTxFinishResponse res) {
        if (!isDone()) {
            boolean found = false;

            for (IgniteInternalFuture<IgniteInternalTx> fut : futures()) {
                if (fut.getClass() == CheckBackupMiniFuture.class) {
                    CheckBackupMiniFuture f = (CheckBackupMiniFuture)fut;

                    if (f.futureId().equals(res.miniId())) {
                        found = true;

                        assert f.node().id().equals(nodeId);

                        if (res.returnValue() != null)
                            tx.implicitSingleResult(res.returnValue());

                        f.onDhtFinishResponse(res);
                    }
                }
                else if (fut.getClass() == CheckRemoteTxMiniFuture.class) {
                    CheckRemoteTxMiniFuture f = (CheckRemoteTxMiniFuture)fut;

                    if (f.futureId().equals(res.miniId()))
                        f.onDhtFinishResponse(nodeId, false);
                }
            }

            if (!found && msgLog.isDebugEnabled()) {
                msgLog.debug("Near finish fut, failed to find mini future [txId=" + tx.nearXidVersion() +
                    ", node=" + nodeId +
                    ", res=" + res +
                    ", fut=" + this + ']');
            }
        }
        else {
            if (msgLog.isDebugEnabled()) {
                msgLog.debug("Near finish fut, response for finished future [txId=" + tx.nearXidVersion() +
                    ", node=" + nodeId +
                    ", res=" + res +
                    ", fut=" + this + ']');
            }
        }
    }

    /** {@inheritDoc} */
    @Override public boolean onDone(IgniteInternalTx tx0, Throwable err) {
        if (isDone())
            return false;

        synchronized (this) {
            if (isDone())
                return false;

            if (err != null)
                tx.setRollbackOnly();

            if (commit) {
                if (tx.commitError() != null)
                    err = tx.commitError();
                else if (err != null)
                    tx.commitError(err);
            }

            if (initialized() || err != null) {
                if (tx.needCheckBackup()) {
                    assert tx.onePhaseCommit();

                    if (err != null)
                        err = new TransactionRollbackException("Failed to commit transaction.", err);

                    try {
                        tx.finish(err == null);
                    }
                    catch (IgniteCheckedException e) {
                        if (err != null)
                            err.addSuppressed(e);
                        else
                            err = e;
                    }
                }

                if (tx.onePhaseCommit()) {
                    boolean commit = this.commit && err == null;

                    finishOnePhase(commit);

                    try {
                        tx.tmFinish(commit);
                    }
                    catch (IgniteCheckedException e) {
                        U.error(log, "Failed to finish tx: " + tx, e);

                        if (err == null)
                            err = e;
                    }
                }

                if (super.onDone(tx0, err)) {
                    if (error() instanceof IgniteTxHeuristicCheckedException) {
                        AffinityTopologyVersion topVer = tx.topologyVersion();

                        for (IgniteTxEntry e : tx.writeMap().values()) {
                            GridCacheContext cacheCtx = e.context();

                            try {
                                if (e.op() != NOOP && !cacheCtx.affinity().localNode(e.key(), topVer)) {
                                    GridCacheEntryEx entry = cacheCtx.cache().peekEx(e.key());

                                    if (entry != null)
                                        entry.invalidate(null, tx.xidVersion());
                                }
                            }
                            catch (Throwable t) {
                                U.error(log, "Failed to invalidate entry.", t);

                                if (t instanceof Error)
                                    throw (Error)t;
                            }
                        }
                    }

                    // Don't forget to clean up.
                    cctx.mvcc().removeFuture(futId);

                    return true;
                }
            }
        }

        return false;
    }

    /**
     * @param fut Future.
     * @return {@code True} if mini-future.
     */
    private boolean isMini(IgniteInternalFuture<?> fut) {
        return fut.getClass() == FinishMiniFuture.class ||
            fut.getClass() == CheckBackupMiniFuture.class ||
            fut.getClass() == CheckRemoteTxMiniFuture.class;
    }

    /**
     * Initializes future.
     *
     * @param commit Commit flag.
     */
    @SuppressWarnings("ForLoopReplaceableByForEach")
    void finish(boolean commit) {
        if (tx.onNeedCheckBackup()) {
            assert tx.onePhaseCommit();

            checkBackup();

            // If checkBackup is set, it means that primary node has crashed and we will not need to send
            // finish request to it, so we can mark future as initialized.
            markInitialized();

            return;
        }

        try {
            if (tx.finish(commit) || (!commit && tx.state() == UNKNOWN)) {
                if ((tx.onePhaseCommit() && needFinishOnePhase(commit)) || (!tx.onePhaseCommit() && mappings != null)) {
                    if (mappings.single()) {
                        GridDistributedTxMapping mapping = mappings.singleMapping();

                        if (mapping != null)
                            finish(mapping, commit);
                    }
                    else
                        finish(mappings.mappings(), commit);
                }

                markInitialized();
            }
            else
                onDone(new IgniteCheckedException("Failed to commit transaction: " + CU.txString(tx)));
        }
        catch (Error | RuntimeException e) {
            onDone(e);

            throw e;
        }
        catch (IgniteCheckedException e) {
            onDone(e);
        }
        finally {
            if (commit &&
                tx.onePhaseCommit() &&
                !tx.writeMap().isEmpty()) // Readonly operations require no ack.
                ackBackup();
        }
    }

    /**
     *
     */
    private void ackBackup() {
        if (mappings.empty())
            return;

        if (!tx.needReturnValue() || !tx.implicit())
            return; // GridCacheReturn was not saved at backup.

        GridDistributedTxMapping mapping = mappings.singleMapping();

        if (mapping != null) {
            UUID nodeId = mapping.node().id();

            Collection<UUID> backups = tx.transactionNodes().get(nodeId);

            if (!F.isEmpty(backups)) {
                assert backups.size() == 1 : backups;

                UUID backupId = F.first(backups);

                ClusterNode backup = cctx.discovery().node(backupId);

                // Nothing to do if backup has left the grid.
                if (backup == null) {
                    // No-op.
                }
                else if (backup.isLocal())
                    cctx.tm().removeTxReturn(tx.xidVersion());
                else {
                    if (ACK_DHT_ONE_PHASE_SINCE.compareToIgnoreTimestamp(backup.version()) <= 0)
                        cctx.tm().sendDeferredAckResponse(backupId, tx.xidVersion());
                }
            }
        }
    }

    /**
     *
     */
    private void checkBackup() {
        GridDistributedTxMapping mapping = mappings.singleMapping();

        if (mapping != null) {
            UUID nodeId = mapping.node().id();

            Collection<UUID> backups = tx.transactionNodes().get(nodeId);

            if (!F.isEmpty(backups)) {
                assert backups.size() == 1;

                UUID backupId = F.first(backups);

                ClusterNode backup = cctx.discovery().node(backupId);

                // Nothing to do if backup has left the grid.
                if (backup == null) {
                    readyNearMappingFromBackup(mapping);

                    ClusterTopologyCheckedException cause =
                        new ClusterTopologyCheckedException("Backup node left grid: " + backupId);

                    cause.retryReadyFuture(cctx.nextAffinityReadyFuture(tx.topologyVersion()));

                    onDone(new IgniteTxRollbackCheckedException("Failed to commit transaction " +
                        "(backup has left grid): " + tx.xidVersion(), cause));
                }
                else {
                    final CheckBackupMiniFuture mini = new CheckBackupMiniFuture(backup, mapping);

                    add(mini);

                    if (backup.isLocal()) {
                        boolean committed = !cctx.tm().addRolledbackTx(tx);

                        readyNearMappingFromBackup(mapping);

                        if (committed) {
                            try {
                                if (tx.needReturnValue() && tx.implicit()) {
                                    GridCacheReturnCompletableWrapper wrapper =
                                        cctx.tm().getCommittedTxReturn(tx.xidVersion());

                                    assert wrapper != null : tx.xidVersion();

                                    GridCacheReturn retVal = wrapper.fut().get();

                                    assert retVal != null;

                                    tx.implicitSingleResult(retVal);
                                }
<<<<<<< HEAD

                                if (tx.syncMode() == FULL_SYNC) {
                                    GridCacheVersion nearXidVer = tx.nearXidVersion();

                                    assert nearXidVer != null : tx;

                                    IgniteInternalFuture<?> fut = cctx.tm().remoteTxFinishFuture(nearXidVer);

                                    fut.listen(new CI1<IgniteInternalFuture<?>>() {
                                        @Override public void apply(IgniteInternalFuture<?> fut) {
                                            mini.onDone(tx);
                                        }
                                    });

                                    return;
                                }

=======

                                if (tx.syncMode() == FULL_SYNC) {
                                    GridCacheVersion nearXidVer = tx.nearXidVersion();

                                    assert nearXidVer != null : tx;

                                    IgniteInternalFuture<?> fut = cctx.tm().remoteTxFinishFuture(nearXidVer);

                                    fut.listen(new CI1<IgniteInternalFuture<?>>() {
                                        @Override public void apply(IgniteInternalFuture<?> fut) {
                                            mini.onDone(tx);
                                        }
                                    });

                                    return;
                                }

>>>>>>> f7d89fdb
                                mini.onDone(tx);
                            }
                            catch (IgniteCheckedException e) {
                                if (msgLog.isDebugEnabled()) {
                                    msgLog.debug("Near finish fut, failed to finish [" +
                                        "txId=" + tx.nearXidVersion() +
                                        ", node=" + backup.id() +
                                        ", err=" + e + ']');
                                }

                                mini.onDone(e);
                            }
                        }
                        else {
                            ClusterTopologyCheckedException cause =
                                new ClusterTopologyCheckedException("Primary node left grid: " + nodeId);

                            cause.retryReadyFuture(cctx.nextAffinityReadyFuture(tx.topologyVersion()));

                            mini.onDone(new IgniteTxRollbackCheckedException("Failed to commit transaction " +
                                "(transaction has been rolled back on backup node): " + tx.xidVersion(), cause));
                        }
                    }
                    else {
                        GridDhtTxFinishRequest finishReq = checkCommittedRequest(mini.futureId(), false);

                        // Preserve old behavior, otherwise response is not sent.
                        if (WAIT_REMOTE_TXS_SINCE.compareTo(backup.version()) > 0)
                            finishReq.syncCommit(true);

                        try {
                            if (FINISH_NEAR_ONE_PHASE_SINCE.compareTo(backup.version()) <= 0) {
                                cctx.io().send(backup, finishReq, tx.ioPolicy());

                                if (msgLog.isDebugEnabled()) {
                                    msgLog.debug("Near finish fut, sent check committed request [" +
                                        "txId=" + tx.nearXidVersion() +
                                        ", node=" + backup.id() + ']');
                                }
                            }
                            else {
                                mini.onDone(new IgniteTxHeuristicCheckedException("Failed to check for tx commit on " +
                                    "the backup node (node has an old Ignite version) [rmtNodeId=" + backup.id() +
                                    ", ver=" + backup.version() + ']'));
                            }
                        }
                        catch (ClusterTopologyCheckedException e) {
                            mini.onNodeLeft(backupId, false);
                        }
                        catch (IgniteCheckedException e) {
                            if (msgLog.isDebugEnabled()) {
                                msgLog.debug("Near finish fut, failed to send check committed request [" +
                                    "txId=" + tx.nearXidVersion() +
                                    ", node=" + backup.id() +
                                    ", err=" + e + ']');
                            }

                            mini.onDone(e);
                        }
                    }
                }
            }
            else
                readyNearMappingFromBackup(mapping);
        }
    }

    /**
     * @param commit Commit flag.
     * @return {@code True} if need to send finish request for one phase commit transaction.
     */
    private boolean needFinishOnePhase(boolean commit) {
        if (tx.mappings().empty())
            return false;

        boolean finish = tx.txState().hasNearCache(cctx) || !commit;

        if (finish) {
            GridDistributedTxMapping mapping = tx.mappings().singleMapping();

            assert mapping != null : tx;

            if (FINISH_NEAR_ONE_PHASE_SINCE.compareTo(mapping.node().version()) > 0)
                finish = false;
        }

        return finish;
    }

    /**
     * @param commit Commit flag.
     */
    private void finishOnePhase(boolean commit) {
        assert Thread.holdsLock(this);

        if (finishOnePhaseCalled)
            return;

        finishOnePhaseCalled = true;

        GridDistributedTxMapping locMapping = mappings.localMapping();

        if (locMapping != null) {
            // No need to send messages as transaction was already committed on remote node.
            // Finish local mapping only as we need send commit message to backups.
            IgniteInternalFuture<IgniteInternalTx> fut = cctx.tm().txHandler().finishColocatedLocal(commit, tx);

            // Add new future.
            if (fut != null)
                add(fut);
        }
    }

    /**
     * @param mapping Mapping to finish.
     */
    private void readyNearMappingFromBackup(GridDistributedTxMapping mapping) {
        if (mapping.near()) {
            GridCacheVersion xidVer = tx.xidVersion();

            mapping.dhtVersion(xidVer, xidVer);

            tx.readyNearLocks(mapping,
                Collections.<GridCacheVersion>emptyList(),
                Collections.<GridCacheVersion>emptyList(),
                Collections.<GridCacheVersion>emptyList());
        }
    }

    /**
     * @param mappings Mappings.
     * @param commit Commit flag.
     */
    private void finish(Iterable<GridDistributedTxMapping> mappings, boolean commit) {
        // Create mini futures.
        for (GridDistributedTxMapping m : mappings)
            finish(m, commit);
    }

    /**
     * @param m Mapping.
     * @param commit Commit flag.
     */
    private void finish(GridDistributedTxMapping m, boolean commit) {
        ClusterNode n = m.node();

        assert !m.empty();

        CacheWriteSynchronizationMode syncMode = tx.syncMode();

        if (m.explicitLock())
            syncMode = FULL_SYNC;

        // Version to be added in completed versions on primary node.
        GridCacheVersion completedVer = !commit && tx.timeout() > 0 ? tx.xidVersion() : null;

        GridNearTxFinishRequest req = new GridNearTxFinishRequest(
            futId,
            tx.xidVersion(),
            tx.threadId(),
            commit,
            tx.isInvalidate(),
            tx.system(),
            tx.ioPolicy(),
            syncMode,
            m.explicitLock(),
            tx.storeEnabled(),
            tx.topologyVersion(),
            completedVer, // Reuse 'baseVersion'  to do not add new fields in message.
            null,
            null,
            tx.size(),
            tx.subjectId(),
            tx.taskNameHash(),
            tx.activeCachesDeploymentEnabled()
        );

        // If this is the primary node for the keys.
        if (n.isLocal()) {
            req.miniId(IgniteUuid.randomUuid());

            IgniteInternalFuture<IgniteInternalTx> fut = cctx.tm().txHandler().finish(n.id(), tx, req);

            // Add new future.
            if (fut != null && syncMode == FULL_SYNC)
                add(fut);
        }
        else {
            FinishMiniFuture fut = new FinishMiniFuture(m);

            req.miniId(fut.futureId());

            add(fut); // Append new future.

            if (tx.pessimistic())
                cctx.tm().beforeFinishRemote(n.id(), tx.threadId());

            try {
                cctx.io().send(n, req, tx.ioPolicy());

                if (msgLog.isDebugEnabled()) {
                    msgLog.debug("Near finish fut, sent request [" +
                        "txId=" + tx.nearXidVersion() +
                        ", node=" + n.id() + ']');
                }

                boolean wait;

                if (syncMode == PRIMARY_SYNC)
                    wait = n.version().compareToIgnoreTimestamp(PRIMARY_SYNC_TXS_SINCE) >= 0;
                else
                    wait = syncMode == FULL_SYNC;

                // If we don't wait for result, then mark future as done.
                if (!wait)
                    fut.onDone();
            }
            catch (ClusterTopologyCheckedException e) {
                // Remove previous mapping.
                mappings.remove(m.node().id());

                fut.onNodeLeft(n.id(), false);
            }
            catch (IgniteCheckedException e) {
                if (msgLog.isDebugEnabled()) {
                    msgLog.debug("Near finish fut, failed to send request [" +
                        "txId=" + tx.nearXidVersion() +
                        ", node=" + n.id() +
                        ", err=" + e + ']');
                }

                // Fail the whole thing.
                fut.onDone(e);
            }
        }
    }

    /** {@inheritDoc} */
    @Override public String toString() {
        Collection<String> futs = F.viewReadOnly(futures(), new C1<IgniteInternalFuture<?>, String>() {
            @SuppressWarnings("unchecked")
            @Override public String apply(IgniteInternalFuture<?> f) {
                if (f.getClass() == FinishMiniFuture.class) {
                    FinishMiniFuture fut = (FinishMiniFuture)f;

                    ClusterNode node = fut.node();

                    if (node != null) {
                        return "FinishFuture[node=" + node.id() +
                            ", loc=" + node.isLocal() +
                            ", done=" + fut.isDone() + ']';
                    }
                    else
                        return "FinishFuture[node=null, done=" + fut.isDone() + ']';
                }
                else if (f.getClass() == CheckBackupMiniFuture.class) {
                    CheckBackupMiniFuture fut = (CheckBackupMiniFuture)f;

                    ClusterNode node = fut.node();

                    if (node != null) {
                        return "CheckBackupFuture[node=" + node.id() +
                            ", loc=" + node.isLocal() +
                            ", done=" + f.isDone() + "]";
                    }
                    else
                        return "CheckBackupFuture[node=null, done=" + f.isDone() + "]";
                }
                else if (f.getClass() == CheckRemoteTxMiniFuture.class) {
                    CheckRemoteTxMiniFuture fut = (CheckRemoteTxMiniFuture)f;

                    return "CheckRemoteTxMiniFuture[nodes=" + fut.nodes() + ", done=" + f.isDone() + "]";
                }
                else
                    return "[loc=true, done=" + f.isDone() + "]";
            }
        });

        return S.toString(GridNearTxFinishFuture.class, this,
            "innerFuts", futs,
            "super", super.toString());
    }

    /**
     * @param miniId Mini future ID.
     * @param waitRemoteTxs Wait for remote txs.
     * @return Finish request.
     */
    private GridDhtTxFinishRequest checkCommittedRequest(IgniteUuid miniId, boolean waitRemoteTxs) {
        GridDhtTxFinishRequest finishReq = new GridDhtTxFinishRequest(
            cctx.localNodeId(),
            futureId(),
            miniId,
            tx.topologyVersion(),
            tx.xidVersion(),
            tx.commitVersion(),
            tx.threadId(),
            tx.isolation(),
            true,
            false,
            tx.system(),
            tx.ioPolicy(),
            false,
            tx.syncMode() == FULL_SYNC,
            tx.syncMode() == FULL_SYNC,
            null,
            null,
            null,
            null,
            0,
            null,
            0,
            tx.activeCachesDeploymentEnabled(),
            !waitRemoteTxs && (tx.needReturnValue() && tx.implicit()),
            waitRemoteTxs);

        finishReq.checkCommitted(true);

        return finishReq;
    }

    /**
     *
     */
    private abstract class MinFuture extends GridFutureAdapter<IgniteInternalTx> {
        /** */
        private final IgniteUuid futId = IgniteUuid.randomUuid();

        /**
         * @param nodeId Node ID.
         * @param discoThread {@code True} if executed from discovery thread.
         * @return {@code True} if future processed node failure.
         */
        abstract boolean onNodeLeft(UUID nodeId, boolean discoThread);

        /**
         * @return Future ID.
         */
        final IgniteUuid futureId() {
            return futId;
        }
    }

    /**
     * Mini-future for get operations. Mini-futures are only waiting on a single
     * node as opposed to multiple nodes.
     */
    private class FinishMiniFuture extends MinFuture {
        /** */
        private static final long serialVersionUID = 0L;

        /** Keys. */
        @GridToStringInclude
        private GridDistributedTxMapping m;

        /**
         * @param m Mapping.
         */
        FinishMiniFuture(GridDistributedTxMapping m) {
            this.m = m;
        }

        /**
         * @return Node ID.
         */
        ClusterNode node() {
            return m.node();
        }

        /**
         * @return Keys.
         */
        public GridDistributedTxMapping mapping() {
            return m;
        }

        /** {@inheritDoc} */
        boolean onNodeLeft(UUID nodeId, boolean discoThread) {
            if (nodeId.equals(m.node().id())) {
                if (msgLog.isDebugEnabled()) {
                    msgLog.debug("Near finish fut, mini future node left [txId=" + tx.nearXidVersion() +
                        ", node=" + m.node().id() + ']');
                }

                if (tx.syncMode() == FULL_SYNC) {
                    Map<UUID, Collection<UUID>> txNodes = tx.transactionNodes();

                    if (txNodes != null) {
                        Collection<UUID> backups = txNodes.get(nodeId);

                        if (!F.isEmpty(backups)) {
                            final CheckRemoteTxMiniFuture mini = new CheckRemoteTxMiniFuture(new HashSet<>(backups));

                            add(mini);

                            GridDhtTxFinishRequest req = checkCommittedRequest(mini.futureId(), true);

                            for (UUID backupId : backups) {
                                ClusterNode backup = cctx.discovery().node(backupId);

                                if (backup != null && WAIT_REMOTE_TXS_SINCE.compareTo(backup.version()) <= 0) {
                                    if (backup.isLocal()) {
                                        IgniteInternalFuture<?> fut = cctx.tm().remoteTxFinishFuture(tx.nearXidVersion());

                                        fut.listen(new CI1<IgniteInternalFuture<?>>() {
                                            @Override public void apply(IgniteInternalFuture<?> fut) {
                                                mini.onDhtFinishResponse(cctx.localNodeId(), true);
                                            }
                                        });
                                    }
                                    else {
                                        try {
                                            cctx.io().send(backup, req, tx.ioPolicy());
                                        }
                                        catch (ClusterTopologyCheckedException e) {
                                            mini.onNodeLeft(backupId, discoThread);
                                        }
                                        catch (IgniteCheckedException e) {
                                            mini.onDone(e);
                                        }
                                    }
                                }
                                else
                                    mini.onDhtFinishResponse(backupId, true);
                            }
                        }
                    }
                }

                onDone(tx);

                return true;
            }

            return false;
        }

        /**
         * @param res Result callback.
         */
        void onNearFinishResponse(GridNearTxFinishResponse res) {
            if (res.error() != null)
                onDone(res.error());
            else
                onDone(tx);
        }

        /** {@inheritDoc} */
        @Override public String toString() {
            return S.toString(FinishMiniFuture.class, this, "done", isDone(), "cancelled", isCancelled(), "err", error());
        }
    }

    /**
     *
     */
    private class CheckBackupMiniFuture extends MinFuture {
        /** Keys. */
        @GridToStringInclude
        private GridDistributedTxMapping m;

        /** Backup node to check. */
        private ClusterNode backup;

        /**
         * @param backup Backup to check.
         * @param m Mapping associated with the backup.
         */
        CheckBackupMiniFuture(ClusterNode backup, GridDistributedTxMapping m) {
            this.backup = backup;
            this.m = m;
        }

        /**
         * @return Node ID.
         */
        public ClusterNode node() {
            return backup;
        }

        /** {@inheritDoc} */
        @Override boolean onNodeLeft(UUID nodeId, boolean discoThread) {
            if (nodeId.equals(backup.id())) {
                readyNearMappingFromBackup(m);

                onDone(new ClusterTopologyCheckedException("Remote node left grid: " + nodeId));

                return true;
            }

            return false;
        }

        /**
         * @param res Response.
         */
        void onDhtFinishResponse(GridDhtTxFinishResponse res) {
            readyNearMappingFromBackup(m);

            Throwable err = res.checkCommittedError();

            if (err != null) {
                if (err instanceof IgniteCheckedException) {
                    ClusterTopologyCheckedException cause =
                        ((IgniteCheckedException)err).getCause(ClusterTopologyCheckedException.class);

                    if (cause != null)
                        cause.retryReadyFuture(cctx.nextAffinityReadyFuture(tx.topologyVersion()));
                }

                onDone(err);
            }
            else
                onDone(tx);
        }

    }

    /**
     *
     */
    private class CheckRemoteTxMiniFuture extends MinFuture {
        /** */
        private Set<UUID> nodes;

        /**
         * @param nodes Backup nodes.
         */
        public CheckRemoteTxMiniFuture(Set<UUID> nodes) {
            this.nodes = nodes;
        }

        /**
         * @return Backup nodes.
         */
        Set<UUID> nodes() {
            synchronized (this) {
                return new HashSet<>(nodes);
            }
        }

        /** {@inheritDoc} */
        @Override boolean onNodeLeft(UUID nodeId, boolean discoThread) {
            return onResponse(nodeId, discoThread);
        }

        /**
         * @param nodeId Node ID.
         * @param discoThread {@code True} if executed from discovery thread.
         */
        void onDhtFinishResponse(UUID nodeId, boolean discoThread) {
            onResponse(nodeId, discoThread);
        }

        /**
         * @param nodeId Node ID.
         * @param discoThread {@code True} if executed from discovery thread.
         * @return {@code True} if processed node response.
         */
        private boolean onResponse(UUID nodeId, boolean discoThread) {
            boolean done;

            boolean ret;

            synchronized (this) {
                ret = nodes.remove(nodeId);

                done = nodes.isEmpty();
            }

            if (done)
                onDone(tx);

            return ret;
        }

        /** {@inheritDoc} */
        @Override public String toString() {
            return S.toString(CheckRemoteTxMiniFuture.class, this);
        }
    }
}<|MERGE_RESOLUTION|>--- conflicted
+++ resolved
@@ -532,7 +532,6 @@
 
                                     tx.implicitSingleResult(retVal);
                                 }
-<<<<<<< HEAD
 
                                 if (tx.syncMode() == FULL_SYNC) {
                                     GridCacheVersion nearXidVer = tx.nearXidVersion();
@@ -550,25 +549,6 @@
                                     return;
                                 }
 
-=======
-
-                                if (tx.syncMode() == FULL_SYNC) {
-                                    GridCacheVersion nearXidVer = tx.nearXidVersion();
-
-                                    assert nearXidVer != null : tx;
-
-                                    IgniteInternalFuture<?> fut = cctx.tm().remoteTxFinishFuture(nearXidVer);
-
-                                    fut.listen(new CI1<IgniteInternalFuture<?>>() {
-                                        @Override public void apply(IgniteInternalFuture<?> fut) {
-                                            mini.onDone(tx);
-                                        }
-                                    });
-
-                                    return;
-                                }
-
->>>>>>> f7d89fdb
                                 mini.onDone(tx);
                             }
                             catch (IgniteCheckedException e) {
