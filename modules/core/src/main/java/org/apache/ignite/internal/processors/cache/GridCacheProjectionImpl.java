/*
 * Licensed to the Apache Software Foundation (ASF) under one or more
 * contributor license agreements.  See the NOTICE file distributed with
 * this work for additional information regarding copyright ownership.
 * The ASF licenses this file to You under the Apache License, Version 2.0
 * (the "License"); you may not use this file except in compliance with
 * the License.  You may obtain a copy of the License at
 *
 *      http://www.apache.org/licenses/LICENSE-2.0
 *
 * Unless required by applicable law or agreed to in writing, software
 * distributed under the License is distributed on an "AS IS" BASIS,
 * WITHOUT WARRANTIES OR CONDITIONS OF ANY KIND, either express or implied.
 * See the License for the specific language governing permissions and
 * limitations under the License.
 */

package org.apache.ignite.internal.processors.cache;

import org.apache.ignite.*;
import org.apache.ignite.cache.*;
import org.apache.ignite.cache.query.*;
import org.apache.ignite.cluster.*;
import org.apache.ignite.internal.*;
import org.apache.ignite.internal.processors.cache.dr.*;
import org.apache.ignite.internal.processors.cache.query.*;
import org.apache.ignite.internal.processors.cache.transactions.*;
import org.apache.ignite.internal.processors.cache.version.*;
import org.apache.ignite.internal.util.*;
import org.apache.ignite.internal.util.future.*;
import org.apache.ignite.internal.util.tostring.*;
import org.apache.ignite.internal.util.typedef.*;
import org.apache.ignite.internal.util.typedef.internal.*;
import org.apache.ignite.lang.*;
import org.apache.ignite.portables.*;
import org.apache.ignite.transactions.*;
import org.jetbrains.annotations.*;

import javax.cache.expiry.*;
import javax.cache.processor.*;
import java.io.*;
import java.util.*;
import java.util.concurrent.*;

import static org.apache.ignite.cache.CacheMode.*;
import static org.apache.ignite.internal.processors.cache.GridCacheUtils.*;

/**
 * Cache projection.
 */
public class GridCacheProjectionImpl<K, V> implements GridCacheProjectionEx<K, V>, Externalizable {
    /** */
    private static final long serialVersionUID = 0L;

    /** Key-value filter taking null values. */
    @GridToStringExclude
    private KeyValueFilter<K, V> withNullKvFilter;

    /** Key-value filter not allowing null values. */
    @GridToStringExclude
    private KeyValueFilter<K, V> noNullKvFilter;

    /** Entry filter built with {@link #withNullKvFilter}. */
    @GridToStringExclude
    private FullFilter<K, V> withNullEntryFilter;

    /** Entry filter built with {@link #noNullKvFilter}. */
    @GridToStringExclude
    private FullFilter<K, V> noNullEntryFilter;

    /** Base cache. */
    private GridCacheAdapter<K, V> cache;

    /** Cache context. */
    private GridCacheContext<K, V> cctx;

    /** Queries impl. */
    private CacheQueries<K, V> qry;

    /** Flags. */
    @GridToStringInclude
    private Set<CacheFlag> flags;

    /** Client ID which operates over this projection, if any, */
    private UUID subjId;

    /** */
    private boolean keepPortable;

    /** */
    private ExpiryPolicy expiryPlc;

    /**
     * Empty constructor required for {@link Externalizable}.
     */
    public GridCacheProjectionImpl() {
        // No-op.
    }

    /**
     * @param parent Parent projection.
     * @param cctx Cache context.
     * @param kvFilter Key-value filter.
     * @param entryFilter Entry filter.
     * @param flags Flags for new projection
     */
    @SuppressWarnings({"unchecked", "TypeMayBeWeakened"})
    public GridCacheProjectionImpl(
        CacheProjection<K, V> parent,
        GridCacheContext<K, V> cctx,
        @Nullable IgniteBiPredicate<K, V> kvFilter,
        @Nullable IgnitePredicate<? super CacheEntry<K, V>> entryFilter,
        @Nullable Set<CacheFlag> flags,
        @Nullable UUID subjId,
        boolean keepPortable,
        @Nullable ExpiryPolicy expiryPlc) {
        assert parent != null;
        assert cctx != null;

        // Check if projection flags are conflicting with an ongoing transaction, if any.
        cctx.shared().checkTxFlags(flags);

        this.cctx = cctx;

        this.flags = !F.isEmpty(flags) ? EnumSet.copyOf(flags) : EnumSet.noneOf(CacheFlag.class);

        Set<CacheFlag> f = this.flags;

        this.flags = Collections.unmodifiableSet(f);

        withNullKvFilter = new KeyValueFilter<>(kvFilter, false);

        noNullKvFilter = new KeyValueFilter<>(kvFilter, true);

        withNullEntryFilter = new FullFilter<>(withNullKvFilter, entryFilter);

        noNullEntryFilter = new FullFilter<>(noNullKvFilter, entryFilter);

        this.subjId = subjId;

        cache = cctx.cache();

        qry = new GridCacheQueriesImpl<>(cctx, this);

        this.keepPortable = keepPortable;

        this.expiryPlc = expiryPlc;
    }

    /**
     * Gets cache context.
     *
     * @return Cache context.
     */
    public GridCacheContext<K, V> context() {
        return cctx;
    }

    /**
     * @param noNulls Flag indicating whether filter should accept nulls or not.
     * @return Entry filter for the flag.
     */
    IgnitePredicate<CacheEntry<K, V>> entryFilter(boolean noNulls) {
        return noNulls ? noNullEntryFilter : withNullEntryFilter;
    }

    /**
     * @param noNulls Flag indicating whether filter should accept nulls or not.
     * @return Key-value filter for the flag.
     */
    IgniteBiPredicate<K, V> kvFilter(boolean noNulls) {
        return noNulls ? noNullKvFilter : withNullKvFilter;
    }

    /**
     * @return Keep portable flag.
     */
    public boolean isKeepPortable() {
        return keepPortable;
    }

    /**
     * @return {@code True} if portables should be deserialized.
     */
    public boolean deserializePortables() {
        return !keepPortable;
    }

    /**
     * {@code Ands} passed in filter with projection filter.
     *
     * @param filter filter to {@code and}.
     * @param noNulls Flag indicating whether filter should accept nulls or not.
     * @return {@code Anded} filter array.
     */
    IgnitePredicate<CacheEntry<K, V>> and(
        IgnitePredicate<CacheEntry<K, V>> filter, boolean noNulls) {
        IgnitePredicate<CacheEntry<K, V>> entryFilter = entryFilter(noNulls);

        if (filter == null)
            return entryFilter;

        return F0.and(entryFilter, filter);
    }

    /**
     * {@code Ands} passed in filter with projection filter.
     *
     * @param filter filter to {@code and}.
     * @param noNulls Flag indicating whether filter should accept nulls or not.
     * @return {@code Anded} filter array.
     */
    @SuppressWarnings({"unchecked"})
    IgniteBiPredicate<K, V> and(final IgniteBiPredicate<K, V> filter, boolean noNulls) {
        final IgniteBiPredicate<K, V> kvFilter = kvFilter(noNulls);

        if (filter == null)
            return kvFilter;

        return new P2<K, V>() {
            @Override public boolean apply(K k, V v) {
                return F.isAll2(k, v, kvFilter) && filter.apply(k, v);
            }
        };
    }

    /**
     * {@code Ands} passed in filter with projection filter.
     *
     * @param filter filter to {@code and}.
     * @param noNulls Flag indicating whether filter should accept nulls or not.
     * @return {@code Anded} filter array.
     */
    @SuppressWarnings({"unchecked"})
    IgniteBiPredicate<K, V> and(final IgniteBiPredicate<K, V>[] filter, boolean noNulls) {
        final IgniteBiPredicate<K, V> kvFilter = kvFilter(noNulls);

        if (filter == null)
            return kvFilter;

        return new P2<K, V>() {
            @Override public boolean apply(K k, V v) {
                return F.isAll2(k, v, kvFilter) && F.isAll2(k, v, filter);
            }
        };
    }

    /**
     * {@code Ands} two passed in filters.
     *
     * @param f1 First filter.
     * @param nonNulls Flag indicating whether nulls should be included.
     * @return {@code Anded} filter.
     */
    private IgnitePredicate<CacheEntry<K, V>> and(@Nullable final IgnitePredicate<CacheEntry<K, V>>[] f1,
        boolean nonNulls) {
        IgnitePredicate<CacheEntry<K, V>> entryFilter = entryFilter(nonNulls);

        if (F.isEmpty(f1))
            return entryFilter;

        return F0.and(entryFilter, f1);
    }

    /**
     * @param e Entry to verify.
     * @param noNulls Flag indicating whether filter should accept nulls or not.
     * @return {@code True} if filter passed.
     */
    boolean isAll(CacheEntry<K, V> e, boolean noNulls) {
        CacheFlag[] f = cctx.forceLocalRead();

        try {
            return F.isAll(e, entryFilter(noNulls));
        }
        finally {
            cctx.forceFlags(f);
        }
    }

    /**
     * @param k Key.
     * @param v Value.
     * @param noNulls Flag indicating whether filter should accept nulls or not.
     * @return {@code True} if filter passed.
     */
    boolean isAll(K k, V v, boolean noNulls) {
        IgniteBiPredicate<K, V> p = kvFilter(noNulls);

        if (p != null) {
            CacheFlag[] f = cctx.forceLocalRead();

            try {
                if (!p.apply(k, v))
                    return false;
            }
            finally {
                cctx.forceFlags(f);
            }
        }

        return true;
    }

    /**
     * @param map Map.
     * @param noNulls Flag indicating whether filter should accept nulls or not.
     * @return {@code True} if filter passed.
     */
    Map<? extends K, ? extends V> isAll(Map<? extends K, ? extends V> map, boolean noNulls) {
        if (F.isEmpty(map))
            return Collections.<K, V>emptyMap();

        boolean failed = false;

        // Optimize for passing.
        for (Map.Entry<? extends K, ? extends V> e : map.entrySet()) {
            K k = e.getKey();
            V v = e.getValue();

            if (!isAll(k, v, noNulls)) {
                failed = true;

                break;
            }
        }

        if (!failed)
            return map;

        Map<K, V> cp = new HashMap<>(map.size(), 1.0f);

        for (Map.Entry<? extends K, ? extends V> e : map.entrySet()) {
            K k = e.getKey();
            V v = e.getValue();

            if (isAll(k, v, noNulls))
                cp.put(k, v);
        }

        return cp;
    }

    /**
     * Entry projection-filter-aware visitor.
     *
     * @param vis Visitor.
     * @return Projection-filter-aware visitor.
     */
    private IgniteInClosure<CacheEntry<K, V>> visitor(final IgniteInClosure<CacheEntry<K, V>> vis) {
        return new CI1<CacheEntry<K, V>>() {
            @Override public void apply(CacheEntry<K, V> e) {
                if (isAll(e, true))
                    vis.apply(e);
            }
        };
    }

    /**
     * Entry projection-filter-aware visitor.
     *
     * @param vis Visitor.
     * @return Projection-filter-aware visitor.
     */
    private IgnitePredicate<CacheEntry<K, V>> visitor(final IgnitePredicate<CacheEntry<K, V>> vis) {
        return new P1<CacheEntry<K, V>>() {
            @Override public boolean apply(CacheEntry<K, V> e) {
                // If projection filter didn't pass, go to the next element.
                // Otherwise, delegate to the visitor.
                return !isAll(e, true) || vis.apply(e);
            }
        };
    }

    /** {@inheritDoc} */
    @SuppressWarnings( {"unchecked", "RedundantCast"})
    @Override public <K1, V1> GridCache<K1, V1> cache() {
        return (GridCache<K1, V1>)cctx.cache();
    }

    /** {@inheritDoc} */
    @Override public CacheQueries<K, V> queries() {
        return qry;
    }

    /** {@inheritDoc} */
    @Override public GridCacheProjectionEx<K, V> forSubjectId(UUID subjId) {
        A.notNull(subjId, "subjId");

        GridCacheProjectionImpl<K, V> prj = new GridCacheProjectionImpl<>(this,
            cctx,
            noNullKvFilter.kvFilter,
            noNullEntryFilter.entryFilter,
            flags,
            subjId,
            keepPortable,
            expiryPlc);

        return new GridCacheProxyImpl<>(cctx, prj, prj);
    }

    /**
     * Gets client ID for which this projection was created.
     *
     * @return Client ID.
     */
    @Nullable public UUID subjectId() {
        return subjId;
    }

    /** {@inheritDoc} */
    @SuppressWarnings( {"unchecked", "RedundantCast"})
    @Override public <K1, V1> CacheProjection<K1, V1> projection(
        Class<? super K1> keyType,
        Class<? super V1> valType
    ) {
        A.notNull(keyType, "keyType", valType, "valType");

        if (!keepPortable && (PortableObject.class.isAssignableFrom(keyType) ||
            PortableObject.class.isAssignableFrom(valType)))
            throw new IllegalStateException("Failed to create cache projection for portable objects. " +
                "Use keepPortable() method instead.");

        if (keepPortable && (!U.isPortableOrCollectionType(keyType) || !U.isPortableOrCollectionType(valType)))
            throw new IllegalStateException("Failed to create typed cache projection. If keepPortable() was " +
                "called, projection can work only with portable classes (see GridPortables JavaDoc for details).");

        if (cctx.deploymentEnabled()) {
            try {
                cctx.deploy().registerClasses(keyType, valType);
            }
            catch (IgniteCheckedException e) {
                throw new IgniteException(e);
            }
        }

        GridCacheProjectionImpl<K1, V1> prj = new GridCacheProjectionImpl<>(
            (CacheProjection<K1, V1>)this,
            (GridCacheContext<K1, V1>)cctx,
            CU.<K1, V1>typeFilter(keyType, valType),
            (IgnitePredicate<CacheEntry>)noNullEntryFilter.entryFilter,
            flags,
            subjId,
            keepPortable,
            expiryPlc);

        return new GridCacheProxyImpl((GridCacheContext<K1, V1>)cctx, prj, prj);
    }

    /** {@inheritDoc} */
    @Override public CacheProjection<K, V> projection(IgniteBiPredicate<K, V> p) {
        if (p == null)
            return new GridCacheProxyImpl<>(cctx, this, this);

        IgniteBiPredicate<K, V> kvFilter = p;

        if (noNullKvFilter.kvFilter != null)
            kvFilter = and(p, true);

        if (cctx.deploymentEnabled()) {
            try {
                cctx.deploy().registerClasses(p);
            }
            catch (IgniteCheckedException e) {
                throw new IgniteException(e);
            }
        }

        GridCacheProjectionImpl<K, V> prj = new GridCacheProjectionImpl<>(this,
            cctx,
            kvFilter,
            noNullEntryFilter.entryFilter,
            flags,
            subjId,
            keepPortable,
            expiryPlc);

        return new GridCacheProxyImpl<>(cctx, prj, prj);
    }

    /** {@inheritDoc} */
    @SuppressWarnings({"unchecked"})
    @Override public CacheProjection<K, V> projection(IgnitePredicate<CacheEntry<K, V>> filter) {
        if (filter == null)
            return new GridCacheProxyImpl<>(cctx, this, this);

        if (noNullEntryFilter.entryFilter != null)
            filter = and(filter, true);

        if (cctx.deploymentEnabled()) {
            try {
                cctx.deploy().registerClasses(filter);
            }
            catch (IgniteCheckedException e) {
                throw new IgniteException(e);
            }
        }

        GridCacheProjectionImpl<K, V> prj = new GridCacheProjectionImpl<>(this,
            cctx,
            noNullKvFilter.kvFilter,
            filter,
            flags,
            subjId,
            keepPortable,
            expiryPlc);

        return new GridCacheProxyImpl<>(cctx, prj, prj);
    }


    /** {@inheritDoc} */
    @Override public CacheProjection<K, V> flagsOn(@Nullable CacheFlag[] flags) {
        if (F.isEmpty(flags))
            return new GridCacheProxyImpl<>(cctx, this, this);

        Set<CacheFlag> res = EnumSet.noneOf(CacheFlag.class);

        if (!F.isEmpty(this.flags))
            res.addAll(this.flags);

        res.addAll(EnumSet.copyOf(F.asList(flags)));

        GridCacheProjectionImpl<K, V> prj = new GridCacheProjectionImpl<>(this,
            cctx,
            noNullKvFilter.kvFilter,
            noNullEntryFilter.entryFilter,
            res,
            subjId,
            keepPortable,
            expiryPlc);

        return new GridCacheProxyImpl<>(cctx, prj, prj);
    }

    /** {@inheritDoc} */
    @Override public CacheProjection<K, V> flagsOff(@Nullable CacheFlag[] flags) {
        if (F.isEmpty(flags))
            return new GridCacheProxyImpl<>(cctx, this, this);

        Set<CacheFlag> res = EnumSet.noneOf(CacheFlag.class);

        if (!F.isEmpty(this.flags))
            res.addAll(this.flags);

        res.removeAll(EnumSet.copyOf(F.asList(flags)));

        GridCacheProjectionImpl<K, V> prj = new GridCacheProjectionImpl<>(this,
            cctx,
            noNullKvFilter.kvFilter,
            noNullEntryFilter.entryFilter,
            res,
            subjId,
            keepPortable,
            expiryPlc);

        return new GridCacheProxyImpl<>(cctx, prj, prj);
    }

    /** {@inheritDoc} */
    @Override public <K1, V1> CacheProjection<K1, V1> keepPortable() {
        if (cctx.portableEnabled()) {
            GridCacheProjectionImpl<K1, V1> prj = new GridCacheProjectionImpl<>(
                (CacheProjection<K1, V1>)this,
                (GridCacheContext<K1, V1>)cctx,
                (IgniteBiPredicate<K1, V1>)noNullKvFilter.kvFilter,
                (IgnitePredicate<CacheEntry>)noNullEntryFilter.entryFilter,
                flags,
                subjId,
                true,
                expiryPlc);

            return new GridCacheProxyImpl<>((GridCacheContext<K1, V1>)cctx, prj, prj);
        }
        else
            return new GridCacheProxyImpl<>(
                (GridCacheContext<K1, V1>)cctx,
                (GridCacheProjectionEx<K1, V1>)this,
                (GridCacheProjectionImpl<K1, V1>)this);
    }

    /** {@inheritDoc} */
    @Override public int size() {
        return keySet().size();
    }

    /** {@inheritDoc} */
    @Override public int globalSize() throws IgniteCheckedException {
        return cache.globalSize();
    }

    /** {@inheritDoc} */
    @Override public int globalPrimarySize() throws IgniteCheckedException {
        return cache.globalPrimarySize();
    }

    /** {@inheritDoc} */
    @Override public int nearSize() {
        return cctx.config().getCacheMode() == PARTITIONED && isNearEnabled(cctx) ?
             cctx.near().nearKeySet(entryFilter(true)).size() : 0;
    }

    /** {@inheritDoc} */
    @Override public int primarySize() {
        return primaryKeySet().size();
    }

    /** {@inheritDoc} */
    @Override public boolean isEmpty() {
        return cache.isEmpty() || size() == 0;
    }

    /** {@inheritDoc} */
    @Override public boolean containsKey(K key) {
        return cache.containsKey(key);
    }

    /** {@inheritDoc} */
<<<<<<< HEAD
    @Override public IgniteFuture<Boolean> containsKeyAsync(K key) {
        return cache.containsKeyAsync(key);
    }

    /** {@inheritDoc} */
    @Override public IgniteFuture<Map<K, Boolean>> containsKeysAsync(Collection<? extends K> keys) {
        return cache.containsKeysAsync(keys);
=======
    @Override public IgniteInternalFuture<Boolean> containsKeyAsync(K key) {
        return cache.containsKeyAsync(key, entryFilter(false));
>>>>>>> ce0c3047
    }

    /** {@inheritDoc} */
    @Override public boolean containsValue(V val) {
        return cache.containsValue(val);
    }

    /** {@inheritDoc} */
    @Override public void forEach(IgniteInClosure<CacheEntry<K, V>> vis) {
        cache.forEach(visitor(vis));
    }

    /** {@inheritDoc} */
    @Override public boolean forAll(IgnitePredicate<CacheEntry<K, V>> vis) {
        return cache.forAll(visitor(vis));
    }

    /** {@inheritDoc} */
    @Override public V reload(K key) throws IgniteCheckedException {
        return cache.reload(key);
    }

    /** {@inheritDoc} */
<<<<<<< HEAD
    @Override public IgniteFuture<V> reloadAsync(K key) {
        return cache.reloadAsync(key);
=======
    @Override public IgniteInternalFuture<V> reloadAsync(K key) {
        return cache.reloadAsync(key, entryFilter(false));
>>>>>>> ce0c3047
    }

    /** {@inheritDoc} */
    @Override public void reloadAll() throws IgniteCheckedException {
        cache.reloadAll();
    }

    /** {@inheritDoc} */
<<<<<<< HEAD
    @Override public IgniteFuture<?> reloadAllAsync() {
        return cache.reloadAllAsync();
=======
    @Override public IgniteInternalFuture<?> reloadAllAsync() {
        return cache.reloadAllAsync(entryFilter(false));
>>>>>>> ce0c3047
    }

    /** {@inheritDoc} */
    @Override public void reloadAll(@Nullable Collection<? extends K> keys) throws IgniteCheckedException {
        cache.reloadAll(keys);
    }

    /** {@inheritDoc} */
<<<<<<< HEAD
    @Override public IgniteFuture<?> reloadAllAsync(@Nullable Collection<? extends K> keys) {
        return cache.reloadAllAsync(keys);
=======
    @Override public IgniteInternalFuture<?> reloadAllAsync(@Nullable Collection<? extends K> keys) {
        return cache.reloadAllAsync(keys, entryFilter(false));
>>>>>>> ce0c3047
    }

    /** {@inheritDoc} */
    @Override public V get(K key) throws IgniteCheckedException {
        return cache.get(key, deserializePortables());
    }

    /** {@inheritDoc} */
    @Override public V get(K key, @Nullable GridCacheEntryEx<K, V> entry, boolean deserializePortable,
        @Nullable IgnitePredicate<CacheEntry<K, V>>... filter) throws IgniteCheckedException {
        return cache.get(key, entry, deserializePortable, and(filter, false));
    }

    /** {@inheritDoc} */
<<<<<<< HEAD
    @Override public IgniteFuture<V> getAsync(K key) {
        return cache.getAsync(key, deserializePortables());
=======
    @Override public IgniteInternalFuture<V> getAsync(K key) {
        return cache.getAsync(key, deserializePortables(), entryFilter(false));
>>>>>>> ce0c3047
    }

    /** {@inheritDoc} */
    @Override public V getForcePrimary(K key) throws IgniteCheckedException {
        return cache.getForcePrimary(key);
    }

    /** {@inheritDoc} */
    @Override public IgniteInternalFuture<V> getForcePrimaryAsync(K key) {
        return cache.getForcePrimaryAsync(key);
    }

    /** {@inheritDoc} */
    @Nullable @Override public Map<K, V> getAllOutTx(List<K> keys) throws IgniteCheckedException {
        return cache.getAllOutTx(keys);
    }

    /** {@inheritDoc} */
    @Override public IgniteInternalFuture<Map<K, V>> getAllOutTxAsync(List<K> keys) {
        return cache.getAllOutTxAsync(keys);
    }

    /** {@inheritDoc} */
    @Override public boolean isGgfsDataCache() {
        return cache.isGgfsDataCache();
    }

    /** {@inheritDoc} */
    @Override public long ggfsDataSpaceUsed() {
        return cache.ggfsDataSpaceUsed();
    }

    /** {@inheritDoc} */
    @Override public long ggfsDataSpaceMax() {
        return cache.ggfsDataSpaceMax();
    }

    /** {@inheritDoc} */
    @Override public boolean isMongoDataCache() {
        return cache.isMongoDataCache();
    }

    /** {@inheritDoc} */
    @Override public boolean isMongoMetaCache() {
        return cache.isMongoMetaCache();
    }

    /** {@inheritDoc} */
    @Override public Map<K, V> getAll(@Nullable Collection<? extends K> keys) throws IgniteCheckedException {
        return cache.getAll(keys, deserializePortables());
    }

    /** {@inheritDoc} */
<<<<<<< HEAD
    @Override public IgniteFuture<Map<K, V>> getAllAsync(@Nullable Collection<? extends K> keys) {
        return cache.getAllAsync(keys, deserializePortables());
=======
    @Override public IgniteInternalFuture<Map<K, V>> getAllAsync(@Nullable Collection<? extends K> keys) {
        return cache.getAllAsync(keys, deserializePortables(), entryFilter(false));
>>>>>>> ce0c3047
    }

    /** {@inheritDoc} */
    @Override public V put(K key, V val, @Nullable IgnitePredicate<CacheEntry<K, V>>[] filter)
        throws IgniteCheckedException {
        return putAsync(key, val, filter).get();
    }

    /** {@inheritDoc} */
    @Override public V put(K key, V val, @Nullable GridCacheEntryEx<K, V> entry, long ttl,
        @Nullable IgnitePredicate<CacheEntry<K, V>>... filter) throws IgniteCheckedException {
        return cache.put(key, val, entry, ttl, filter);
    }

    /** {@inheritDoc} */
    @Override public IgniteInternalFuture<V> putAsync(K key, V val,
        @Nullable IgnitePredicate<CacheEntry<K, V>>[] filter) {
        return putAsync(key, val, null, -1, filter);
    }

    /** {@inheritDoc} */
    @Override public IgniteInternalFuture<V> putAsync(K key, V val, @Nullable GridCacheEntryEx<K, V> entry, long ttl,
        @Nullable IgnitePredicate<CacheEntry<K, V>>[] filter) {
        A.notNull(key, "key", val, "val");

        // Check k-v predicate first.
        if (!isAll(key, val, true))
            return new GridFinishedFuture<>(cctx.kernalContext());

        return cache.putAsync(key, val, entry, ttl, and(filter, false));
    }

    /** {@inheritDoc} */
    @Override public boolean putx(K key, V val, @Nullable GridCacheEntryEx<K, V> entry, long ttl,
        @Nullable IgnitePredicate<CacheEntry<K, V>>... filter) throws IgniteCheckedException {
        return cache.putx(key, val, entry, ttl, filter);
    }

    /** {@inheritDoc} */
    @Override public boolean putx(K key, V val,
        @Nullable IgnitePredicate<CacheEntry<K, V>>[] filter) throws IgniteCheckedException {
        return putxAsync(key, val, filter).get();
    }

    /** {@inheritDoc} */
    @Override public void putAllDr(Map<? extends K, GridCacheDrInfo<V>> drMap) throws IgniteCheckedException {
        cache.putAllDr(drMap);
    }

    /** {@inheritDoc} */
    @Override public IgniteInternalFuture<?> putAllDrAsync(Map<? extends K, GridCacheDrInfo<V>> drMap)
        throws IgniteCheckedException {
        return cache.putAllDrAsync(drMap);
    }

    /** {@inheritDoc} */
    @Override public <T> EntryProcessorResult<T> invoke(K key, EntryProcessor<K, V, T> entryProcessor, Object... args)
        throws IgniteCheckedException {
        return cache.invoke(key, entryProcessor, args);
    }

    /** {@inheritDoc} */
    @Override public <T> Map<K, EntryProcessorResult<T>> invokeAll(Set<? extends K> keys,
        EntryProcessor<K, V, T> entryProcessor,
        Object... args) throws IgniteCheckedException {
        return cache.invokeAll(keys, entryProcessor, args);
    }

    /** {@inheritDoc} */
    @Override public <T> IgniteInternalFuture<EntryProcessorResult<T>> invokeAsync(K key,
        EntryProcessor<K, V, T> entryProcessor,
        Object... args) {
        return cache.invokeAsync(key, entryProcessor, args);
    }

    /** {@inheritDoc} */
    @Override public <T> IgniteInternalFuture<Map<K, EntryProcessorResult<T>>> invokeAllAsync(Set<? extends K> keys,
        EntryProcessor<K, V, T> entryProcessor,
        Object... args) {
        return cache.invokeAllAsync(keys, entryProcessor, args);
    }

    /** {@inheritDoc} */
    @Override public <T> Map<K, EntryProcessorResult<T>> invokeAll(
        Map<? extends K, ? extends EntryProcessor<K, V, T>> map,
        Object... args) throws IgniteCheckedException {
        return cache.invokeAll(map, args);
    }

    /** {@inheritDoc} */
    @Override public <T> IgniteInternalFuture<Map<K, EntryProcessorResult<T>>> invokeAllAsync(
        Map<? extends K, ? extends EntryProcessor<K, V, T>> map,
        Object... args) {
        return cache.invokeAllAsync(map, args);
    }

    /** {@inheritDoc} */
    @Override public IgniteInternalFuture<Boolean> putxAsync(K key, V val,
        @Nullable IgnitePredicate<CacheEntry<K, V>>[] filter) {
        return putxAsync(key, val, null, -1, filter);
    }

    /** {@inheritDoc} */
    @Override public IgniteInternalFuture<Boolean> putxAsync(K key, V val, @Nullable GridCacheEntryEx<K, V> entry,
        long ttl, @Nullable IgnitePredicate<CacheEntry<K, V>>[] filter) {
        A.notNull(key, "key", val, "val");

        // Check k-v predicate first.
        if (!isAll(key, val, true))
            return new GridFinishedFuture<>(cctx.kernalContext(), false);

        return cache.putxAsync(key, val, entry, ttl, and(filter, false));
    }

    /** {@inheritDoc} */
    @Override public V putIfAbsent(K key, V val) throws IgniteCheckedException {
        return putIfAbsentAsync(key, val).get();
    }

    /** {@inheritDoc} */
    @Override public IgniteInternalFuture<V> putIfAbsentAsync(K key, V val) {
        return putAsync(key, val, cctx.noPeekArray());
    }

    /** {@inheritDoc} */
    @Override public boolean putxIfAbsent(K key, V val) throws IgniteCheckedException {
        return putxIfAbsentAsync(key, val).get();
    }

    /** {@inheritDoc} */
    @Override public IgniteInternalFuture<Boolean> putxIfAbsentAsync(K key, V val) {
        return putxAsync(key, val, cctx.noPeekArray());
    }

    /** {@inheritDoc} */
    @Override public V replace(K key, V val) throws IgniteCheckedException {
        return replaceAsync(key, val).get();
    }

    /** {@inheritDoc} */
    @Override public IgniteInternalFuture<V> replaceAsync(K key, V val) {
        return putAsync(key, val, cctx.hasPeekArray());
    }

    /** {@inheritDoc} */
    @Override public boolean replacex(K key, V val) throws IgniteCheckedException {
        return replacexAsync(key, val).get();
    }

    /** {@inheritDoc} */
    @Override public IgniteInternalFuture<Boolean> replacexAsync(K key, V val) {
        return putxAsync(key, val, cctx.hasPeekArray());
    }

    /** {@inheritDoc} */
    @Override public boolean replace(K key, V oldVal, V newVal) throws IgniteCheckedException {
        return replaceAsync(key, oldVal, newVal).get();
    }

    /** {@inheritDoc} */
    @Override public IgniteInternalFuture<Boolean> replaceAsync(K key, V oldVal, V newVal) {
        IgnitePredicate<CacheEntry<K, V>> fltr = and(F.<K, V>cacheContainsPeek(oldVal), false);

        return cache.putxAsync(key, newVal, fltr);
    }

    /** {@inheritDoc} */
    @Override public void putAll(Map<? extends K, ? extends V> m,
        @Nullable IgnitePredicate<CacheEntry<K, V>>[] filter) throws IgniteCheckedException {
        putAllAsync(m, filter).get();
    }

    /** {@inheritDoc} */
    @Override public IgniteInternalFuture<?> putAllAsync(Map<? extends K, ? extends V> m,
        @Nullable IgnitePredicate<CacheEntry<K, V>>[] filter) {
        m = isAll(m, true);

        if (F.isEmpty(m))
            return new GridFinishedFuture<>(cctx.kernalContext());

        return cache.putAllAsync(m, and(filter, false));
    }

    /** {@inheritDoc} */
    @Override public Set<K> keySet() {
        return cache.keySet(entryFilter(true));
    }

    /** {@inheritDoc} */
    @Override public Set<K> keySet(@Nullable IgnitePredicate<CacheEntry<K, V>>... filter) {
        return cache.keySet(filter);
    }

    /** {@inheritDoc} */
    @Override public Set<K> primaryKeySet() {
        return cache.primaryKeySet(entryFilter(true));
    }

    /** {@inheritDoc} */
    @Override public Collection<V> values() {
        return cache.values(entryFilter(true));
    }

    /** {@inheritDoc} */
    @Override public Collection<V> primaryValues() {
        return cache.primaryValues(entryFilter(true));
    }

    /** {@inheritDoc} */
    @Override public Set<CacheEntry<K, V>> entrySet() {
        return cache.entrySet(entryFilter(true));
    }

    /** {@inheritDoc} */
    @Override public Set<CacheEntry<K, V>> entrySetx(IgnitePredicate<CacheEntry<K, V>>... filter) {
        return cache.entrySetx(F.and(filter, entryFilter(true)));
    }

    /** {@inheritDoc} */
    @Override public Set<CacheEntry<K, V>> primaryEntrySetx(IgnitePredicate<CacheEntry<K, V>>... filter) {
        return cache.primaryEntrySetx(F.and(filter, entryFilter(true)));
    }

    /** {@inheritDoc} */
    @Override public Set<CacheEntry<K, V>> entrySet(int part) {
        // TODO pass entry filter.
        return cache.entrySet(part);
    }

    /** {@inheritDoc} */
    @Override public Set<CacheEntry<K, V>> primaryEntrySet() {
        return cache.primaryEntrySet(entryFilter(true));
    }

    /** {@inheritDoc} */
    @Override public Set<CacheFlag> flags() {
        CacheFlag[] forced = cctx.forcedFlags();

        if (F.isEmpty(forced))
            return flags;

        // We don't expect too many flags, so default size is fine.
        Set<CacheFlag> ret = new HashSet<>();

        ret.addAll(flags);
        ret.addAll(F.asList(forced));

        return Collections.unmodifiableSet(ret);
    }

    /** {@inheritDoc} */
    @Override public IgnitePredicate<CacheEntry<K, V>> predicate() {
        return withNullEntryFilter.hasFilter() ? withNullEntryFilter : null;
    }

    /** {@inheritDoc} */
    @Override public String name() {
        return cache.name();
    }

    /** {@inheritDoc} */
    @Override public ClusterGroup gridProjection() {
        return cache.gridProjection();
    }

    /** {@inheritDoc} */
    @Override public V peek(K key) {
        return cache.peek(key, entryFilter(true));
    }

    /** {@inheritDoc} */
    @Nullable @Override public V localPeek(K key, CachePeekMode[] peekModes) throws IgniteCheckedException {
        return cache.localPeek(key, peekModes);
    }

    /** {@inheritDoc} */
    @Override public V peek(K key, @Nullable Collection<GridCachePeekMode> modes) throws IgniteCheckedException {
        V val = cache.peek(key, modes);

        return isAll(key, val, true) ? val : null;
    }

    /** {@inheritDoc} */
    @Nullable @Override public CacheEntry<K, V> entry(K key) {
        V val = peek(key);

        if (!isAll(key, val, false))
            return null;

        return cache.entry(key);
    }

    /** {@inheritDoc} */
    @Override public boolean evict(K key) {
        return cache.evict(key, entryFilter(true));
    }

    /** {@inheritDoc} */
    @Override public void evictAll(@Nullable Collection<? extends K> keys) {
        cache.evictAll(keys, entryFilter(true));
    }

    /** {@inheritDoc} */
    @Override public void evictAll() {
        cache.evictAll(keySet());
    }

    /** {@inheritDoc} */
    @Override public void clearLocally() {
        cache.clearLocally();
    }

    /** {@inheritDoc} */
    @Override public void clear() throws IgniteCheckedException {
        cache.clear();
    }

    /** {@inheritDoc} */
    @Override public void clear(long timeout) throws IgniteCheckedException {
        cache.clear(timeout);
    }

    /** {@inheritDoc} */
    @Override public boolean clearLocally(K key) {
        return cache.clearLocally0(key, entryFilter(true));
    }

    /** {@inheritDoc} */
    @Override public boolean compact(K key) throws IgniteCheckedException {
        return cache.compact(key, entryFilter(false));
    }

    /** {@inheritDoc} */
    @Override public void compactAll() throws IgniteCheckedException {
        cache.compactAll(keySet());
    }

    /** {@inheritDoc} */
    @Override public V remove(K key,
        @Nullable IgnitePredicate<CacheEntry<K, V>>[] filter) throws IgniteCheckedException {
        return removeAsync(key, filter).get();
    }

    /** {@inheritDoc} */
    @Override public V remove(K key, @Nullable GridCacheEntryEx<K, V> entry,
        @Nullable IgnitePredicate<CacheEntry<K, V>>... filter) throws IgniteCheckedException {
        return removeAsync(key, entry, filter).get();
    }

    /** {@inheritDoc} */
    @Override public IgniteInternalFuture<V> removeAsync(K key, IgnitePredicate<CacheEntry<K, V>>[] filter) {
        return removeAsync(key, null, filter);
    }

    /** {@inheritDoc} */
    @Override public IgniteInternalFuture<V> removeAsync(K key, @Nullable GridCacheEntryEx<K, V> entry,
        @Nullable IgnitePredicate<CacheEntry<K, V>>... filter) {
        return cache.removeAsync(key, entry, and(filter, false));
    }

    /** {@inheritDoc} */
    @Override public boolean removex(K key,
        @Nullable IgnitePredicate<CacheEntry<K, V>>[] filter) throws IgniteCheckedException {
        return removexAsync(key, filter).get();
    }

    /** {@inheritDoc} */
    @Override public void removeAllDr(Map<? extends K, GridCacheVersion> drMap) throws IgniteCheckedException {
        cache.removeAllDr(drMap);
    }

    /** {@inheritDoc} */
    @Override public IgniteInternalFuture<?> removeAllDrAsync(Map<? extends K, GridCacheVersion> drMap) throws IgniteCheckedException {
        return cache.removeAllDrAsync(drMap);
    }

    /** {@inheritDoc} */
    @Override public boolean removex(K key, @Nullable GridCacheEntryEx<K, V> entry,
        @Nullable IgnitePredicate<CacheEntry<K, V>>... filter) throws IgniteCheckedException {
        return removexAsync(key, entry, filter).get();
    }

    /** {@inheritDoc} */
    @Override public IgniteInternalFuture<Boolean> removexAsync(K key,
        @Nullable IgnitePredicate<CacheEntry<K, V>>[] filter) {
        return removexAsync(key, null, filter);
    }

    /** {@inheritDoc} */
    @Override public IgniteInternalFuture<Boolean> removexAsync(K key, @Nullable GridCacheEntryEx<K, V> entry,
        @Nullable IgnitePredicate<CacheEntry<K, V>>... filter) {
        return cache.removexAsync(key, entry, and(filter, false));
    }

    /** {@inheritDoc} */
    @Override public IgniteInternalFuture<GridCacheReturn<V>> replacexAsync(K key, V oldVal, V newVal) {
        A.notNull(key, "key", oldVal, "oldVal", newVal, "newVal");

        // Check k-v predicate first.
        if (!isAll(key, newVal, true))
            return new GridFinishedFuture<>(cctx.kernalContext(), new GridCacheReturn<V>(false));

        return cache.replacexAsync(key, oldVal, newVal);
    }

    /** {@inheritDoc} */
    @Override public GridCacheReturn<V> replacex(K key, V oldVal, V newVal) throws IgniteCheckedException {
        return replacexAsync(key, oldVal, newVal).get();
    }

    /** {@inheritDoc} */
    @Override public GridCacheReturn<V> removex(K key, V val) throws IgniteCheckedException {
        return removexAsync(key, val).get();
    }

    /** {@inheritDoc} */
    @Override public IgniteInternalFuture<GridCacheReturn<V>> removexAsync(K key, V val) {
        return !isAll(key, val, true) ? new GridFinishedFuture<>(cctx.kernalContext(),
            new GridCacheReturn<V>(false)) : cache.removexAsync(key, val);
    }

    /** {@inheritDoc} */
    @Override public boolean remove(K key, V val) throws IgniteCheckedException {
        return removeAsync(key, val).get();
    }

    /** {@inheritDoc} */
    @Override public IgniteInternalFuture<Boolean> removeAsync(K key, V val) {
        return !isAll(key, val, true) ? new GridFinishedFuture<>(cctx.kernalContext(), false) :
            cache.removeAsync(key, val);
    }

    /** {@inheritDoc} */
    @Override public void removeAll(@Nullable Collection<? extends K> keys,
        @Nullable IgnitePredicate<CacheEntry<K, V>>... filter) throws IgniteCheckedException {
        cache.removeAll(keys, and(filter, false));
    }

    /** {@inheritDoc} */
    @Override public IgniteInternalFuture<?> removeAllAsync(@Nullable Collection<? extends K> keys,
        @Nullable IgnitePredicate<CacheEntry<K, V>>[] filter) {
        return cache.removeAllAsync(keys, and(filter, false));
    }

    /** {@inheritDoc} */
    @Override public void removeAll()
        throws IgniteCheckedException {
        cache.removeAll();
    }

    /** {@inheritDoc} */
    @Override public IgniteInternalFuture<?> removeAllAsync(@Nullable IgnitePredicate<CacheEntry<K, V>>... filter) {
        return cache.removeAllAsync(and(filter, false));
    }

    /** {@inheritDoc} */
    @Override public boolean lock(K key, long timeout,
        @Nullable IgnitePredicate<CacheEntry<K, V>>... filter) throws IgniteCheckedException {
        return cache.lock(key, timeout, and(filter, false));
    }

    /** {@inheritDoc} */
    @Override public IgniteInternalFuture<Boolean> lockAsync(K key, long timeout,
        @Nullable IgnitePredicate<CacheEntry<K, V>>[] filter) {
        return cache.lockAsync(key, timeout, and(filter, false));
    }

    /** {@inheritDoc} */
    @Override public boolean lockAll(@Nullable Collection<? extends K> keys, long timeout,
        @Nullable IgnitePredicate<CacheEntry<K, V>>[] filter) throws IgniteCheckedException {
        return cache.lockAll(keys, timeout, and(filter, false));
    }

    /** {@inheritDoc} */
    @Override public IgniteInternalFuture<Boolean> lockAllAsync(@Nullable Collection<? extends K> keys, long timeout,
        @Nullable IgnitePredicate<CacheEntry<K, V>>[] filter) {
        return cache.lockAllAsync(keys, timeout, and(filter, false));
    }

    /** {@inheritDoc} */
    @Override public void unlock(K key, IgnitePredicate<CacheEntry<K, V>>[] filter) throws IgniteCheckedException {
        cache.unlock(key, and(filter, false));
    }

    /** {@inheritDoc} */
    @Override public void unlockAll(@Nullable Collection<? extends K> keys,
        @Nullable IgnitePredicate<CacheEntry<K, V>>[] filter) throws IgniteCheckedException {
        cache.unlockAll(keys, and(filter, false));
    }

    /** {@inheritDoc} */
    @Override public boolean isLocked(K key) {
        return cache.isLocked(key);
    }

    /** {@inheritDoc} */
    @Override public boolean isLockedByThread(K key) {
        return cache.isLockedByThread(key);
    }

    /** {@inheritDoc} */
    @Override public V promote(K key) throws IgniteCheckedException {
        return cache.promote(key, deserializePortables());
    }

    /** {@inheritDoc} */
    @Override public void promoteAll(@Nullable Collection<? extends K> keys) throws IgniteCheckedException {
        cache.promoteAll(keys);
    }

    /** {@inheritDoc} */
    @Override public IgniteTx txStart() throws IllegalStateException {
        return cache.txStart();
    }

    /** {@inheritDoc} */
    @Override public IgniteInternalTx txStartEx(IgniteTxConcurrency concurrency, IgniteTxIsolation isolation) {
        return cache.txStartEx(concurrency, isolation);
    }

    /** {@inheritDoc} */
    @Override public IgniteTx txStart(IgniteTxConcurrency concurrency, IgniteTxIsolation isolation) {
        return cache.txStart(concurrency, isolation);
    }

    /** {@inheritDoc} */
    @Override public IgniteTx txStart(IgniteTxConcurrency concurrency, IgniteTxIsolation isolation,
        long timeout, int txSize) {
        return cache.txStart(concurrency, isolation, timeout, txSize);
    }

    /** {@inheritDoc} */
    @Override public IgniteTx txStartAffinity(Object affinityKey, IgniteTxConcurrency concurrency,
        IgniteTxIsolation isolation, long timeout, int txSize) throws IllegalStateException, IgniteCheckedException {
        return cache.txStartAffinity(affinityKey, concurrency, isolation, timeout, txSize);
    }

    /** {@inheritDoc} */
    @Override public IgniteTx txStartPartition(int partId, IgniteTxConcurrency concurrency,
        IgniteTxIsolation isolation, long timeout, int txSize) throws IllegalStateException, IgniteCheckedException {
        return cache.txStartPartition(partId, concurrency, isolation, timeout, txSize);
    }

    /** {@inheritDoc} */
    @Override public IgniteTx tx() {
        return cache.tx();
    }

    /** {@inheritDoc} */
    @Override public ConcurrentMap<K, V> toMap() {
        return new GridCacheMapAdapter<>(this);
    }

    /** {@inheritDoc} */
    @Override public Iterator<CacheEntry<K, V>> iterator() {
        return cache.entrySet(entryFilter(true)).iterator();
    }

    /** {@inheritDoc} */
    @Nullable @Override public ExpiryPolicy expiry() {
        return expiryPlc;
    }

    /** {@inheritDoc} */
    @Override public GridCacheProjectionEx<K, V> withExpiryPolicy(ExpiryPolicy plc) {
        return new GridCacheProjectionImpl<>(
            this,
            cctx,
            noNullKvFilter.kvFilter,
            noNullEntryFilter.entryFilter,
            flags,
            subjId,
            true,
            plc);
    }

    /** {@inheritDoc} */
    @Override public void writeExternal(ObjectOutput out) throws IOException {
        out.writeObject(cctx);

        out.writeObject(noNullEntryFilter);
        out.writeObject(withNullEntryFilter);

        out.writeObject(noNullKvFilter);
        out.writeObject(withNullKvFilter);

        U.writeCollection(out, flags);

        out.writeBoolean(keepPortable);
    }

    /** {@inheritDoc} */
    @SuppressWarnings({"unchecked"})
    @Override public void readExternal(ObjectInput in) throws IOException, ClassNotFoundException {
        cctx = (GridCacheContext<K, V>)in.readObject();

        noNullEntryFilter = (FullFilter<K, V>)in.readObject();
        withNullEntryFilter = (FullFilter<K, V>)in.readObject();

        noNullKvFilter = (KeyValueFilter<K, V>)in.readObject();
        withNullKvFilter = (KeyValueFilter<K, V>)in.readObject();

        flags = U.readSet(in);

        cache = cctx.cache();

        qry = new GridCacheQueriesImpl<>(cctx, this);

        keepPortable = in.readBoolean();
    }

    /** {@inheritDoc} */
    @Override public String toString() {
        return S.toString(GridCacheProjectionImpl.class, this);
    }

    /**
     * @param <K> Key type.
     * @param <V> Value type.
     */
    public static class FullFilter<K, V> implements IgnitePredicate<CacheEntry<K, V>> {
        /** */
        private static final long serialVersionUID = 0L;

        /** Key filter. */
        private KeyValueFilter<K, V> kvFilter;

        /** Entry filter. */
        private IgnitePredicate<? super CacheEntry<K, V>> entryFilter;

        /**
         * @param kvFilter Key-value filter.
         * @param entryFilter Entry filter.
         */
        private FullFilter(KeyValueFilter<K, V> kvFilter, IgnitePredicate<? super CacheEntry<K, V>> entryFilter) {
            this.kvFilter = kvFilter;
            this.entryFilter = entryFilter;
        }

        /**
         * @return {@code True} if has non-null key value or entry filter.
         */
        boolean hasFilter() {
            return (kvFilter != null && kvFilter.filter() != null) || entryFilter != null;
        }

        /**
         * @return Key-value filter.
         */
        public KeyValueFilter<K, V> keyValueFilter() {
            return kvFilter;
        }

        /**
         * @return Entry filter.
         */
        public IgnitePredicate<? super CacheEntry<K, V>> entryFilter() {
            return entryFilter;
        }

        /** {@inheritDoc} */
        @Override public boolean apply(CacheEntry<K, V> e) {
            if (kvFilter != null) {
                if (!kvFilter.apply(e.getKey(), e.peek()))
                    return false;
            }

            return F.isAll(e, entryFilter);
        }
    }

    /**
     * @param <K> Key type.
     * @param <V> Value type.
     */
    public static class KeyValueFilter<K, V> implements IgniteBiPredicate<K, V> {
        /** */
        private static final long serialVersionUID = 0L;

        /** Key filter. */
        private IgniteBiPredicate<K, V> kvFilter;

        /** No nulls flag. */
        private boolean noNulls;

        /**
         * @param kvFilter Key-value filter.
         * @param noNulls Filter without null-values.
         */
        private KeyValueFilter(IgniteBiPredicate<K, V> kvFilter, boolean noNulls) {
            this.kvFilter = kvFilter;
            this.noNulls = noNulls;
        }

        /**
         * @return Key-value filter.
         */
        public IgniteBiPredicate<K, V> filter() {
            return kvFilter;
        }

        /** {@inheritDoc} */
        @Override public boolean apply(K k, V v) {
            if (k == null)  // Should never happen, but just in case.
                return false;

            if (v == null)
                return !noNulls;

            if (kvFilter != null) {
                if (!kvFilter.apply(k, v))
                    return false;
            }

            return true;
        }
    }
}<|MERGE_RESOLUTION|>--- conflicted
+++ resolved
@@ -616,7 +616,6 @@
     }
 
     /** {@inheritDoc} */
-<<<<<<< HEAD
     @Override public IgniteFuture<Boolean> containsKeyAsync(K key) {
         return cache.containsKeyAsync(key);
     }
@@ -624,10 +623,6 @@
     /** {@inheritDoc} */
     @Override public IgniteFuture<Map<K, Boolean>> containsKeysAsync(Collection<? extends K> keys) {
         return cache.containsKeysAsync(keys);
-=======
-    @Override public IgniteInternalFuture<Boolean> containsKeyAsync(K key) {
-        return cache.containsKeyAsync(key, entryFilter(false));
->>>>>>> ce0c3047
     }
 
     /** {@inheritDoc} */
@@ -651,13 +646,8 @@
     }
 
     /** {@inheritDoc} */
-<<<<<<< HEAD
     @Override public IgniteFuture<V> reloadAsync(K key) {
-        return cache.reloadAsync(key);
-=======
-    @Override public IgniteInternalFuture<V> reloadAsync(K key) {
         return cache.reloadAsync(key, entryFilter(false));
->>>>>>> ce0c3047
     }
 
     /** {@inheritDoc} */
@@ -666,13 +656,8 @@
     }
 
     /** {@inheritDoc} */
-<<<<<<< HEAD
     @Override public IgniteFuture<?> reloadAllAsync() {
         return cache.reloadAllAsync();
-=======
-    @Override public IgniteInternalFuture<?> reloadAllAsync() {
-        return cache.reloadAllAsync(entryFilter(false));
->>>>>>> ce0c3047
     }
 
     /** {@inheritDoc} */
@@ -681,13 +666,8 @@
     }
 
     /** {@inheritDoc} */
-<<<<<<< HEAD
     @Override public IgniteFuture<?> reloadAllAsync(@Nullable Collection<? extends K> keys) {
         return cache.reloadAllAsync(keys);
-=======
-    @Override public IgniteInternalFuture<?> reloadAllAsync(@Nullable Collection<? extends K> keys) {
-        return cache.reloadAllAsync(keys, entryFilter(false));
->>>>>>> ce0c3047
     }
 
     /** {@inheritDoc} */
@@ -702,13 +682,8 @@
     }
 
     /** {@inheritDoc} */
-<<<<<<< HEAD
     @Override public IgniteFuture<V> getAsync(K key) {
         return cache.getAsync(key, deserializePortables());
-=======
-    @Override public IgniteInternalFuture<V> getAsync(K key) {
-        return cache.getAsync(key, deserializePortables(), entryFilter(false));
->>>>>>> ce0c3047
     }
 
     /** {@inheritDoc} */
@@ -762,13 +737,8 @@
     }
 
     /** {@inheritDoc} */
-<<<<<<< HEAD
     @Override public IgniteFuture<Map<K, V>> getAllAsync(@Nullable Collection<? extends K> keys) {
         return cache.getAllAsync(keys, deserializePortables());
-=======
-    @Override public IgniteInternalFuture<Map<K, V>> getAllAsync(@Nullable Collection<? extends K> keys) {
-        return cache.getAllAsync(keys, deserializePortables(), entryFilter(false));
->>>>>>> ce0c3047
     }
 
     /** {@inheritDoc} */
