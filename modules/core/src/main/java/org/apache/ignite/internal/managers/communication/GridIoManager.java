/*
 * Licensed to the Apache Software Foundation (ASF) under one or more
 * contributor license agreements.  See the NOTICE file distributed with
 * this work for additional information regarding copyright ownership.
 * The ASF licenses this file to You under the Apache License, Version 2.0
 * (the "License"); you may not use this file except in compliance with
 * the License.  You may obtain a copy of the License at
 *
 *      http://www.apache.org/licenses/LICENSE-2.0
 *
 * Unless required by applicable law or agreed to in writing, software
 * distributed under the License is distributed on an "AS IS" BASIS,
 * WITHOUT WARRANTIES OR CONDITIONS OF ANY KIND, either express or implied.
 * See the License for the specific language governing permissions and
 * limitations under the License.
 */

package org.apache.ignite.internal.managers.communication;

import java.io.Serializable;
import java.util.ArrayList;
import java.util.Arrays;
import java.util.Collection;
import java.util.List;
import java.util.Map;
import java.util.Map.Entry;
import java.util.Queue;
import java.util.UUID;
import java.util.concurrent.ConcurrentHashMap;
import java.util.concurrent.ConcurrentLinkedDeque;
import java.util.concurrent.ConcurrentLinkedQueue;
import java.util.concurrent.ConcurrentMap;
import java.util.concurrent.RejectedExecutionException;
import java.util.concurrent.TimeUnit;
import java.util.concurrent.atomic.AtomicBoolean;
import java.util.concurrent.atomic.AtomicLong;
import java.util.concurrent.atomic.AtomicReference;
<<<<<<< HEAD
import java.util.concurrent.locks.Lock;
=======
>>>>>>> 2e6bc441
import java.util.concurrent.locks.ReadWriteLock;
import java.util.concurrent.locks.ReentrantReadWriteLock;
import org.apache.ignite.IgniteCheckedException;
import org.apache.ignite.IgniteException;
import org.apache.ignite.cluster.ClusterNode;
import org.apache.ignite.events.DiscoveryEvent;
import org.apache.ignite.events.Event;
import org.apache.ignite.internal.GridKernalContext;
import org.apache.ignite.internal.GridTopic;
import org.apache.ignite.internal.IgniteComponentType;
import org.apache.ignite.internal.IgniteDeploymentCheckedException;
import org.apache.ignite.internal.IgniteInternalFuture;
import org.apache.ignite.internal.direct.DirectMessageReader;
import org.apache.ignite.internal.direct.DirectMessageWriter;
import org.apache.ignite.internal.managers.GridManagerAdapter;
import org.apache.ignite.internal.managers.deployment.GridDeployment;
import org.apache.ignite.internal.managers.eventstorage.GridEventStorageManager;
import org.apache.ignite.internal.managers.eventstorage.GridLocalEventListener;
import org.apache.ignite.internal.processors.platform.message.PlatformMessageFilter;
import org.apache.ignite.internal.processors.pool.PoolProcessor;
import org.apache.ignite.internal.processors.timeout.GridTimeoutObject;
import org.apache.ignite.internal.util.GridBoundedConcurrentLinkedHashSet;
<<<<<<< HEAD
import org.apache.ignite.internal.util.StripedCompositeReadWriteLock;
=======
import org.apache.ignite.internal.util.GridSpinReadWriteLock;
>>>>>>> 2e6bc441
import org.apache.ignite.internal.util.future.GridFinishedFuture;
import org.apache.ignite.internal.util.future.GridFutureAdapter;
import org.apache.ignite.internal.util.lang.GridTuple3;
import org.apache.ignite.internal.util.tostring.GridToStringInclude;
import org.apache.ignite.internal.util.typedef.F;
import org.apache.ignite.internal.util.typedef.X;
import org.apache.ignite.internal.util.typedef.internal.S;
import org.apache.ignite.internal.util.typedef.internal.U;
import org.apache.ignite.lang.IgniteBiPredicate;
import org.apache.ignite.lang.IgniteInClosure;
import org.apache.ignite.lang.IgniteRunnable;
import org.apache.ignite.lang.IgniteUuid;
import org.apache.ignite.marshaller.Marshaller;
import org.apache.ignite.plugin.extensions.communication.Message;
import org.apache.ignite.plugin.extensions.communication.MessageFactory;
import org.apache.ignite.plugin.extensions.communication.MessageFormatter;
import org.apache.ignite.plugin.extensions.communication.MessageReader;
import org.apache.ignite.plugin.extensions.communication.MessageWriter;
import org.apache.ignite.spi.IgniteSpiException;
import org.apache.ignite.spi.communication.CommunicationListener;
import org.apache.ignite.spi.communication.CommunicationSpi;
import org.apache.ignite.spi.communication.tcp.TcpCommunicationSpi;
import org.jetbrains.annotations.Nullable;
import org.jsr166.ConcurrentHashMap8;
import org.jsr166.ConcurrentLinkedDeque8;

import static org.apache.ignite.events.EventType.EVT_NODE_FAILED;
import static org.apache.ignite.events.EventType.EVT_NODE_JOINED;
import static org.apache.ignite.events.EventType.EVT_NODE_LEFT;
import static org.apache.ignite.internal.GridTopic.TOPIC_COMM_USER;
import static org.apache.ignite.internal.GridTopic.TOPIC_IO_TEST;
import static org.apache.ignite.internal.managers.communication.GridIoPolicy.AFFINITY_POOL;
import static org.apache.ignite.internal.managers.communication.GridIoPolicy.DATA_STREAMER_POOL;
import static org.apache.ignite.internal.managers.communication.GridIoPolicy.IDX_POOL;
import static org.apache.ignite.internal.managers.communication.GridIoPolicy.IGFS_POOL;
import static org.apache.ignite.internal.managers.communication.GridIoPolicy.MANAGEMENT_POOL;
import static org.apache.ignite.internal.managers.communication.GridIoPolicy.P2P_POOL;
import static org.apache.ignite.internal.managers.communication.GridIoPolicy.PUBLIC_POOL;
import static org.apache.ignite.internal.managers.communication.GridIoPolicy.SERVICE_POOL;
import static org.apache.ignite.internal.managers.communication.GridIoPolicy.SYSTEM_POOL;
import static org.apache.ignite.internal.managers.communication.GridIoPolicy.UTILITY_CACHE_POOL;
import static org.apache.ignite.internal.managers.communication.GridIoPolicy.QUERY_POOL;
import static org.apache.ignite.internal.managers.communication.GridIoPolicy.isReservedGridIoPolicy;
import static org.apache.ignite.internal.util.nio.GridNioBackPressureControl.threadProcessingMessage;
import static org.jsr166.ConcurrentLinkedHashMap.QueuePolicy.PER_SEGMENT_Q_OPTIMIZED_RMV;

/**
 * Grid communication manager.
 */
public class GridIoManager extends GridManagerAdapter<CommunicationSpi<Serializable>> {
    /** Empty array of message factories. */
    public static final MessageFactory[] EMPTY = {};

    /** Max closed topics to store. */
    public static final int MAX_CLOSED_TOPICS = 10240;

    /** Direct protocol version attribute name. */
    public static final String DIRECT_PROTO_VER_ATTR = "comm.direct.proto.ver";

    /** Direct protocol version. */
    public static final byte DIRECT_PROTO_VER = 2;

    /** Current IO policy. */
    private static final ThreadLocal<Byte> CUR_PLC = new ThreadLocal<>();

    /** Listeners by topic. */
    private final ConcurrentMap<Object, GridMessageListener> lsnrMap = new ConcurrentHashMap8<>();

    /** System listeners. */
    private volatile GridMessageListener[] sysLsnrs;

    /** Mutex for system listeners. */
    private final Object sysLsnrsMux = new Object();

    /** Disconnect listeners. */
    private final Collection<GridDisconnectListener> disconnectLsnrs = new ConcurrentLinkedQueue<>();

    /** Pool processor. */
    private PoolProcessor pools;

    /** Discovery listener. */
    private GridLocalEventListener discoLsnr;

    /** */
    private final ConcurrentMap<Object, ConcurrentMap<UUID, GridCommunicationMessageSet>> msgSetMap =
        new ConcurrentHashMap8<>();

    /** Local node ID. */
    private final UUID locNodeId;

    /** Discovery delay. */
    private final long discoDelay;

    /** Cache for messages that were received prior to discovery. */
    private final ConcurrentMap<UUID, ConcurrentLinkedDeque8<DelayedMessage>> waitMap =
        new ConcurrentHashMap8<>();

    /** Communication message listener. */
    private CommunicationListener<Serializable> commLsnr;

    /** Grid marshaller. */
    private final Marshaller marsh;

    /** Busy lock. */
    private final ReadWriteLock busyLock =
        new StripedCompositeReadWriteLock(Runtime.getRuntime().availableProcessors());

    /** Lock to sync maps access. */
    private final ReadWriteLock lock = new ReentrantReadWriteLock();

    /** Fully started flag. When set to true, can send and receive messages. */
    private volatile boolean started;

    /** Closed topics. */
    private final GridBoundedConcurrentLinkedHashSet<Object> closedTopics =
        new GridBoundedConcurrentLinkedHashSet<>(MAX_CLOSED_TOPICS, MAX_CLOSED_TOPICS, 0.75f, 256,
            PER_SEGMENT_Q_OPTIMIZED_RMV);

    /** */
    private MessageFactory msgFactory;

    /** */
    private MessageFormatter formatter;

    /** Stopping flag. */
    private boolean stopping;

    /** */
    private final AtomicReference<ConcurrentHashMap<Long, IoTestFuture>> ioTestMap = new AtomicReference<>();

    /** */
    private final AtomicLong ioTestId = new AtomicLong();

<<<<<<< HEAD
    /** No-op runnable. */
    private static final IgniteRunnable NOOP = new IgniteRunnable() {
        @Override public void run() {
            // No-op.
        }
    };

=======
>>>>>>> 2e6bc441
    /**
     * @param ctx Grid kernal context.
     */
    @SuppressWarnings("deprecation")
    public GridIoManager(GridKernalContext ctx) {
        super(ctx, ctx.config().getCommunicationSpi());

        pools = ctx.pools();

        assert pools != null;

        locNodeId = ctx.localNodeId();

        discoDelay = ctx.config().getDiscoveryStartupDelay();

        marsh = ctx.config().getMarshaller();

        synchronized (sysLsnrsMux) {
            sysLsnrs = new GridMessageListener[GridTopic.values().length];
        }
    }

    /**
     * @return Message factory.
     */
    public MessageFactory messageFactory() {
        assert msgFactory != null;

        return msgFactory;
    }

    /**
     * @return Message writer factory.
     */
    public MessageFormatter formatter() {
        assert formatter != null;

        return formatter;
    }

    /**
     * Resets metrics for this manager.
     */
    public void resetMetrics() {
        getSpi().resetMetrics();
    }

    /** {@inheritDoc} */
    @SuppressWarnings("deprecation")
    @Override public void start() throws IgniteCheckedException {
        assertParameter(discoDelay > 0, "discoveryStartupDelay > 0");

        startSpi();

        getSpi().setListener(commLsnr = new CommunicationListener<Serializable>() {
            @Override public void onMessage(UUID nodeId, Serializable msg, IgniteRunnable msgC) {
                try {
                    onMessage0(nodeId, (GridIoMessage)msg, msgC);
                }
                catch (ClassCastException ignored) {
                    U.error(log, "Communication manager received message of unknown type (will ignore): " +
                        msg.getClass().getName() + ". Most likely GridCommunicationSpi is being used directly, " +
                        "which is illegal - make sure to send messages only via GridProjection API.");
                }
            }

            @Override public void onDisconnected(UUID nodeId) {
                for (GridDisconnectListener lsnr : disconnectLsnrs)
                    lsnr.onNodeDisconnected(nodeId);
            }
        });

        ctx.addNodeAttribute(DIRECT_PROTO_VER_ATTR, DIRECT_PROTO_VER);

        MessageFormatter[] formatterExt = ctx.plugins().extensions(MessageFormatter.class);

        if (formatterExt != null && formatterExt.length > 0) {
            if (formatterExt.length > 1)
                throw new IgniteCheckedException("More than one MessageFormatter extension is defined. Check your " +
                    "plugins configuration and make sure that only one of them provides custom message format.");

            formatter = formatterExt[0];
        }
        else {
            formatter = new MessageFormatter() {
                @Override public MessageWriter writer(UUID rmtNodeId) throws IgniteCheckedException {
                    assert rmtNodeId != null;

                    return new DirectMessageWriter(U.directProtocolVersion(ctx, rmtNodeId));
                }

                @Override public MessageReader reader(UUID rmtNodeId, MessageFactory msgFactory)
                    throws IgniteCheckedException {
                    assert rmtNodeId != null;

                    return new DirectMessageReader(msgFactory, U.directProtocolVersion(ctx, rmtNodeId));
                }
            };
        }

        MessageFactory[] msgs = ctx.plugins().extensions(MessageFactory.class);

        if (msgs == null)
            msgs = EMPTY;

        List<MessageFactory> compMsgs = new ArrayList<>();

        for (IgniteComponentType compType : IgniteComponentType.values()) {
            MessageFactory f = compType.messageFactory();

            if (f != null)
                compMsgs.add(f);
        }

        if (!compMsgs.isEmpty())
            msgs = F.concat(msgs, compMsgs.toArray(new MessageFactory[compMsgs.size()]));

        msgFactory = new GridIoMessageFactory(msgs);

        if (log.isDebugEnabled())
            log.debug(startInfo());

        addMessageListener(GridTopic.TOPIC_IO_TEST, new GridMessageListener() {
            @Override public void onMessage(UUID nodeId, Object msg) {
                ClusterNode node = ctx.discovery().node(nodeId);

                if (node == null)
                    return;

                IgniteIoTestMessage msg0 = (IgniteIoTestMessage)msg;

                if (msg0.request()) {
                    IgniteIoTestMessage res = new IgniteIoTestMessage(msg0.id(), false, null);

                    res.flags(msg0.flags());

                    try {
<<<<<<< HEAD
                        sendToGridTopic(node, GridTopic.TOPIC_IO_TEST, res, GridIoPolicy.SYSTEM_POOL);
=======
                        send(node, GridTopic.TOPIC_IO_TEST, res, GridIoPolicy.SYSTEM_POOL);
>>>>>>> 2e6bc441
                    }
                    catch (IgniteCheckedException e) {
                        U.error(log, "Failed to send IO test response [msg=" + msg0 + "]", e);
                    }
                }
                else {
                    IoTestFuture fut = ioTestMap().get(msg0.id());

                    if (fut == null)
                        U.warn(log, "Failed to find IO test future [msg=" + msg0 + ']');
                    else
                        fut.onResponse();
                }
            }
        });
    }

    /**
     * @param nodes Nodes.
     * @param payload Payload.
     * @param procFromNioThread If {@code true} message is processed from NIO thread.
     * @return Response future.
     */
    public IgniteInternalFuture sendIoTest(List<ClusterNode> nodes, byte[] payload, boolean procFromNioThread) {
        long id = ioTestId.getAndIncrement();

        IoTestFuture fut = new IoTestFuture(id, nodes.size());

        IgniteIoTestMessage msg = new IgniteIoTestMessage(id, true, payload);

        msg.processFromNioThread(procFromNioThread);

        ioTestMap().put(id, fut);

        for (int i = 0; i < nodes.size(); i++) {
            ClusterNode node = nodes.get(i);

            try {
<<<<<<< HEAD
                sendToGridTopic(node, GridTopic.TOPIC_IO_TEST, msg, GridIoPolicy.SYSTEM_POOL);
=======
                send(node, GridTopic.TOPIC_IO_TEST, msg, GridIoPolicy.SYSTEM_POOL);
>>>>>>> 2e6bc441
            }
            catch (IgniteCheckedException e) {
                ioTestMap().remove(msg.id());

                return new GridFinishedFuture(e);
            }
        }

        return fut;
    }

    /**
     * @param node Node.
     * @param payload Payload.
     * @param procFromNioThread If {@code true} message is processed from NIO thread.
     * @return Response future.
     */
    public IgniteInternalFuture sendIoTest(ClusterNode node, byte[] payload, boolean procFromNioThread) {
        long id = ioTestId.getAndIncrement();

        IoTestFuture fut = new IoTestFuture(id, 1);

        IgniteIoTestMessage msg = new IgniteIoTestMessage(id, true, payload);

        msg.processFromNioThread(procFromNioThread);

        ioTestMap().put(id, fut);

        try {
<<<<<<< HEAD
            sendToGridTopic(node, GridTopic.TOPIC_IO_TEST, msg, GridIoPolicy.SYSTEM_POOL);
=======
            send(node, GridTopic.TOPIC_IO_TEST, msg, GridIoPolicy.SYSTEM_POOL);
>>>>>>> 2e6bc441
        }
        catch (IgniteCheckedException e) {
            ioTestMap().remove(msg.id());

            return new GridFinishedFuture(e);
        }

        return fut;
    }

    /**
     * @return IO test futures map.
     */
    private ConcurrentHashMap<Long, IoTestFuture> ioTestMap() {
        ConcurrentHashMap<Long, IoTestFuture> map = ioTestMap.get();

        if (map == null) {
            if (!ioTestMap.compareAndSet(null, map = new ConcurrentHashMap<>()))
                map = ioTestMap.get();
        }

        return map;
    }

    /** {@inheritDoc} */
    @SuppressWarnings({"deprecation", "SynchronizationOnLocalVariableOrMethodParameter"})
    @Override public void onKernalStart0() throws IgniteCheckedException {
        discoLsnr = new GridLocalEventListener() {
            @SuppressWarnings({"TooBroadScope", "fallthrough"})
            @Override public void onEvent(Event evt) {
                assert evt instanceof DiscoveryEvent : "Invalid event: " + evt;

                DiscoveryEvent discoEvt = (DiscoveryEvent)evt;

                UUID nodeId = discoEvt.eventNode().id();

                switch (evt.type()) {
                    case EVT_NODE_JOINED:
                        assert waitMap.get(nodeId) == null; // We can't receive messages from undiscovered nodes.

                        break;

                    case EVT_NODE_LEFT:
                    case EVT_NODE_FAILED:
                        for (Map.Entry<Object, ConcurrentMap<UUID, GridCommunicationMessageSet>> e :
                            msgSetMap.entrySet()) {
                            ConcurrentMap<UUID, GridCommunicationMessageSet> map = e.getValue();

                            GridCommunicationMessageSet set;

                            boolean empty;

                            synchronized (map) {
                                set = map.remove(nodeId);

                                empty = map.isEmpty();
                            }

                            if (set != null) {
                                if (log.isDebugEnabled())
                                    log.debug("Removed message set due to node leaving grid: " + set);

                                // Unregister timeout listener.
                                ctx.timeout().removeTimeoutObject(set);

                                // Node may still send stale messages for this topic
                                // even after discovery notification is done.
                                closedTopics.add(set.topic());
                            }

                            if (empty)
                                msgSetMap.remove(e.getKey(), map);
                        }

                        // Clean up delayed and ordered messages (need exclusive lock).
                        lock.writeLock().lock();

                        try {
                            ConcurrentLinkedDeque8<DelayedMessage> waitList = waitMap.remove(nodeId);

                            if (log.isDebugEnabled())
                                log.debug("Removed messages from discovery startup delay list " +
                                    "(sender node left topology): " + waitList);
                        }
                        finally {
                            lock.writeLock().unlock();
                        }

                        break;

                    default:
                        assert false : "Unexpected event: " + evt;
                }
            }
        };

        ctx.event().addLocalEventListener(discoLsnr, EVT_NODE_JOINED, EVT_NODE_LEFT, EVT_NODE_FAILED);

        // Make sure that there are no stale messages due to window between communication
        // manager start and kernal start.
        // 1. Process wait list.
        Collection<Collection<DelayedMessage>> delayedMsgs = new ArrayList<>();

        lock.writeLock().lock();

        try {
            started = true;

            for (Entry<UUID, ConcurrentLinkedDeque8<DelayedMessage>> e : waitMap.entrySet()) {
                if (ctx.discovery().node(e.getKey()) != null) {
                    ConcurrentLinkedDeque8<DelayedMessage> waitList = waitMap.remove(e.getKey());

                    if (log.isDebugEnabled())
                        log.debug("Processing messages from discovery startup delay list: " + waitList);

                    if (waitList != null)
                        delayedMsgs.add(waitList);
                }
            }
        }
        finally {
            lock.writeLock().unlock();
        }

        // After write lock released.
        if (!delayedMsgs.isEmpty()) {
            for (Collection<DelayedMessage> col : delayedMsgs)
                for (DelayedMessage msg : col)
                    commLsnr.onMessage(msg.nodeId(), msg.message(), msg.callback());
        }

        // 2. Process messages sets.
        for (Map.Entry<Object, ConcurrentMap<UUID, GridCommunicationMessageSet>> e : msgSetMap.entrySet()) {
            ConcurrentMap<UUID, GridCommunicationMessageSet> map = e.getValue();

            for (GridCommunicationMessageSet set : map.values()) {
                if (ctx.discovery().node(set.nodeId()) == null) {
                    // All map modifications should be synced for consistency.
                    boolean rmv;

                    synchronized (map) {
                        rmv = map.remove(set.nodeId(), set);
                    }

                    if (rmv) {
                        if (log.isDebugEnabled())
                            log.debug("Removed message set due to node leaving grid: " + set);

                        // Unregister timeout listener.
                        ctx.timeout().removeTimeoutObject(set);
                    }

                }
            }

            boolean rmv;

            synchronized (map) {
                rmv = map.isEmpty();
            }

            if (rmv) {
                msgSetMap.remove(e.getKey(), map);

                // Node may still send stale messages for this topic
                // even after discovery notification is done.
                closedTopics.add(e.getKey());
            }
        }
    }

    /** {@inheritDoc} */
    @SuppressWarnings("BusyWait")
    @Override public void onKernalStop0(boolean cancel) {
        // No more communication messages.
        getSpi().setListener(null);

        boolean interrupted = false;

        // Busy wait is intentional.
        while (true) {
            try {
                if (busyLock.writeLock().tryLock(200, TimeUnit.MILLISECONDS))
                    break;
                else
                    Thread.sleep(200);
            }
            catch (InterruptedException ignore) {
                // Preserve interrupt status & ignore.
                // Note that interrupted flag is cleared.
                interrupted = true;
            }
        }

        try {
            if (interrupted)
                Thread.currentThread().interrupt();

            GridEventStorageManager evtMgr = ctx.event();

            if (evtMgr != null && discoLsnr != null)
                evtMgr.removeLocalEventListener(discoLsnr);

            stopping = true;
        }
        finally {
            busyLock.writeLock().unlock();
        }
    }

    /** {@inheritDoc} */
    @Override public void stop(boolean cancel) throws IgniteCheckedException {
        stopSpi();

        if (log.isDebugEnabled())
            log.debug(stopInfo());
    }

    /**
     * @param nodeId Node ID.
     * @param msg Message bytes.
     * @param msgC Closure to call when message processing finished.
     */
    @SuppressWarnings("fallthrough")
    private void onMessage0(UUID nodeId, GridIoMessage msg, IgniteRunnable msgC) {
        assert nodeId != null;
        assert msg != null;

        Lock busyLock0 = busyLock.readLock();

        busyLock0.lock();

        try {
            if (stopping) {
                if (log.isDebugEnabled())
                    log.debug("Received communication message while stopping (will ignore) [nodeId=" +
                        nodeId + ", msg=" + msg + ']');

                return;
            }

            if (msg.topic() == null) {
                int topicOrd = msg.topicOrdinal();

                msg.topic(topicOrd >= 0 ? GridTopic.fromOrdinal(topicOrd) :
                    U.unmarshal(marsh, msg.topicBytes(), U.resolveClassLoader(ctx.config())));
            }

            if (!started) {
                lock.readLock().lock();

                try {
                    if (!started) { // Sets to true in write lock, so double checking.
                        // Received message before valid context is set to manager.
                        if (log.isDebugEnabled())
                            log.debug("Adding message to waiting list [senderId=" + nodeId +
                                ", msg=" + msg + ']');

                        ConcurrentLinkedDeque8<DelayedMessage> list =
                            F.addIfAbsent(waitMap, nodeId, F.<DelayedMessage>newDeque());

                        assert list != null;

                        list.add(new DelayedMessage(nodeId, msg, msgC));

                        return;
                    }
                }
                finally {
                    lock.readLock().unlock();
                }
            }

            // If message is P2P, then process in P2P service.
            // This is done to avoid extra waiting and potential deadlocks
            // as thread pool may not have any available threads to give.
            byte plc = msg.policy();

            switch (plc) {
                case P2P_POOL: {
                    processP2PMessage(nodeId, msg, msgC);

                    break;
                }

                case PUBLIC_POOL:
                case SYSTEM_POOL:
                case MANAGEMENT_POOL:
                case AFFINITY_POOL:
                case UTILITY_CACHE_POOL:
                case IDX_POOL:
                case IGFS_POOL:
<<<<<<< HEAD
                case DATA_STREAMER_POOL:
                case QUERY_POOL:
=======
                case SERVICE_POOL:
>>>>>>> 2e6bc441
                {
                    if (msg.isOrdered())
                        processOrderedMessage(nodeId, msg, plc, msgC);
                    else
                        processRegularMessage(nodeId, msg, plc, msgC);

                    break;
                }

                default:
                    assert plc >= 0 : "Negative policy: " + plc;

                    if (isReservedGridIoPolicy(plc))
                        throw new IgniteCheckedException("Failed to process message with policy of reserved range. " +
                            "[policy=" + plc + ']');

                    if (msg.isOrdered())
                        processOrderedMessage(nodeId, msg, plc, msgC);
                    else
                        processRegularMessage(nodeId, msg, plc, msgC);
            }
        }
        catch (IgniteCheckedException e) {
            U.error(log, "Failed to process message (will ignore): " + msg, e);
        }
        finally {
            busyLock0.unlock();
        }
    }

    /**
     * @param nodeId Node ID.
     * @param msg Message.
     * @param msgC Closure to call when message processing finished.
     */
    private void processP2PMessage(
        final UUID nodeId,
        final GridIoMessage msg,
        final IgniteRunnable msgC
    ) {
        Runnable c = new Runnable() {
            @Override public void run() {
                try {
                    threadProcessingMessage(true);

                    GridMessageListener lsnr = listenerGet0(msg.topic());

                    if (lsnr == null)
                        return;

                    Object obj = msg.message();

                    assert obj != null;

                    invokeListener(msg.policy(), lsnr, nodeId, obj);
                }
                finally {
                    threadProcessingMessage(false);

                    msgC.run();
                }
            }
        };

        try {
            pools.p2pPool().execute(c);
        }
        catch (RejectedExecutionException e) {
            U.error(log, "Failed to process P2P message due to execution rejection. Increase the upper bound " +
                "on 'ExecutorService' provided by 'IgniteConfiguration.getPeerClassLoadingThreadPoolSize()'. " +
                "Will attempt to process message in the listener thread instead.", e);

            c.run();
        }
    }

    /**
     * @param nodeId Node ID.
     * @param msg Message.
     * @param plc Execution policy.
     * @param msgC Closure to call when message processing finished.
     * @throws IgniteCheckedException If failed.
     */
    private void processRegularMessage(
        final UUID nodeId,
        final GridIoMessage msg,
        final byte plc,
        final IgniteRunnable msgC
    ) throws IgniteCheckedException {
        Runnable c = new Runnable() {
            @Override public void run() {
                try {
                    threadProcessingMessage(true);

                    processRegularMessage0(msg, nodeId);
                }
                finally {
                    threadProcessingMessage(false);

                    msgC.run();
                }
            }

            @Override public String toString() {
                return "Message closure [msg=" + msg + ']';
            }
        };

        if (msg.topicOrdinal() == TOPIC_IO_TEST.ordinal()) {
            IgniteIoTestMessage msg0 = (IgniteIoTestMessage)msg.message();

<<<<<<< HEAD
            if (msg0.processFromNioThread())
                c.run();
            else
                ctx.getStripedExecutorService().execute(-1, c);

            return;
        }

        if (plc == GridIoPolicy.SYSTEM_POOL && msg.partition() != Integer.MIN_VALUE) {
=======
            if (msg0.processFromNioThread()) {
                c.run();

                return;
            }
        }

        if (ctx.config().getStripedPoolSize() > 0 &&
            plc == GridIoPolicy.SYSTEM_POOL &&
            msg.partition() != Integer.MIN_VALUE
            ) {
>>>>>>> 2e6bc441
            ctx.getStripedExecutorService().execute(msg.partition(), c);

            return;
        }

        try {
            pools.poolForPolicy(plc).execute(c);
        }
        catch (RejectedExecutionException e) {
            U.error(log, "Failed to process regular message due to execution rejection. Increase the upper bound " +
                "on 'ExecutorService' provided by 'IgniteConfiguration.getPublicThreadPoolSize()'. " +
                "Will attempt to process message in the listener thread instead.", e);

            c.run();
        }
    }

    /**
     * @param msg Message.
     * @param nodeId Node ID.
     */
    @SuppressWarnings("deprecation")
    private void processRegularMessage0(GridIoMessage msg, UUID nodeId) {
        GridMessageListener lsnr = listenerGet0(msg.topic());

        if (lsnr == null)
            return;

        Object obj = msg.message();

        assert obj != null;

        invokeListener(msg.policy(), lsnr, nodeId, obj);
    }

    /**
     * Get listener.
     *
     * @param topic Topic.
     * @return Listener.
     */
    @Nullable private GridMessageListener listenerGet0(Object topic) {
        if (topic instanceof GridTopic)
            return sysLsnrs[systemListenerIndex(topic)];
        else
            return lsnrMap.get(topic);
    }

    /**
     * Put listener if it is absent.
     *
     * @param topic Topic.
     * @param lsnr Listener.
     * @return Old listener (if any).
     */
    @Nullable private GridMessageListener listenerPutIfAbsent0(Object topic, GridMessageListener lsnr) {
        if (topic instanceof GridTopic) {
            synchronized (sysLsnrsMux) {
                int idx = systemListenerIndex(topic);

                GridMessageListener old = sysLsnrs[idx];

                if (old == null)
                    changeSystemListener(idx, lsnr);

                return old;
            }
        }
        else
            return lsnrMap.putIfAbsent(topic, lsnr);
    }

    /**
     * Remove listener.
     *
     * @param topic Topic.
     * @return Removed listener (if any).
     */
    @Nullable private GridMessageListener listenerRemove0(Object topic) {
        if (topic instanceof GridTopic) {
            synchronized (sysLsnrsMux) {
                int idx = systemListenerIndex(topic);

                GridMessageListener old = sysLsnrs[idx];

                if (old != null)
                    changeSystemListener(idx, null);

                return old;
            }
        }
        else
            return lsnrMap.remove(topic);
    }

    /**
     * Remove listener if it matches expected value.
     *
     * @param topic Topic.
     * @param exp Listener.
     * @return Result.
     */
    private boolean listenerRemove0(Object topic, GridMessageListener exp) {
        if (topic instanceof GridTopic) {
            synchronized (sysLsnrsMux) {
                return systemListenerChange(topic, exp, null);
            }
        }
        else
            return lsnrMap.remove(topic, exp);
    }

    /**
     * Replace listener.
     *
     * @param topic Topic.
     * @param exp Old value.
     * @param newVal New value.
     * @return Result.
     */
    private boolean listenerReplace0(Object topic, GridMessageListener exp, GridMessageListener newVal) {
        if (topic instanceof GridTopic) {
            synchronized (sysLsnrsMux) {
                return systemListenerChange(topic, exp, newVal);
            }
        }
        else
            return lsnrMap.replace(topic, exp, newVal);
    }

    /**
     * Change system listener.
     *
     * @param topic Topic.
     * @param exp Expected value.
     * @param newVal New value.
     * @return Result.
     */
    private boolean systemListenerChange(Object topic, GridMessageListener exp, GridMessageListener newVal) {
        assert Thread.holdsLock(sysLsnrsMux);
        assert topic instanceof GridTopic;

        int idx = systemListenerIndex(topic);

        GridMessageListener old = sysLsnrs[idx];

        if (old != null && old.equals(exp)) {
            changeSystemListener(idx, newVal);

            return true;
        }

        return false;
    }

    /**
     * Change systme listener at the given index.
     *
     * @param idx Index.
     * @param lsnr Listener.
     */
    private void changeSystemListener(int idx, @Nullable GridMessageListener lsnr) {
        assert Thread.holdsLock(sysLsnrsMux);

        GridMessageListener[] res = new GridMessageListener[sysLsnrs.length];

        System.arraycopy(sysLsnrs, 0, res, 0, sysLsnrs.length);

        res[idx] = lsnr;

        sysLsnrs = res;
    }

    /**
     * Get index of a system listener.
     *
     * @param topic Topic.
     * @return Index.
     */
    private int systemListenerIndex(Object topic) {
        assert topic instanceof GridTopic;

        return ((GridTopic)topic).ordinal();
    }

    /**
     * @param nodeId Node ID.
     * @param msg Ordered message.
     * @param plc Execution policy.
     * @param msgC Closure to call when message processing finished ({@code null} for sync processing).
     * @throws IgniteCheckedException If failed.
     */
    @SuppressWarnings("SynchronizationOnLocalVariableOrMethodParameter")
    private void processOrderedMessage(
        final UUID nodeId,
        final GridIoMessage msg,
        final byte plc,
        @Nullable final IgniteRunnable msgC
    ) throws IgniteCheckedException {
        assert msg != null;

        long timeout = msg.timeout();
        boolean skipOnTimeout = msg.skipOnTimeout();

        boolean isNew = false;

        ConcurrentMap<UUID, GridCommunicationMessageSet> map;

        GridCommunicationMessageSet set = null;

        while (true) {
            map = msgSetMap.get(msg.topic());

            if (map == null) {
                set = new GridCommunicationMessageSet(plc, msg.topic(), nodeId, timeout, skipOnTimeout, msg, msgC);

                map = new ConcurrentHashMap0<>();

                map.put(nodeId, set);

                ConcurrentMap<UUID, GridCommunicationMessageSet> old = msgSetMap.putIfAbsent(
                    msg.topic(), map);

                if (old != null)
                    map = old;
                else {
                    isNew = true;

                    // Put succeeded.
                    break;
                }
            }

            boolean rmv = false;

            synchronized (map) {
                if (map.isEmpty())
                    rmv = true;
                else {
                    set = map.get(nodeId);

                    if (set == null) {
                        GridCommunicationMessageSet old = map.putIfAbsent(nodeId,
                            set = new GridCommunicationMessageSet(plc, msg.topic(),
                                nodeId, timeout, skipOnTimeout, msg, msgC));

                        assert old == null;

                        isNew = true;

                        // Put succeeded.
                        break;
                    }
                }
            }

            if (rmv)
                msgSetMap.remove(msg.topic(), map);
            else {
                assert set != null;
                assert !isNew;

                set.add(msg, msgC);

                break;
            }
        }

        if (isNew && ctx.discovery().node(nodeId) == null) {
            if (log.isDebugEnabled())
                log.debug("Message is ignored as sender has left the grid: " + msg);

            assert map != null;

            boolean rmv;

            synchronized (map) {
                map.remove(nodeId);

                rmv = map.isEmpty();
            }

            if (rmv)
                msgSetMap.remove(msg.topic(), map);

            return;
        }

        if (isNew && set.endTime() != Long.MAX_VALUE)
            ctx.timeout().addTimeoutObject(set);

        final GridMessageListener lsnr = listenerGet0(msg.topic());

        if (lsnr == null) {
            if (closedTopics.contains(msg.topic())) {
                if (log.isDebugEnabled())
                    log.debug("Message is ignored as it came for the closed topic: " + msg);

                assert map != null;

                msgSetMap.remove(msg.topic(), map);
            }
            else if (log.isDebugEnabled()) {
                // Note that we simply keep messages if listener is not
                // registered yet, until one will be registered.
                log.debug("Received message for unknown listener (messages will be kept until a " +
                    "listener is registered): " + msg);
            }

            // Mark the message as processed, otherwise reading from the connection
            // may stop.
            if (msgC != null)
                msgC.run();

            return;
        }

        if (msgC == null) {
            // Message from local node can be processed in sync manner.
            assert locNodeId.equals(nodeId);

            unwindMessageSet(set, lsnr);

            return;
        }

        final GridCommunicationMessageSet msgSet0 = set;

        Runnable c = new Runnable() {
            @Override public void run() {
                try {
                    threadProcessingMessage(true);

                    unwindMessageSet(msgSet0, lsnr);
                }
                finally {
                    threadProcessingMessage(false);
                }
            }
        };

        try {
            pools.poolForPolicy(plc).execute(c);
        }
        catch (RejectedExecutionException e) {
            U.error(log, "Failed to process ordered message due to execution rejection. " +
                "Increase the upper bound on executor service provided by corresponding " +
                "configuration property. Will attempt to process message in the listener " +
                "thread instead [msgPlc=" + plc + ']', e);

            c.run();
        }
    }

    /**
     * @param msgSet Message set to unwind.
     * @param lsnr Listener to notify.
     */
    private void unwindMessageSet(GridCommunicationMessageSet msgSet, GridMessageListener lsnr) {
        // Loop until message set is empty or
        // another thread owns the reservation.
        while (true) {
            if (msgSet.reserve()) {
                try {
                    msgSet.unwind(lsnr);
                }
                finally {
                    msgSet.release();
                }

                // Check outside of reservation block.
                if (!msgSet.changed()) {
                    if (log.isDebugEnabled())
                        log.debug("Message set has not been changed: " + msgSet);

                    break;
                }
            }
            else {
                if (log.isDebugEnabled())
                    log.debug("Another thread owns reservation: " + msgSet);

                return;
            }
        }
    }

    /**
     * Invoke message listener.
     *
     * @param plc Policy.
     * @param lsnr Listener.
     * @param nodeId Node ID.
     * @param msg Message.
     */
    private void invokeListener(Byte plc, GridMessageListener lsnr, UUID nodeId, Object msg) {
        Byte oldPlc = CUR_PLC.get();

        boolean change = !F.eq(oldPlc, plc);

        if (change)
            CUR_PLC.set(plc);

        try {
            lsnr.onMessage(nodeId, msg);
        }
        finally {
            if (change)
                CUR_PLC.set(oldPlc);
        }
    }

    /**
     * @return Current IO policy
     */
    @Nullable public static Byte currentPolicy() {
        return CUR_PLC.get();
    }

    /**
     * @param node Destination node.
     * @param topic Topic to send the message to.
     * @param topicOrd GridTopic enumeration ordinal.
     * @param msg Message to send.
     * @param plc Type of processing.
     * @param ordered Ordered flag.
     * @param timeout Timeout.
     * @param skipOnTimeout Whether message can be skipped on timeout.
     * @param ackC Ack closure.
     * @param async If {@code true} message for local node will be processed in pool, otherwise in current thread.
     * @throws IgniteCheckedException Thrown in case of any errors.
     */
    private void send(
        ClusterNode node,
        Object topic,
        int topicOrd,
        Message msg,
        byte plc,
        boolean ordered,
        long timeout,
        boolean skipOnTimeout,
        IgniteInClosure<IgniteException> ackC,
        boolean async
    ) throws IgniteCheckedException {
        assert node != null;
        assert topic != null;
        assert msg != null;
        assert !async || msg instanceof GridIoUserMessage : msg; // Async execution was added only for IgniteMessaging.
        assert topicOrd >= 0 || !(topic instanceof GridTopic) : msg;

        GridIoMessage ioMsg = new GridIoMessage(plc, topic, topicOrd, msg, ordered, timeout, skipOnTimeout);

        if (locNodeId.equals(node.id())) {
            assert plc != P2P_POOL;

            CommunicationListener commLsnr = this.commLsnr;

            if (commLsnr == null)
                throw new IgniteCheckedException("Trying to send message when grid is not fully started.");

            if (ordered)
                processOrderedMessage(locNodeId, ioMsg, plc, null);
            else if (async)
                processRegularMessage(locNodeId, ioMsg, plc, NOOP);
            else
                processRegularMessage0(ioMsg, locNodeId);

            if (ackC != null)
                ackC.apply(null);
        }
        else {
            if (topicOrd < 0)
                ioMsg.topicBytes(U.marshal(marsh, topic));

            try {
                if ((CommunicationSpi)getSpi() instanceof TcpCommunicationSpi)
                    ((TcpCommunicationSpi)(CommunicationSpi)getSpi()).sendMessage(node, ioMsg, ackC);
                else
                    getSpi().sendMessage(node, ioMsg);
            }
            catch (IgniteSpiException e) {
                throw new IgniteCheckedException("Failed to send message (node may have left the grid or " +
                    "TCP connection cannot be established due to firewall issues) " +
                    "[node=" + node + ", topic=" + topic +
                    ", msg=" + msg + ", policy=" + plc + ']', e);
            }
        }
    }

    /**
     * @param nodeId Id of destination node.
     * @param topic Topic to send the message to.
     * @param msg Message to send.
     * @param plc Type of processing.
     * @throws IgniteCheckedException Thrown in case of any errors.
     */
    public void sendToCustomTopic(UUID nodeId, Object topic, Message msg, byte plc)
        throws IgniteCheckedException {
        ClusterNode node = ctx.discovery().node(nodeId);

        if (node == null)
            throw new IgniteCheckedException("Failed to send message to node (has node left grid?): " + nodeId);

        sendToCustomTopic(node, topic, msg, plc);
    }

    /**
     * @param nodeId Id of destination node.
     * @param topic Topic to send the message to.
     * @param msg Message to send.
     * @param plc Type of processing.
     * @throws IgniteCheckedException Thrown in case of any errors.
     */
    @SuppressWarnings("TypeMayBeWeakened")
    public void sendToGridTopic(UUID nodeId, GridTopic topic, Message msg, byte plc)
        throws IgniteCheckedException {
        ClusterNode node = ctx.discovery().node(nodeId);

        if (node == null)
            throw new IgniteCheckedException("Failed to send message to node (has node left grid?): " + nodeId);

        send(node, topic, topic.ordinal(), msg, plc, false, 0, false, null, false);
    }

    /**
     * @param node Destination node.
     * @param topic Topic to send the message to.
     * @param msg Message to send.
     * @param plc Type of processing.
     * @throws IgniteCheckedException Thrown in case of any errors.
     */
    public void sendToCustomTopic(ClusterNode node, Object topic, Message msg, byte plc)
        throws IgniteCheckedException {
        send(node, topic, -1, msg, plc, false, 0, false, null, false);
    }

    /**
     * @param node Destination node.
     * @param topic Topic to send the message to.
     * @param msg Message to send.
     * @param plc Type of processing.
     * @throws IgniteCheckedException Thrown in case of any errors.
     */
    public void sendToGridTopic(ClusterNode node, GridTopic topic, Message msg, byte plc)
        throws IgniteCheckedException {
        send(node, topic, topic.ordinal(), msg, plc, false, 0, false, null, false);
    }

    /**
     * @param node Destination node.
     * @param topic Topic to send the message to.
     * @param topicOrd GridTopic enumeration ordinal.
     * @param msg Message to send.
     * @param plc Type of processing.
     * @throws IgniteCheckedException Thrown in case of any errors.
     */
    public void sendGeneric(ClusterNode node, Object topic, int topicOrd, Message msg, byte plc)
        throws IgniteCheckedException {
        send(node, topic, topicOrd, msg, plc, false, 0, false, null, false);
    }

    /**
     * @param node Destination node.
     * @param topic Topic to send the message to.
     * @param msg Message to send.
     * @param plc Type of processing.
     * @param timeout Timeout to keep a message on receiving queue.
     * @param skipOnTimeout Whether message can be skipped on timeout.
     * @throws IgniteCheckedException Thrown in case of any errors.
     */
    public void sendOrderedMessage(
        ClusterNode node,
        Object topic,
        Message msg,
        byte plc,
        long timeout,
        boolean skipOnTimeout
    ) throws IgniteCheckedException {
        assert timeout > 0 || skipOnTimeout;

        send(node, topic, (byte)-1, msg, plc, true, timeout, skipOnTimeout, null, false);
    }

    /**
     * @param node Destination nodes.
     * @param topic Topic to send the message to.
     * @param msg Message to send.
     * @param plc Type of processing.
     * @param ackC Ack closure.
     * @throws IgniteCheckedException Thrown in case of any errors.
     */
    public void sendToGridTopic(ClusterNode node,
        GridTopic topic,
        Message msg,
        byte plc,
        IgniteInClosure<IgniteException> ackC) throws IgniteCheckedException
    {
        send(node, topic, topic.ordinal(), msg, plc, false, 0, false, ackC, false);
    }

    /**
     * @param nodes Destination node.
     * @param topic Topic to send the message to.
     * @param msg Message to send.
     * @param plc Type of processing.
     * @param timeout Timeout to keep a message on receiving queue.
     * @param skipOnTimeout Whether message can be skipped on timeout.
     * @throws IgniteCheckedException Thrown in case of any errors.
     */
    void sendOrderedMessageToGridTopic(
        Collection<? extends ClusterNode> nodes,
        GridTopic topic,
        Message msg,
        byte plc,
        long timeout,
        boolean skipOnTimeout
    )
        throws IgniteCheckedException {
        assert timeout > 0 || skipOnTimeout;

        send(nodes, topic, topic.ordinal(), msg, plc, true, timeout, skipOnTimeout);
    }

    /**
     * @param nodes Destination nodes.
     * @param topic Topic to send the message to.
     * @param msg Message to send.
     * @param plc Type of processing.
     * @throws IgniteCheckedException Thrown in case of any errors.
     */
    public void sendToGridTopic(
        Collection<? extends ClusterNode> nodes,
        GridTopic topic,
        Message msg,
        byte plc
    ) throws IgniteCheckedException {
        send(nodes, topic, topic.ordinal(), msg, plc, false, 0, false);
    }

    /**
     * @param node Destination node.
     * @param topic Topic to send the message to.
     * @param msg Message to send.
     * @param plc Type of processing.
     * @param timeout Timeout to keep a message on receiving queue.
     * @param skipOnTimeout Whether message can be skipped on timeout.
     * @param ackC Ack closure.
     * @throws IgniteCheckedException Thrown in case of any errors.
     */
    public void sendOrderedMessage(
        ClusterNode node,
        Object topic,
        Message msg,
        byte plc,
        long timeout,
        boolean skipOnTimeout,
        IgniteInClosure<IgniteException> ackC
    ) throws IgniteCheckedException {
        assert timeout > 0 || skipOnTimeout;

        send(node, topic, (byte)-1, msg, plc, true, timeout, skipOnTimeout, ackC, false);
    }

    /**
     * Sends a peer deployable user message.
     *
     * @param nodes Destination nodes.
     * @param msg Message to send.
     * @throws IgniteCheckedException Thrown in case of any errors.
     */
    void sendUserMessage(Collection<? extends ClusterNode> nodes, Object msg) throws IgniteCheckedException {
        sendUserMessage(nodes, msg, null, false, 0, false);
    }

    /**
     * Sends a peer deployable user message.
     *
     * @param nodes Destination nodes.
     * @param msg Message to send.
     * @param topic Message topic to use.
     * @param ordered Is message ordered?
     * @param timeout Message timeout in milliseconds for ordered messages.
     * @param async Async flag.
     * @throws IgniteCheckedException Thrown in case of any errors.
     */
    @SuppressWarnings("ConstantConditions")
    public void sendUserMessage(Collection<? extends ClusterNode> nodes,
        Object msg,
        @Nullable Object topic,
        boolean ordered,
        long timeout,
        boolean async) throws IgniteCheckedException
    {
        boolean loc = nodes.size() == 1 && F.first(nodes).id().equals(locNodeId);

        byte[] serMsg = null;
        byte[] serTopic = null;

        if (!loc) {
            serMsg = U.marshal(marsh, msg);

            if (topic != null)
                serTopic = U.marshal(marsh, topic);
        }

        GridDeployment dep = null;

        String depClsName = null;

        if (ctx.config().isPeerClassLoadingEnabled()) {
            Class<?> cls0 = U.detectClass(msg);

            if (U.isJdk(cls0) && topic != null)
                cls0 = U.detectClass(topic);

            dep = ctx.deploy().deploy(cls0, U.detectClassLoader(cls0));

            if (dep == null)
                throw new IgniteDeploymentCheckedException("Failed to deploy user message: " + msg);

            depClsName = cls0.getName();
        }

        Message ioMsg = new GridIoUserMessage(
            msg,
            serMsg,
            depClsName,
            topic,
            serTopic,
            dep != null ? dep.classLoaderId() : null,
            dep != null ? dep.deployMode() : null,
            dep != null ? dep.userVersion() : null,
            dep != null ? dep.participants() : null);

        if (ordered)
            sendOrderedMessageToGridTopic(nodes, TOPIC_COMM_USER, ioMsg, PUBLIC_POOL, timeout, true);
        else if (loc) {
            send(F.first(nodes),
                TOPIC_COMM_USER,
                TOPIC_COMM_USER.ordinal(),
                ioMsg,
                PUBLIC_POOL,
                false,
                0,
                false,
                null,
                async);
        }
        else {
            ClusterNode locNode = F.find(nodes, null, F.localNode(locNodeId));

            Collection<? extends ClusterNode> rmtNodes = F.view(nodes, F.remoteNodes(locNodeId));

            if (!rmtNodes.isEmpty())
                sendToGridTopic(rmtNodes, TOPIC_COMM_USER, ioMsg, PUBLIC_POOL);

            // Will call local listeners in current thread synchronously or through pool,
            // depending async flag, so must go the last
            // to allow remote nodes execute the requested operation in parallel.
            if (locNode != null) {
                send(locNode,
                    TOPIC_COMM_USER,
                    TOPIC_COMM_USER.ordinal(),
                    ioMsg,
                    PUBLIC_POOL,
                    false,
                    0,
                    false,
                    null,
                    async);
            }
        }
    }

    /**
     * @param topic Topic to subscribe to.
     * @param p Message predicate.
     */
    @SuppressWarnings("unchecked")
    public void addUserMessageListener(@Nullable final Object topic, @Nullable final IgniteBiPredicate<UUID, ?> p) {
        if (p != null) {
            try {
                if (p instanceof PlatformMessageFilter)
                    ((PlatformMessageFilter)p).initialize(ctx);
                else
                    ctx.resource().injectGeneric(p);

                addMessageListener(TOPIC_COMM_USER,
                    new GridUserMessageListener(topic, (IgniteBiPredicate<UUID, Object>)p));
            }
            catch (IgniteCheckedException e) {
                throw new IgniteException(e);
            }
        }
    }

    /**
     * @param topic Topic to unsubscribe from.
     * @param p Message predicate.
     */
    @SuppressWarnings("unchecked")
    public void removeUserMessageListener(@Nullable Object topic, IgniteBiPredicate<UUID, ?> p) {
        try {
            removeMessageListener(TOPIC_COMM_USER,
                new GridUserMessageListener(topic, (IgniteBiPredicate<UUID, Object>)p));
        }
        catch (IgniteCheckedException e) {
            throw new IgniteException(e);
        }
    }

    /**
     * @param nodes Destination nodes.
     * @param topic Topic to send the message to.
     * @param topicOrd Topic ordinal value.
     * @param msg Message to send.
     * @param plc Type of processing.
     * @param ordered Ordered flag.
     * @param timeout Message timeout.
     * @param skipOnTimeout Whether message can be skipped in timeout.
     * @throws IgniteCheckedException Thrown in case of any errors.
     */
    private void send(
        Collection<? extends ClusterNode> nodes,
        Object topic,
        int topicOrd,
        Message msg,
        byte plc,
        boolean ordered,
        long timeout,
        boolean skipOnTimeout
    ) throws IgniteCheckedException {
        assert nodes != null;
        assert topic != null;
        assert msg != null;

        if (!ordered)
            assert F.find(nodes, null, F.localNode(locNodeId)) == null :
                "Internal Ignite code should never call the method with local node in a node list.";

        try {
            // Small optimization, as communication SPIs may have lighter implementation for sending
            // messages to one node vs. many.
            if (!nodes.isEmpty()) {
                for (ClusterNode node : nodes)
                    send(node, topic, topicOrd, msg, plc, ordered, timeout, skipOnTimeout, null, false);
            }
            else if (log.isDebugEnabled())
                log.debug("Failed to send message to empty nodes collection [topic=" + topic + ", msg=" +
                    msg + ", policy=" + plc + ']');
        }
        catch (IgniteSpiException e) {
            throw new IgniteCheckedException("Failed to send message (nodes may have left the grid or " +
                "TCP connection cannot be established due to firewall issues) " +
                "[nodes=" + nodes + ", topic=" + topic +
                ", msg=" + msg + ", policy=" + plc + ']', e);
        }
    }

    /**
     * @param topic Listener's topic.
     * @param lsnr Listener to add.
     */
    @SuppressWarnings({"TypeMayBeWeakened", "deprecation"})
    public void addMessageListener(GridTopic topic, GridMessageListener lsnr) {
        addMessageListener((Object)topic, lsnr);
    }

    /**
     * @param lsnr Listener to add.
     */
    public void addDisconnectListener(GridDisconnectListener lsnr) {
        disconnectLsnrs.add(lsnr);
    }

    /**
     * @param lsnr Listener to remove.
     */
    public void removeDisconnectListener(GridDisconnectListener lsnr) {
        disconnectLsnrs.remove(lsnr);
    }

    /**
     * @param topic Listener's topic.
     * @param lsnr Listener to add.
     */
    @SuppressWarnings({"deprecation", "SynchronizationOnLocalVariableOrMethodParameter"})
    public void addMessageListener(Object topic, final GridMessageListener lsnr) {
        assert lsnr != null;
        assert topic != null;

        // Make sure that new topic is not in the list of closed topics.
        closedTopics.remove(topic);

        GridMessageListener lsnrs;

        for (;;) {
            lsnrs = listenerPutIfAbsent0(topic, lsnr);

            if (lsnrs == null) {
                lsnrs = lsnr;

                break;
            }

            assert lsnrs != null;

            if (!(lsnrs instanceof ArrayListener)) { // We are putting the second listener, creating array.
                GridMessageListener arrLsnr = new ArrayListener(lsnrs, lsnr);

                if (listenerReplace0(topic, lsnrs, arrLsnr)) {
                    lsnrs = arrLsnr;

                    break;
                }
            }
            else {
                if (((ArrayListener)lsnrs).add(lsnr))
                    break;

                // Add operation failed because array is already empty and is about to be removed, helping and retrying.
                listenerRemove0(topic, lsnrs);
            }
        }

        Map<UUID, GridCommunicationMessageSet> map = msgSetMap.get(topic);

        Collection<GridCommunicationMessageSet> msgSets = map != null ? map.values() : null;

        if (msgSets != null) {
            final GridMessageListener lsnrs0 = lsnrs;

            try {
                for (final GridCommunicationMessageSet msgSet : msgSets) {
                    pools.poolForPolicy(msgSet.policy()).execute(
                        new Runnable() {
                            @Override public void run() {
                                unwindMessageSet(msgSet, lsnrs0);
                            }
                        });
                }
            }
            catch (RejectedExecutionException e) {
                U.error(log, "Failed to process delayed message due to execution rejection. Increase the upper bound " +
                    "on executor service provided in 'IgniteConfiguration.getPublicThreadPoolSize()'). Will attempt to " +
                    "process message in the listener thread instead.", e);

                for (GridCommunicationMessageSet msgSet : msgSets)
                    unwindMessageSet(msgSet, lsnr);
            }
            catch (IgniteCheckedException ice) {
                throw new IgniteException(ice);
            }
        }
    }

    /**
     * @param topic Message topic.
     * @return Whether or not listener was indeed removed.
     */
    public boolean removeMessageListener(GridTopic topic) {
        return removeMessageListener((Object)topic);
    }

    /**
     * @param topic Message topic.
     * @return Whether or not listener was indeed removed.
     */
    public boolean removeMessageListener(Object topic) {
        return removeMessageListener(topic, null);
    }

    /**
     * @param topic Listener's topic.
     * @param lsnr Listener to remove.
     * @return Whether or not the lsnr was removed.
     */
    @SuppressWarnings("deprecation")
    public boolean removeMessageListener(GridTopic topic, @Nullable GridMessageListener lsnr) {
        return removeMessageListener((Object)topic, lsnr);
    }

    /**
     * @param topic Listener's topic.
     * @param lsnr Listener to remove.
     * @return Whether or not the lsnr was removed.
     */
    @SuppressWarnings({"deprecation", "SynchronizationOnLocalVariableOrMethodParameter"})
    public boolean removeMessageListener(Object topic, @Nullable GridMessageListener lsnr) {
        assert topic != null;

        boolean rmv = true;

        Collection<GridCommunicationMessageSet> msgSets = null;

        // If listener is null, then remove all listeners.
        if (lsnr == null) {
            closedTopics.add(topic);

            lsnr = listenerRemove0(topic);

            rmv = lsnr != null;

            Map<UUID, GridCommunicationMessageSet> map = msgSetMap.remove(topic);

            if (map != null)
                msgSets = map.values();
        }
        else {
            for (;;) {
                GridMessageListener lsnrs = listenerGet0(topic);

                // If removing listener before subscription happened.
                if (lsnrs == null) {
                    closedTopics.add(topic);

                    Map<UUID, GridCommunicationMessageSet> map = msgSetMap.remove(topic);

                    if (map != null)
                        msgSets = map.values();

                    rmv = false;

                    break;
                }
                else {
                    boolean empty = false;

                    if (!(lsnrs instanceof ArrayListener)) {
                        if (lsnrs.equals(lsnr)) {
                            if (!listenerRemove0(topic, lsnrs))
                                continue; // Retry because it can be packed to array listener.

                            empty = true;
                        }
                        else
                            rmv = false;
                    }
                    else {
                        ArrayListener arrLsnr = (ArrayListener)lsnrs;

                        if (arrLsnr.remove(lsnr))
                            empty = arrLsnr.isEmpty();
                        else
                            // Listener was not found.
                            rmv = false;

                        if (empty)
                            listenerRemove0(topic, lsnrs);
                    }

                    // If removing last subscribed listener.
                    if (empty) {
                        closedTopics.add(topic);

                        Map<UUID, GridCommunicationMessageSet> map = msgSetMap.remove(topic);

                        if (map != null)
                            msgSets = map.values();
                    }

                    break;
                }
            }
        }

        if (msgSets != null)
            for (GridCommunicationMessageSet msgSet : msgSets)
                ctx.timeout().removeTimeoutObject(msgSet);

        if (rmv && log.isDebugEnabled())
            log.debug("Removed message listener [topic=" + topic + ", lsnr=" + lsnr + ']');

        if (lsnr instanceof ArrayListener) {
            for (GridMessageListener childLsnr : ((ArrayListener)lsnr).arr)
                closeListener(childLsnr);
        }
        else
            closeListener(lsnr);

        return rmv;
    }

    /**
     * Closes a listener, if applicable.
     *
     * @param lsnr Listener.
     */
    private void closeListener(GridMessageListener lsnr) {
        if (lsnr instanceof GridUserMessageListener) {
            GridUserMessageListener userLsnr = (GridUserMessageListener)lsnr;

            if (userLsnr.predLsnr instanceof PlatformMessageFilter)
                ((PlatformMessageFilter)userLsnr.predLsnr).onClose();
        }
    }

    /**
     * Gets sent messages count.
     *
     * @return Sent messages count.
     */
    public int getSentMessagesCount() {
        return getSpi().getSentMessagesCount();
    }

    /**
     * Gets sent bytes count.
     *
     * @return Sent bytes count.
     */
    public long getSentBytesCount() {
        return getSpi().getSentBytesCount();
    }

    /**
     * Gets received messages count.
     *
     * @return Received messages count.
     */
    public int getReceivedMessagesCount() {
        return getSpi().getReceivedMessagesCount();
    }

    /**
     * Gets received bytes count.
     *
     * @return Received bytes count.
     */
    public long getReceivedBytesCount() {
        return getSpi().getReceivedBytesCount();
    }

    /**
     * Gets outbound messages queue size.
     *
     * @return Outbound messages queue size.
     */
    public int getOutboundMessagesQueueSize() {
        return getSpi().getOutboundMessagesQueueSize();
    }

    /**
     * Dumps SPI stats to logs in case TcpCommunicationSpi is used, no-op otherwise.
     */
    public void dumpStats() {
        CommunicationSpi spi = getSpi();

        if (spi instanceof TcpCommunicationSpi)
            ((TcpCommunicationSpi)spi).dumpStats();
    }

    /** {@inheritDoc} */
    @Override public void printMemoryStats() {
        X.println(">>>");
        X.println(">>> IO manager memory stats [igniteInstanceName=" + ctx.igniteInstanceName() + ']');
        X.println(">>>  lsnrMapSize: " + lsnrMap.size());
        X.println(">>>  msgSetMapSize: " + msgSetMap.size());
        X.println(">>>  closedTopicsSize: " + closedTopics.sizex());
        X.println(">>>  discoWaitMapSize: " + waitMap.size());
    }

    /**
     * Linked chain of listeners.
     */
    private static class ArrayListener implements GridMessageListener {
        /** */
        private volatile GridMessageListener[] arr;

        /**
         * @param arr Array of listeners.
         */
        ArrayListener(GridMessageListener... arr) {
            this.arr = arr;
        }

        /**
         * Passes message to the whole chain.
         *
         * @param nodeId Node ID.
         * @param msg Message.
         */
        @Override public void onMessage(UUID nodeId, Object msg) {
            GridMessageListener[] arr0 = arr;

            if (arr0 == null)
                return;

            for (GridMessageListener l : arr0)
                l.onMessage(nodeId, msg);
        }

        /**
         * @return {@code true} If this instance is empty.
         */
        boolean isEmpty() {
            return arr == null;
        }

        /**
         * @param l Listener.
         * @return {@code true} If listener was removed.
         */
        synchronized boolean remove(GridMessageListener l) {
            GridMessageListener[] arr0 = arr;

            if (arr0 == null)
                return false;

            if (arr0.length == 1) {
                if (!arr0[0].equals(l))
                    return false;

                arr = null;

                return true;
            }

            for (int i = 0; i < arr0.length; i++) {
                if (arr0[i].equals(l)) {
                    int newLen = arr0.length - 1;

                    if (i == newLen) // Remove last.
                        arr = Arrays.copyOf(arr0, newLen);
                    else {
                        GridMessageListener[] arr1 = new GridMessageListener[newLen];

                        if (i != 0) // Not remove first.
                            System.arraycopy(arr0, 0, arr1, 0, i);

                        System.arraycopy(arr0, i + 1, arr1, i, newLen - i);

                        arr = arr1;
                    }

                    return true;
                }
            }

            return false;
        }

        /**
         * @param l Listener.
         * @return {@code true} if listener was added. Add can fail if this instance is empty and is about to be removed
         *         from map.
         */
        synchronized boolean add(GridMessageListener l) {
            GridMessageListener[] arr0 = arr;

            if (arr0 == null)
                return false;

            int oldLen = arr0.length;

            arr0 = Arrays.copyOf(arr0, oldLen + 1);

            arr0[oldLen] = l;

            arr = arr0;

            return true;
        }
    }

    /**
     * This class represents a message listener wrapper that knows about peer deployment.
     */
    private class GridUserMessageListener implements GridMessageListener {
        /** Predicate listeners. */
        private final IgniteBiPredicate<UUID, Object> predLsnr;

        /** User message topic. */
        private final Object topic;

        /**
         * @param topic User topic.
         * @param predLsnr Predicate listener.
         * @throws IgniteCheckedException If failed to inject resources to predicates.
         */
        GridUserMessageListener(@Nullable Object topic, @Nullable IgniteBiPredicate<UUID, Object> predLsnr)
            throws IgniteCheckedException {
            this.topic = topic;
            this.predLsnr = predLsnr;
        }

        /** {@inheritDoc} */
        @SuppressWarnings({"SynchronizationOnLocalVariableOrMethodParameter", "ConstantConditions",
            "OverlyStrongTypeCast"})
        @Override public void onMessage(UUID nodeId, Object msg) {
            if (!(msg instanceof GridIoUserMessage)) {
                U.error(log, "Received unknown message (potentially fatal problem): " + msg);

                return;
            }

            GridIoUserMessage ioMsg = (GridIoUserMessage)msg;

            ClusterNode node = ctx.discovery().node(nodeId);

            if (node == null) {
                U.warn(log, "Failed to resolve sender node (did the node left grid?): " + nodeId);

                return;
            }

            Lock lock = busyLock.readLock();

            lock.lock();

            try {
                if (stopping) {
                    if (log.isDebugEnabled())
                        log.debug("Received user message while stopping (will ignore) [nodeId=" +
                            nodeId + ", msg=" + msg + ']');

                    return;
                }

                Object msgBody = ioMsg.body();

                assert msgBody != null || ioMsg.bodyBytes() != null;

                try {
                    byte[] msgTopicBytes = ioMsg.topicBytes();

                    Object msgTopic = ioMsg.topic();

                    GridDeployment dep = ioMsg.deployment();

                    if (dep == null && ctx.config().isPeerClassLoadingEnabled() &&
                        ioMsg.deploymentClassName() != null) {
                        dep = ctx.deploy().getGlobalDeployment(
                            ioMsg.deploymentMode(),
                            ioMsg.deploymentClassName(),
                            ioMsg.deploymentClassName(),
                            ioMsg.userVersion(),
                            nodeId,
                            ioMsg.classLoaderId(),
                            ioMsg.loaderParticipants(),
                            null);

                        if (dep == null)
                            throw new IgniteDeploymentCheckedException(
                                "Failed to obtain deployment information for user message. " +
                                    "If you are using custom message or topic class, try implementing " +
                                    "GridPeerDeployAware interface. [msg=" + ioMsg + ']');

                        ioMsg.deployment(dep); // Cache deployment.
                    }

                    // Unmarshall message topic if needed.
                    if (msgTopic == null && msgTopicBytes != null) {
                        msgTopic = U.unmarshal(marsh, msgTopicBytes,
                            U.resolveClassLoader(dep != null ? dep.classLoader() : null, ctx.config()));

                        ioMsg.topic(msgTopic); // Save topic to avoid future unmarshallings.
                    }

                    if (!F.eq(topic, msgTopic))
                        return;

                    if (msgBody == null) {
                        msgBody = U.unmarshal(marsh, ioMsg.bodyBytes(),
                            U.resolveClassLoader(dep != null ? dep.classLoader() : null, ctx.config()));

                        ioMsg.body(msgBody); // Save body to avoid future unmarshallings.
                    }

                    // Resource injection.
                    if (dep != null)
                        ctx.resource().inject(dep, dep.deployedClass(ioMsg.deploymentClassName()), msgBody);
                }
                catch (IgniteCheckedException e) {
                    U.error(log, "Failed to unmarshal user message [node=" + nodeId + ", message=" +
                        msg + ']', e);
                }

                if (msgBody != null) {
                    if (predLsnr != null) {
                        if (!predLsnr.apply(nodeId, msgBody))
                            removeMessageListener(TOPIC_COMM_USER, this);
                    }
                }
            }
            finally {
                lock.unlock();
            }
        }

        /** {@inheritDoc} */
        @Override public boolean equals(Object o) {
            if (this == o)
                return true;

            if (o == null || getClass() != o.getClass())
                return false;

            GridUserMessageListener l = (GridUserMessageListener)o;

            return F.eq(predLsnr, l.predLsnr) && F.eq(topic, l.topic);
        }

        /** {@inheritDoc} */
        @Override public int hashCode() {
            int res = predLsnr != null ? predLsnr.hashCode() : 0;

            res = 31 * res + (topic != null ? topic.hashCode() : 0);

            return res;
        }

        /** {@inheritDoc} */
        @Override public String toString() {
            return S.toString(GridUserMessageListener.class, this);
        }
    }

    /**
     * Ordered communication message set.
     */
    private class GridCommunicationMessageSet implements GridTimeoutObject {
        /** */
        private final UUID nodeId;

        /** */
        private long endTime;

        /** */
        private final IgniteUuid timeoutId;

        /** */
        @GridToStringInclude
        private final Object topic;

        /** */
        private final byte plc;

        /** */
        @GridToStringInclude
        private final Queue<GridTuple3<GridIoMessage, Long, IgniteRunnable>> msgs = new ConcurrentLinkedDeque<>();

        /** */
        private final AtomicBoolean reserved = new AtomicBoolean();

        /** */
        private final long timeout;

        /** */
        private final boolean skipOnTimeout;

        /** */
        private long lastTs;

        /**
         * @param plc Communication policy.
         * @param topic Communication topic.
         * @param nodeId Node ID.
         * @param timeout Timeout.
         * @param skipOnTimeout Whether message can be skipped on timeout.
         * @param msg Message to add immediately.
         * @param msgC Message closure (may be {@code null}).
         */
        GridCommunicationMessageSet(
            byte plc,
            Object topic,
            UUID nodeId,
            long timeout,
            boolean skipOnTimeout,
            GridIoMessage msg,
            @Nullable IgniteRunnable msgC
        ) {
            assert nodeId != null;
            assert topic != null;
            assert msg != null;

            this.plc = plc;
            this.nodeId = nodeId;
            this.topic = topic;
            this.timeout = timeout == 0 ? ctx.config().getNetworkTimeout() : timeout;
            this.skipOnTimeout = skipOnTimeout;

            endTime = endTime(timeout);

            timeoutId = IgniteUuid.randomUuid();

            lastTs = U.currentTimeMillis();

            msgs.add(F.t(msg, lastTs, msgC));
        }

        /** {@inheritDoc} */
        @Override public IgniteUuid timeoutId() {
            return timeoutId;
        }

        /** {@inheritDoc} */
        @Override public long endTime() {
            return endTime;
        }

        /** {@inheritDoc} */
        @SuppressWarnings("SynchronizationOnLocalVariableOrMethodParameter")
        @Override public void onTimeout() {
            GridMessageListener lsnr = listenerGet0(topic);

            if (lsnr != null) {
                long delta = 0;

                if (skipOnTimeout) {
                    while (true) {
                        delta = 0;

                        boolean unwind = false;

                        synchronized (this) {
                            if (!msgs.isEmpty()) {
                                delta = U.currentTimeMillis() - lastTs;

                                if (delta >= timeout)
                                    unwind = true;
                            }
                        }

                        if (unwind)
                            unwindMessageSet(this, lsnr);
                        else
                            break;
                    }
                }

                // Someone is still listening to messages, so delay set removal.
                endTime = endTime(timeout - delta);

                ctx.timeout().addTimeoutObject(this);

                return;
            }

            if (log.isDebugEnabled())
                log.debug("Removing message set due to timeout: " + this);

            ConcurrentMap<UUID, GridCommunicationMessageSet> map = msgSetMap.get(topic);

            if (map != null) {
                boolean rmv;

                synchronized (map) {
                    rmv = map.remove(nodeId, this) && map.isEmpty();
                }

                if (rmv)
                    msgSetMap.remove(topic, map);
            }
        }

        /**
         * @return ID of node that sent the messages in the set.
         */
        UUID nodeId() {
            return nodeId;
        }

        /**
         * @return Communication policy.
         */
        byte policy() {
            return plc;
        }

        /**
         * @return Message topic.
         */
        Object topic() {
            return topic;
        }

        /**
         * @return {@code True} if successful.
         */
        boolean reserve() {
            return reserved.compareAndSet(false, true);
        }

        /**
         * @return {@code True} if set is reserved.
         */
        boolean reserved() {
            return reserved.get();
        }

        /**
         * Releases reservation.
         */
        void release() {
            assert reserved.get() : "Message set was not reserved: " + this;

            reserved.set(false);
        }

        /**
         * @param lsnr Listener to notify.
         */
        void unwind(GridMessageListener lsnr) {
            assert reserved.get();

            for (GridTuple3<GridIoMessage, Long, IgniteRunnable> t = msgs.poll(); t != null; t = msgs.poll()) {
                try {
                    invokeListener(plc, lsnr, nodeId, t.get1().message());
                }
                finally {
                    if (t.get3() != null)
                        t.get3().run();
                }
            }
        }

        /**
         * @param msg Message to add.
         * @param msgC Message closure (may be {@code null}).
         */
        void add(
            GridIoMessage msg,
            @Nullable IgniteRunnable msgC
        ) {
            msgs.add(F.t(msg, U.currentTimeMillis(), msgC));
        }

        /**
         * @return {@code True} if set has messages to unwind.
         */
        boolean changed() {
            return !msgs.isEmpty();
        }

        /**
         * Calculates end time with overflow check.
         *
         * @param timeout Timeout in milliseconds.
         * @return End time in milliseconds.
         */
        private long endTime(long timeout) {
            long endTime = U.currentTimeMillis() + timeout;

            // Account for overflow.
            if (endTime < 0)
                endTime = Long.MAX_VALUE;

            return endTime;
        }

        /** {@inheritDoc} */
        @Override public String toString() {
            return S.toString(GridCommunicationMessageSet.class, this);
        }
    }

    /**
     *
     */
    private static class ConcurrentHashMap0<K, V> extends ConcurrentHashMap8<K, V> {
        /** */
        private static final long serialVersionUID = 0L;

        /** */
        private int hash;

        /**
         * @param o Object to be compared for equality with this map.
         * @return {@code True} only for {@code this}.
         */
        @Override public boolean equals(Object o) {
            return o == this;
        }

        /**
         * @return Identity hash code.
         */
        @Override public int hashCode() {
            if (hash == 0) {
                int hash0 = System.identityHashCode(this);

                hash = hash0 != 0 ? hash0 : -1;
            }

            return hash;
        }
    }

    /**
     *
     */
    private static class DelayedMessage {
        /** */
        private final UUID nodeId;

        /** */
        private final GridIoMessage msg;

        /** */
        private final IgniteRunnable msgC;

        /**
         * @param nodeId Node ID.
         * @param msg Message.
         * @param msgC Callback.
         */
        private DelayedMessage(UUID nodeId, GridIoMessage msg, IgniteRunnable msgC) {
            this.nodeId = nodeId;
            this.msg = msg;
            this.msgC = msgC;
        }

        /**
         * @return Message char.
         */
        public IgniteRunnable callback() {
            return msgC;
        }

        /**
         * @return Message.
         */
        public GridIoMessage message() {
            return msg;
        }

        /**
         * @return Node id.
         */
        public UUID nodeId() {
            return nodeId;
        }

        /** {@inheritDoc} */
        @Override public String toString() {
            return S.toString(DelayedMessage.class, this, super.toString());
        }
    }

    /**
     *
     */
    private class IoTestFuture extends GridFutureAdapter<Object> {
        /** */
        private final long id;

        /** */
        private int cntr;

        /**
         * @param id ID.
         * @param cntr Counter.
         */
        IoTestFuture(long id, int cntr) {
            assert cntr > 0 : cntr;

            this.id = id;
            this.cntr = cntr;
        }

        /**
         *
         */
        void onResponse() {
            boolean complete;

            synchronized (this) {
                complete = --cntr == 0;
            }

            if (complete)
                onDone();
        }

        /** {@inheritDoc} */
        @Override public boolean onDone(@Nullable Object res, @Nullable Throwable err) {
            if (super.onDone(res, err)) {
                ioTestMap().remove(id);

                return true;
            }

            return false;
        }

        /** {@inheritDoc} */
        @Override public String toString() {
            return S.toString(IoTestFuture.class, this);
        }
    }
}<|MERGE_RESOLUTION|>--- conflicted
+++ resolved
@@ -35,10 +35,7 @@
 import java.util.concurrent.atomic.AtomicBoolean;
 import java.util.concurrent.atomic.AtomicLong;
 import java.util.concurrent.atomic.AtomicReference;
-<<<<<<< HEAD
 import java.util.concurrent.locks.Lock;
-=======
->>>>>>> 2e6bc441
 import java.util.concurrent.locks.ReadWriteLock;
 import java.util.concurrent.locks.ReentrantReadWriteLock;
 import org.apache.ignite.IgniteCheckedException;
@@ -61,11 +58,7 @@
 import org.apache.ignite.internal.processors.pool.PoolProcessor;
 import org.apache.ignite.internal.processors.timeout.GridTimeoutObject;
 import org.apache.ignite.internal.util.GridBoundedConcurrentLinkedHashSet;
-<<<<<<< HEAD
 import org.apache.ignite.internal.util.StripedCompositeReadWriteLock;
-=======
-import org.apache.ignite.internal.util.GridSpinReadWriteLock;
->>>>>>> 2e6bc441
 import org.apache.ignite.internal.util.future.GridFinishedFuture;
 import org.apache.ignite.internal.util.future.GridFutureAdapter;
 import org.apache.ignite.internal.util.lang.GridTuple3;
@@ -199,7 +192,6 @@
     /** */
     private final AtomicLong ioTestId = new AtomicLong();
 
-<<<<<<< HEAD
     /** No-op runnable. */
     private static final IgniteRunnable NOOP = new IgniteRunnable() {
         @Override public void run() {
@@ -207,8 +199,6 @@
         }
     };
 
-=======
->>>>>>> 2e6bc441
     /**
      * @param ctx Grid kernal context.
      */
@@ -346,11 +336,7 @@
                     res.flags(msg0.flags());
 
                     try {
-<<<<<<< HEAD
                         sendToGridTopic(node, GridTopic.TOPIC_IO_TEST, res, GridIoPolicy.SYSTEM_POOL);
-=======
-                        send(node, GridTopic.TOPIC_IO_TEST, res, GridIoPolicy.SYSTEM_POOL);
->>>>>>> 2e6bc441
                     }
                     catch (IgniteCheckedException e) {
                         U.error(log, "Failed to send IO test response [msg=" + msg0 + "]", e);
@@ -389,11 +375,7 @@
             ClusterNode node = nodes.get(i);
 
             try {
-<<<<<<< HEAD
                 sendToGridTopic(node, GridTopic.TOPIC_IO_TEST, msg, GridIoPolicy.SYSTEM_POOL);
-=======
-                send(node, GridTopic.TOPIC_IO_TEST, msg, GridIoPolicy.SYSTEM_POOL);
->>>>>>> 2e6bc441
             }
             catch (IgniteCheckedException e) {
                 ioTestMap().remove(msg.id());
@@ -423,11 +405,7 @@
         ioTestMap().put(id, fut);
 
         try {
-<<<<<<< HEAD
             sendToGridTopic(node, GridTopic.TOPIC_IO_TEST, msg, GridIoPolicy.SYSTEM_POOL);
-=======
-            send(node, GridTopic.TOPIC_IO_TEST, msg, GridIoPolicy.SYSTEM_POOL);
->>>>>>> 2e6bc441
         }
         catch (IgniteCheckedException e) {
             ioTestMap().remove(msg.id());
@@ -720,12 +698,9 @@
                 case UTILITY_CACHE_POOL:
                 case IDX_POOL:
                 case IGFS_POOL:
-<<<<<<< HEAD
                 case DATA_STREAMER_POOL:
                 case QUERY_POOL:
-=======
                 case SERVICE_POOL:
->>>>>>> 2e6bc441
                 {
                     if (msg.isOrdered())
                         processOrderedMessage(nodeId, msg, plc, msgC);
@@ -837,7 +812,6 @@
         if (msg.topicOrdinal() == TOPIC_IO_TEST.ordinal()) {
             IgniteIoTestMessage msg0 = (IgniteIoTestMessage)msg.message();
 
-<<<<<<< HEAD
             if (msg0.processFromNioThread())
                 c.run();
             else
@@ -847,19 +821,6 @@
         }
 
         if (plc == GridIoPolicy.SYSTEM_POOL && msg.partition() != Integer.MIN_VALUE) {
-=======
-            if (msg0.processFromNioThread()) {
-                c.run();
-
-                return;
-            }
-        }
-
-        if (ctx.config().getStripedPoolSize() > 0 &&
-            plc == GridIoPolicy.SYSTEM_POOL &&
-            msg.partition() != Integer.MIN_VALUE
-            ) {
->>>>>>> 2e6bc441
             ctx.getStripedExecutorService().execute(msg.partition(), c);
 
             return;
