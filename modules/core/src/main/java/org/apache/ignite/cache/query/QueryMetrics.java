/*
 * Licensed to the Apache Software Foundation (ASF) under one or more
 * contributor license agreements.  See the NOTICE file distributed with
 * this work for additional information regarding copyright ownership.
 * The ASF licenses this file to You under the Apache License, Version 2.0
 * (the "License"); you may not use this file except in compliance with
 * the License.  You may obtain a copy of the License at
 *
 *      http://www.apache.org/licenses/LICENSE-2.0
 *
 * Unless required by applicable law or agreed to in writing, software
 * distributed under the License is distributed on an "AS IS" BASIS,
 * WITHOUT WARRANTIES OR CONDITIONS OF ANY KIND, either express or implied.
 * See the License for the specific language governing permissions and
 * limitations under the License.
 */

package org.apache.ignite.cache.query;

import org.apache.ignite.internal.processors.cache.query.*;

/**
 * Cache query metrics used to obtain statistics on query. You can get metrics for
 * particular query via {@link CacheQuery#metrics()} method or accumulated metrics
<<<<<<< HEAD
 * for all queries via {@link CacheQueries#metrics()}.
=======
 * for all queries via {@link GridCacheQueryManager#metrics()}.
>>>>>>> 2006b66f
 */
public interface QueryMetrics {
    /**
     * Gets minimum execution time of query.
     *
     * @return Minimum execution time of query.
     */
    public long minimumTime();

    /**
     * Gets maximum execution time of query.
     *
     * @return Maximum execution time of query.
     */
    public long maximumTime();

    /**
     * Gets average execution time of query.
     *
     * @return Average execution time of query.
     */
    public double averageTime();

    /**
     * Gets total number execution of query.
     *
     * @return Number of executions.
     */
    public int executions();

    /**
     * Gets total number of times a query execution failed.
     *
     * @return Total number of times a query execution failed.
     */
    public int fails();
}<|MERGE_RESOLUTION|>--- conflicted
+++ resolved
@@ -22,11 +22,7 @@
 /**
  * Cache query metrics used to obtain statistics on query. You can get metrics for
  * particular query via {@link CacheQuery#metrics()} method or accumulated metrics
-<<<<<<< HEAD
- * for all queries via {@link CacheQueries#metrics()}.
-=======
  * for all queries via {@link GridCacheQueryManager#metrics()}.
->>>>>>> 2006b66f
  */
 public interface QueryMetrics {
     /**
