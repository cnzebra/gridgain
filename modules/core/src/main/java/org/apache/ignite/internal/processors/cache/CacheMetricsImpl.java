/*
 * Copyright 2019 GridGain Systems, Inc. and Contributors.
 *
 * Licensed under the GridGain Community Edition License (the "License");
 * you may not use this file except in compliance with the License.
 * You may obtain a copy of the License at
 *
 *     https://www.gridgain.com/products/software/community-edition/gridgain-community-edition-license
 *
 * Unless required by applicable law or agreed to in writing, software
 * distributed under the License is distributed on an "AS IS" BASIS,
 * WITHOUT WARRANTIES OR CONDITIONS OF ANY KIND, either express or implied.
 * See the License for the specific language governing permissions and
 * limitations under the License.
 */

package org.apache.ignite.internal.processors.cache;

import org.apache.ignite.IgniteSystemProperties;
import org.apache.ignite.cache.CacheMetrics;
import org.apache.ignite.cache.CachePeekMode;
import org.apache.ignite.configuration.CacheConfiguration;
import org.apache.ignite.internal.processors.affinity.AffinityTopologyVersion;
import org.apache.ignite.internal.processors.cache.distributed.dht.GridDhtTopologyFuture;
import org.apache.ignite.internal.processors.cache.distributed.dht.topology.GridDhtLocalPartition;
import org.apache.ignite.internal.processors.cache.distributed.dht.topology.GridDhtPartitionState;
import org.apache.ignite.internal.processors.cache.store.GridCacheWriteBehindStore;
import org.apache.ignite.internal.processors.metric.MetricRegistry;
import org.apache.ignite.internal.processors.metric.impl.HitRateMetric;
import org.apache.ignite.internal.processors.metric.impl.AtomicLongMetric;
import org.apache.ignite.internal.processors.metric.impl.MetricUtils;
import org.apache.ignite.internal.util.collection.ImmutableIntSet;
import org.apache.ignite.internal.util.collection.IntSet;
import org.apache.ignite.internal.util.tostring.GridToStringExclude;
import org.apache.ignite.internal.util.typedef.internal.S;
import org.apache.ignite.internal.util.typedef.internal.U;

import static org.apache.ignite.internal.processors.metric.impl.MetricUtils.cacheMetricsRegistryName;

/**
 * Adapter for cache metrics.
 */
public class CacheMetricsImpl implements CacheMetrics {
    /** Rebalance rate interval. */
    private static final int REBALANCE_RATE_INTERVAL = IgniteSystemProperties.getInteger(
        IgniteSystemProperties.IGNITE_REBALANCE_STATISTICS_TIME_INTERVAL, 60000);

    /** Onheap peek modes. */
    private static final CachePeekMode[] ONHEAP_PEEK_MODES = new CachePeekMode[] {
        CachePeekMode.ONHEAP, CachePeekMode.PRIMARY, CachePeekMode.BACKUP, CachePeekMode.NEAR};

    /** */
    private static final long NANOS_IN_MICROSECOND = 1000L;

    /**
     * Cache metrics registry name first part.
     * Full name will contain {@link CacheConfiguration#getName()} also.
     * {@code "cache.sys-cache"}, for example.
     */
    public static final String CACHE_METRICS = "cache";

    /** Number of reads. */
    private final AtomicLongMetric reads;

    /** Number of invocations caused update. */
    private final AtomicLongMetric entryProcessorPuts;

    /** Number of invocations caused removal. */
    private final AtomicLongMetric entryProcessorRemovals;

    /** Number of invocations caused update. */
    private final AtomicLongMetric entryProcessorReadOnlyInvocations;

    /** Entry processor invoke time taken nanos. */
    private final AtomicLongMetric entryProcessorInvokeTimeNanos;

    /** So far, the minimum time to execute cache invokes. */
    private final AtomicLongMetric entryProcessorMinInvocationTime;

    /** So far, the maximum time to execute cache invokes. */
    private final AtomicLongMetric entryProcessorMaxInvocationTime;

    /** Number of entry processor invokes on keys, which exist in cache. */
    private final AtomicLongMetric entryProcessorHits;

    /** Number of entry processor invokes on keys, which don't exist in cache. */
    private final AtomicLongMetric entryProcessorMisses;

    /** Number of writes. */
    private final AtomicLongMetric writes;

    /** Number of hits. */
    private final AtomicLongMetric hits;

    /** Number of misses. */
    private final AtomicLongMetric misses;

    /** Number of transaction commits. */
    private final AtomicLongMetric txCommits;

    /** Number of transaction rollbacks. */
    private final AtomicLongMetric txRollbacks;

    /** Number of evictions. */
    private final AtomicLongMetric evictCnt;

    /** Number of removed entries. */
    private final AtomicLongMetric rmCnt;

    /** Put time taken nanos. */
    private final AtomicLongMetric putTimeNanos;

    /** Get time taken nanos. */
    private final AtomicLongMetric getTimeNanos;

    /** Remove time taken nanos. */
    private final AtomicLongMetric rmvTimeNanos;

    /** Commit transaction time taken nanos. */
    private final AtomicLongMetric commitTimeNanos;

    /** Commit transaction time taken nanos. */
    private final AtomicLongMetric rollbackTimeNanos;

    /** Number of reads from off-heap memory. */
    private final AtomicLongMetric offHeapGets;

    /** Number of writes to off-heap memory. */
    private final AtomicLongMetric offHeapPuts;

    /** Number of removed entries from off-heap memory. */
    private final AtomicLongMetric offHeapRemoves;

    /** Number of evictions from off-heap memory. */
    private final AtomicLongMetric offHeapEvicts;

    /** Number of off-heap hits. */
    private final AtomicLongMetric offHeapHits;

    /** Number of off-heap misses. */
    private final AtomicLongMetric offHeapMisses;

    /** Rebalanced keys count. */
    private final AtomicLongMetric rebalancedKeys;

    /** Total rebalanced bytes count. */
    private final AtomicLongMetric totalRebalancedBytes;

    /** Rebalanced start time. */
    private final AtomicLongMetric rebalanceStartTime;

    /** Estimated rebalancing keys count. */
    private final AtomicLongMetric estimatedRebalancingKeys;

    /** Rebalancing rate in keys. */
    private final HitRateMetric rebalancingKeysRate;

    /** Rebalancing rate in bytes. */
    private final HitRateMetric rebalancingBytesRate;

    /** Number of currently clearing partitions for rebalancing. */
    private final AtomicLongMetric rebalanceClearingPartitions;

    /** Cache metrics. */
    @GridToStringExclude
    private transient CacheMetricsImpl delegate;

    /** Cache context. */
    private GridCacheContext<?, ?> cctx;

    /** DHT context. */
    private GridCacheContext<?, ?> dhtCtx;

    /** Write-behind store, if configured. */
    private GridCacheWriteBehindStore store;

    /**
     * Creates cache metrics.
     *
     * @param cctx Cache context.
     */
    public CacheMetricsImpl(GridCacheContext<?, ?> cctx) {
        this(cctx, false);
    }

    /**
     * Creates cache metrics.
     *
     * @param cctx Cache context.
     * @param isNear Is near flag.
     */
    public CacheMetricsImpl(GridCacheContext<?, ?> cctx, boolean isNear) {
        assert cctx != null;

        this.cctx = cctx;

        if (cctx.isNear())
            dhtCtx = cctx.near().dht().context();

        if (cctx.store().store() instanceof GridCacheWriteBehindStore)
            store = (GridCacheWriteBehindStore)cctx.store().store();

        delegate = null;

        MetricRegistry mreg = cctx.kernalContext().metric().registry(cacheMetricsRegistryName(cctx.name(), isNear));

        reads = mreg.longMetric("CacheGets",
            "The total number of gets to the cache.");

        entryProcessorPuts = mreg.longMetric("EntryProcessorPuts",
            "The total number of cache invocations, caused update.");

        entryProcessorRemovals = mreg.longMetric("EntryProcessorRemovals",
            "The total number of cache invocations, caused removals.");

        entryProcessorReadOnlyInvocations = mreg.longMetric("EntryProcessorReadOnlyInvocations",
            "The total number of cache invocations, caused no updates.");

        entryProcessorInvokeTimeNanos = mreg.longMetric("EntryProcessorInvokeTimeNanos",
            "The total time of cache invocations, in nanoseconds.");

        entryProcessorMinInvocationTime = mreg.longMetric("EntryProcessorMinInvocationTime",
            "So far, the minimum time to execute cache invokes.");

        entryProcessorMaxInvocationTime = mreg.longMetric("EntryProcessorMaxInvocationTime",
            "So far, the maximum time to execute cache invokes.");

        entryProcessorHits = mreg.longMetric("EntryProcessorHits",
            "The total number of invocations on keys, which exist in cache.");

        entryProcessorMisses = mreg.longMetric("EntryProcessorMisses",
            "The total number of invocations on keys, which don't exist in cache.");

        writes = mreg.longMetric("CachePuts",
            "The total number of puts to the cache.");

        hits = mreg.longMetric("CacheHits",
            "The number of get requests that were satisfied by the cache.");

        misses = mreg.longMetric("CacheMisses",
            "A miss is a get request that is not satisfied.");

        txCommits = mreg.longMetric("CacheTxCommits",
            "Total number of transaction commits.");

        txRollbacks = mreg.longMetric("CacheTxRollbacks",
            "Total number of transaction rollbacks.");

        evictCnt = mreg.longMetric("CacheEvictions",
            "The total number of evictions from the cache.");

        rmCnt = mreg.longMetric("CacheRemovals", "The total number of removals from the cache.");

        putTimeNanos = mreg.longMetric("PutTime",
            "The total time of cache puts, in nanoseconds.");

        getTimeNanos = mreg.longMetric("GetTime",
            "The total time of cache gets, in nanoseconds.");

        rmvTimeNanos = mreg.longMetric("RemovalTime",
            "The total time of cache removal, in nanoseconds.");

        commitTimeNanos = mreg.longMetric("CommitTime",
            "The total time of commit, in nanoseconds.");

        rollbackTimeNanos = mreg.longMetric("RollbackTime",
            "The total time of rollback, in nanoseconds.");

        offHeapGets = mreg.longMetric("OffHeapGets",
            "The total number of get requests to the off-heap memory.");

        offHeapPuts = mreg.longMetric("OffHeapPuts",
            "The total number of put requests to the off-heap memory.");

        offHeapRemoves = mreg.longMetric("OffHeapRemovals",
            "The total number of removals from the off-heap memory.");

        offHeapEvicts = mreg.longMetric("OffHeapEvictions",
            "The total number of evictions from the off-heap memory.");

        offHeapHits = mreg.longMetric("OffHeapHits",
            "The number of get requests that were satisfied by the off-heap memory.");

        offHeapMisses = mreg.longMetric("OffHeapMisses",
            "A miss is a get request that is not satisfied by off-heap memory.");

        rebalancedKeys = mreg.longMetric("RebalancedKeys",
            "Number of already rebalanced keys.");

        totalRebalancedBytes = mreg.longMetric("TotalRebalancedBytes",
            "Number of already rebalanced bytes.");

        rebalanceStartTime = mreg.longMetric("RebalanceStartTime",
            "Rebalance start time");

        rebalanceStartTime.value(-1);

        estimatedRebalancingKeys = mreg.longMetric("EstimatedRebalancingKeys",
            "Number estimated to rebalance keys.");

        rebalancingKeysRate = mreg.hitRateMetric("RebalancingKeysRate",
            "Estimated rebalancing speed in keys",
            REBALANCE_RATE_INTERVAL,
            20);

        rebalancingBytesRate = mreg.hitRateMetric("RebalancingBytesRate",
            "Estimated rebalancing speed in bytes",
            REBALANCE_RATE_INTERVAL,
            20);

        rebalanceClearingPartitions = mreg.longMetric("RebalanceClearingPartitionsLeft",
            "Number of partitions need to be cleared before actual rebalance start.");
    }

    /**
     * @param delegate Metrics to delegate to.
     */
    public void delegate(CacheMetricsImpl delegate) {
        this.delegate = delegate;
    }

    /** {@inheritDoc} */
    @Override public String name() {
        return cctx.name();
    }

    /** {@inheritDoc} */
    @Override public long getOffHeapGets() {
        return offHeapGets.value();
    }

    /** {@inheritDoc} */
    @Override public long getOffHeapPuts() {
        return offHeapPuts.value();
    }

    /** {@inheritDoc} */
    @Override public long getOffHeapRemovals() {
        return offHeapRemoves.value();
    }

    /** {@inheritDoc} */
    @Override public long getOffHeapEvictions() {
        return offHeapEvicts.value();
    }

    /** {@inheritDoc} */
    @Override public long getOffHeapHits() {
        return offHeapHits.value();
    }

    /** {@inheritDoc} */
    @Override public float getOffHeapHitPercentage() {
        long hits0 = offHeapHits.value();

        long gets0 = offHeapGets.value();

        if (hits0 == 0)
            return 0;

        return (float)hits0 / gets0 * 100.0f;
    }

    /** {@inheritDoc} */
    @Override public long getOffHeapMisses() {
        return offHeapMisses.value();
    }

    /** {@inheritDoc} */
    @Override public float getOffHeapMissPercentage() {
        long misses0 = offHeapMisses.value();

        long reads0 = offHeapGets.value();

        if (misses0 == 0)
            return 0;

        return (float)misses0 / reads0 * 100.0f;
    }

    /** {@inheritDoc} */
    @Override public long getOffHeapEntriesCount() {
        return getEntriesStat().offHeapEntriesCount();
    }

    /** {@inheritDoc} */
    @Override public long getHeapEntriesCount() {
        return getEntriesStat().heapEntriesCount();
    }

    /** {@inheritDoc} */
    @Override public long getOffHeapPrimaryEntriesCount() {
        return getEntriesStat().offHeapPrimaryEntriesCount();
    }

    /** {@inheritDoc} */
    @Override public long getOffHeapBackupEntriesCount() {
        return getEntriesStat().offHeapBackupEntriesCount();
    }

    /** {@inheritDoc} */
    @Override public long getOffHeapAllocatedSize() {
        GridCacheAdapter<?, ?> cache = cctx.cache();

        return cache != null ? cache.offHeapAllocatedSize() : -1;
    }

    /** {@inheritDoc} */
    @Override public int getSize() {
        return getEntriesStat().size();
    }

    /** {@inheritDoc} */
    @Override public long getCacheSize() {
        return getEntriesStat().cacheSize();
    }

    /** {@inheritDoc} */
    @Override public int getKeySize() {
        return getEntriesStat().keySize();
    }

    /** {@inheritDoc} */
    @Override public boolean isEmpty() {
        return getEntriesStat().isEmpty();
    }

    /** {@inheritDoc} */
    @Override public int getDhtEvictQueueCurrentSize() {
        return -1;
    }

    /** {@inheritDoc} */
    @Override public int getTxCommitQueueSize() {
        return 0;
    }

    /** {@inheritDoc} */
    @Override public int getTxThreadMapSize() {
        return cctx.tm().threadMapSize();
    }

    /** {@inheritDoc} */
    @Override public int getTxXidMapSize() {
        return cctx.tm().idMapSize();
    }

    /** {@inheritDoc} */
    @Override public int getTxPrepareQueueSize() {
        return 0;
    }

    /** {@inheritDoc} */
    @Override public int getTxStartVersionCountsSize() {
        return 0;
    }

    /** {@inheritDoc} */
    @Override public int getTxCommittedVersionsSize() {
        return cctx.tm().completedVersionsSize();
    }

    /** {@inheritDoc} */
    @Override public int getTxRolledbackVersionsSize() {
        return cctx.tm().completedVersionsSize();
    }

    /** {@inheritDoc} */
    @Override public int getTxDhtThreadMapSize() {
        return cctx.tm().threadMapSize();
    }

    /** {@inheritDoc} */
    @Override public int getTxDhtXidMapSize() {
        return cctx.isNear() && dhtCtx != null ? dhtCtx.tm().idMapSize() : -1;
    }

    /** {@inheritDoc} */
    @Override public int getTxDhtCommitQueueSize() {
        return 0;
    }

    /** {@inheritDoc} */
    @Override public int getTxDhtPrepareQueueSize() {
        return 0;
    }

    /** {@inheritDoc} */
    @Override public int getTxDhtStartVersionCountsSize() {
        return 0;
    }

    /** {@inheritDoc} */
    @Override public int getTxDhtCommittedVersionsSize() {
        return cctx.isNear() && dhtCtx != null ? dhtCtx.tm().completedVersionsSize() : -1;
    }

    /** {@inheritDoc} */
    @Override public int getTxDhtRolledbackVersionsSize() {
        return cctx.isNear() && dhtCtx != null ? dhtCtx.tm().completedVersionsSize() : -1;
    }

    /** {@inheritDoc} */
    @Override public boolean isWriteBehindEnabled() {
        return store != null;
    }

    /** {@inheritDoc} */
    @Override public int getWriteBehindFlushSize() {
        return store != null ? store.getWriteBehindFlushSize() : -1;
    }

    /** {@inheritDoc} */
    @Override public int getWriteBehindFlushThreadCount() {
        return store != null ? store.getWriteBehindFlushThreadCount() : -1;
    }

    /** {@inheritDoc} */
    @Override public long getWriteBehindFlushFrequency() {
        return store != null ? store.getWriteBehindFlushFrequency() : -1;
    }

    /** {@inheritDoc} */
    @Override public int getWriteBehindStoreBatchSize() {
        return store != null ? store.getWriteBehindStoreBatchSize() : -1;
    }

    /** {@inheritDoc} */
    @Override public int getWriteBehindTotalCriticalOverflowCount() {
        return store != null ? store.getWriteBehindTotalCriticalOverflowCount() : -1;
    }

    /** {@inheritDoc} */
    @Override public int getWriteBehindCriticalOverflowCount() {
        return store != null ? store.getWriteBehindCriticalOverflowCount() : -1;
    }

    /** {@inheritDoc} */
    @Override public int getWriteBehindErrorRetryCount() {
        return store != null ? store.getWriteBehindErrorRetryCount() : -1;
    }

    /** {@inheritDoc} */
    @Override public int getWriteBehindBufferSize() {
        return store != null ? store.getWriteBehindBufferSize() : -1;
    }

    /** {@inheritDoc} */
    @Override public float getAverageTxCommitTime() {
        long timeNanos = commitTimeNanos.value();

        long commitsCnt = txCommits.value();

        if (timeNanos == 0 || commitsCnt == 0)
            return 0;

        return ((1f * timeNanos) / commitsCnt) / NANOS_IN_MICROSECOND;
    }

    /** {@inheritDoc} */
    @Override public float getAverageTxRollbackTime() {
        long timeNanos = rollbackTimeNanos.value();

        long rollbacksCnt = txRollbacks.value();

        if (timeNanos == 0 || rollbacksCnt == 0)
            return 0;

        return ((1f * timeNanos) / rollbacksCnt) / NANOS_IN_MICROSECOND;
    }

    /** {@inheritDoc} */
    @Override public long getCacheTxCommits() {
        return txCommits.value();
    }

    /** {@inheritDoc} */
    @Override public long getCacheTxRollbacks() {
        return txRollbacks.value();
    }

    /**
     * Clear metrics.
     */
    public void clear() {
        reads.reset();
        writes.reset();
        rmCnt.reset();
        hits.reset();
        misses.reset();
        evictCnt.reset();
        txCommits.reset();
        txRollbacks.reset();
        putTimeNanos.reset();
        rmvTimeNanos.reset();
        getTimeNanos.reset();
        commitTimeNanos.reset();
        rollbackTimeNanos.reset();

        entryProcessorPuts.reset();
        entryProcessorRemovals.reset();
        entryProcessorReadOnlyInvocations.reset();
        entryProcessorMisses.reset();
        entryProcessorHits.reset();
        entryProcessorInvokeTimeNanos.reset();
        entryProcessorMaxInvocationTime.reset();
        entryProcessorMinInvocationTime.reset();

        offHeapGets.reset();
        offHeapPuts.reset();
        offHeapRemoves.reset();
        offHeapHits.reset();
        offHeapMisses.reset();
        offHeapEvicts.reset();

        clearRebalanceCounters();

        if (delegate != null)
            delegate.clear();
    }

    /** {@inheritDoc} */
    @Override public long getCacheHits() {
        return hits.value();
    }

    /** {@inheritDoc} */
    @Override public float getCacheHitPercentage() {
        long hits0 = hits.value();

        long gets0 = reads.value();

        if (hits0 == 0)
            return 0;

        return (float)hits0 / gets0 * 100.0f;
    }

    /** {@inheritDoc} */
    @Override public long getCacheMisses() {
        return misses.value();
    }

    /** {@inheritDoc} */
    @Override public float getCacheMissPercentage() {
        long misses0 = misses.value();

        long reads0 = reads.value();

        if (misses0 == 0)
            return 0;

        return (float)misses0 / reads0 * 100.0f;
    }

    /** {@inheritDoc} */
    @Override public long getCacheGets() {
        return reads.value();
    }

    /** {@inheritDoc} */
    @Override public long getCachePuts() {
        return writes.value();
    }

    /** {@inheritDoc} */
    @Override public long getEntryProcessorPuts() {
        return entryProcessorPuts.value();
    }

    /** {@inheritDoc} */
    @Override public long getEntryProcessorRemovals() {
        return entryProcessorRemovals.value();
    }

    /** {@inheritDoc} */
    @Override public long getEntryProcessorReadOnlyInvocations() {
        return entryProcessorReadOnlyInvocations.value();
    }

    /** {@inheritDoc} */
    @Override public long getEntryProcessorInvocations() {
        return entryProcessorReadOnlyInvocations.value() + entryProcessorPuts.value() + entryProcessorRemovals.value();
    }

    /** {@inheritDoc} */
    @Override public long getEntryProcessorHits() {
        return entryProcessorHits.value();
    }

    /** {@inheritDoc} */
    @Override public float getEntryProcessorHitPercentage() {
        long hits = entryProcessorHits.value();

        long totalInvocations = getEntryProcessorInvocations();

        if (hits == 0)
            return 0;

        return (float)hits / totalInvocations * 100.0f;
    }

    /** {@inheritDoc} */
    @Override public long getEntryProcessorMisses() {
        return entryProcessorMisses.value();
    }

    /** {@inheritDoc} */
    @Override public float getEntryProcessorMissPercentage() {
        long misses = entryProcessorMisses.value();

        long totalInvocations = getEntryProcessorInvocations();

        if (misses == 0)
            return 0;

        return (float)misses / totalInvocations * 100.0f;
    }

    /** {@inheritDoc} */
    @Override public float getEntryProcessorAverageInvocationTime() {
        long totalInvokes = getEntryProcessorInvocations();

        long timeNanos = entryProcessorInvokeTimeNanos.value();

        if (timeNanos == 0 || totalInvokes == 0)
            return 0;

        return (1f * timeNanos) / totalInvokes / NANOS_IN_MICROSECOND;
    }

    /** {@inheritDoc} */
    @Override public float getEntryProcessorMinInvocationTime() {
        return (1f * entryProcessorMinInvocationTime.value()) / NANOS_IN_MICROSECOND;
    }

    /** {@inheritDoc} */
    @Override public float getEntryProcessorMaxInvocationTime() {
        return (1f * entryProcessorMaxInvocationTime.value()) / NANOS_IN_MICROSECOND;
    }

    /** {@inheritDoc} */
    @Override public long getCacheRemovals() {
        return rmCnt.value();
    }

    /** {@inheritDoc} */
    @Override public long getCacheEvictions() {
        return evictCnt.value();
    }

    /** {@inheritDoc} */
    @Override public float getAverageGetTime() {
        long timeNanos = getTimeNanos.value();

        long readsCnt = reads.value();

        if (timeNanos == 0 || readsCnt == 0)
            return 0;

        return ((1f * timeNanos) / readsCnt) / NANOS_IN_MICROSECOND;
    }

    /** {@inheritDoc} */
    @Override public float getAveragePutTime() {
        long timeNanos = putTimeNanos.value();

        long putsCnt = writes.value();

        if (timeNanos == 0 || putsCnt == 0)
            return 0;

        return ((1f * timeNanos) / putsCnt) / NANOS_IN_MICROSECOND;
    }

    /** {@inheritDoc} */
    @Override public float getAverageRemoveTime() {
        long timeNanos = rmvTimeNanos.value();

        long removesCnt = rmCnt.value();

        if (timeNanos == 0 || removesCnt == 0)
            return 0;

        return ((1f * timeNanos) / removesCnt) / NANOS_IN_MICROSECOND;
    }

    /**
     * Cache read callback.
     * @param isHit Hit or miss flag.
     */
    public void onRead(boolean isHit) {
        reads.increment();

        if (isHit)
            hits.increment();
        else
            misses.increment();

        if (delegate != null)
            delegate.onRead(isHit);
    }

    /**
     * Cache invocations caused update callback.
     *
     * @param isHit Hit or miss flag.
     */
    public void onInvokeUpdate(boolean isHit) {
        entryProcessorPuts.increment();

        if (isHit)
            entryProcessorHits.increment();
        else
            entryProcessorMisses.increment();

        if (delegate != null)
            delegate.onInvokeUpdate(isHit);
    }

    /**
     * Cache invocations caused removal callback.
     *
     * @param isHit Hit or miss flag.
     */
    public void onInvokeRemove(boolean isHit) {
        entryProcessorRemovals.increment();

        if (isHit)
            entryProcessorHits.increment();
        else
            entryProcessorMisses.increment();

        if (delegate != null)
            delegate.onInvokeRemove(isHit);
    }

    /**
     * Read-only cache invocations.
     *
     * @param isHit Hit or miss flag.
     */
    public void onReadOnlyInvoke(boolean isHit) {
        entryProcessorReadOnlyInvocations.increment();

        if (isHit)
            entryProcessorHits.increment();
        else
            entryProcessorMisses.increment();

        if (delegate != null)
            delegate.onReadOnlyInvoke(isHit);
    }

    /**
     * Increments invoke operation time nanos.
     *
     * @param duration Duration.
     */
    public void addInvokeTimeNanos(long duration) {
        entryProcessorInvokeTimeNanos.add(duration);

        recalculateInvokeMinTimeNanos(duration);

        recalculateInvokeMaxTimeNanos(duration);

        if (delegate != null)
            delegate.addInvokeTimeNanos(duration);

    }

    /**
     * Recalculates invoke operation minimum time nanos.
     *
     * @param duration Duration.
     */
    private void recalculateInvokeMinTimeNanos(long duration){
        long minTime = entryProcessorMinInvocationTime.value();

        while (minTime > duration || minTime == 0) {
            if (MetricUtils.compareAndSet(entryProcessorMinInvocationTime, minTime, duration))
                break;
            else
                minTime = entryProcessorMinInvocationTime.value();
        }
    }

    /**
     * Recalculates invoke operation maximum time nanos.
     *
     * @param duration Duration.
     */
    private void recalculateInvokeMaxTimeNanos(long duration){
        long maxTime = entryProcessorMaxInvocationTime.value();

        while (maxTime < duration) {
            if (MetricUtils.compareAndSet(entryProcessorMaxInvocationTime, maxTime, duration))
                break;
            else
                maxTime = entryProcessorMaxInvocationTime.value();
        }
    }

    /**
     * Cache write callback.
     */
    public void onWrite() {
        writes.increment();

        if (delegate != null)
            delegate.onWrite();
    }

    /**
     * Cache remove callback.
     */
    public void onRemove(){
        rmCnt.increment();

        if (delegate != null)
            delegate.onRemove();
    }

    /**
     * Cache remove callback.
     */
    public void onEvict() {
        evictCnt.increment();

        if (delegate != null)
            delegate.onEvict();
    }

    /**
     * Transaction commit callback.
     *
     * @param duration the time taken in nanoseconds.
     */
    public void onTxCommit(long duration) {
        txCommits.increment();
        commitTimeNanos.add(duration);

        if (delegate != null)
            delegate.onTxCommit(duration);
    }

    /**
     * Transaction rollback callback.
     *
     * @param duration the time taken in nanoseconds.
     */
    public void onTxRollback(long duration) {
        txRollbacks.increment();
        rollbackTimeNanos.add(duration);

        if (delegate != null)
            delegate.onTxRollback(duration);
    }

    /**
     * Increments the get time accumulator.
     *
     * @param duration the time taken in nanoseconds.
     */
    public void addGetTimeNanos(long duration) {
        getTimeNanos.add(duration);

        if (delegate != null)
            delegate.addGetTimeNanos(duration);
    }

    /**
     * Increments the put time accumulator.
     *
     * @param duration the time taken in nanoseconds.
     */
    public void addPutTimeNanos(long duration) {
        putTimeNanos.add(duration);

        if (delegate != null)
            delegate.addPutTimeNanos(duration);
    }

    /**
     * Increments the remove time accumulator.
     *
     * @param duration the time taken in nanoseconds.
     */
    public void addRemoveTimeNanos(long duration) {
        rmvTimeNanos.add(duration);

        if (delegate != null)
            delegate.addRemoveTimeNanos(duration);
    }

    /**
     * Increments remove and get time accumulators.
     *
     * @param duration the time taken in nanoseconds.
     */
    public void addRemoveAndGetTimeNanos(long duration) {
        rmvTimeNanos.add(duration);
        getTimeNanos.add(duration);

        if (delegate != null)
            delegate.addRemoveAndGetTimeNanos(duration);
    }

    /**
     * Increments put and get time accumulators.
     *
     * @param duration the time taken in nanoseconds.
     */
    public void addPutAndGetTimeNanos(long duration) {
        putTimeNanos.add(duration);
        getTimeNanos.add(duration);

        if (delegate != null)
            delegate.addPutAndGetTimeNanos(duration);
    }

    /** {@inheritDoc} */
    @Override public String getKeyType() {
        CacheConfiguration ccfg = cctx.config();

        return ccfg != null ? ccfg.getKeyType().getName() : null;
    }

    /** {@inheritDoc} */
    @Override public String getValueType() {
        CacheConfiguration ccfg = cctx.config();

        return ccfg != null ? ccfg.getValueType().getName() : null;
    }

    /** {@inheritDoc} */
    @Override public boolean isReadThrough() {
        CacheConfiguration ccfg = cctx.config();

        return ccfg != null && ccfg.isReadThrough();
    }

    /** {@inheritDoc} */
    @Override public boolean isWriteThrough() {
        CacheConfiguration ccfg = cctx.config();

        return ccfg != null && ccfg.isWriteThrough();
    }

    /**
     * Checks whether cache topology is valid for operations.
     *
     * @param read {@code True} if validating read operations, {@code false} if validating write.
     * @return Valid ot not.
     */
    private boolean isValidForOperation(boolean read) {
        try {
            GridDhtTopologyFuture fut = cctx.shared().exchange().lastFinishedFuture();

            return (fut != null && fut.validateCache(cctx, false, read, null, null) == null);
        }
        catch (Exception ignored) {
            return false;
        }
    }

    /** {@inheritDoc} */
    @Override public boolean isValidForReading() {
        return isValidForOperation(true);
    }

    /** {@inheritDoc} */
    @Override public boolean isValidForWriting() {
        return isValidForOperation(false);
    }

    /** {@inheritDoc} */
    @Override public boolean isStoreByValue() {
        CacheConfiguration ccfg = cctx.config();

        return ccfg != null && ccfg.isStoreByValue();
    }

    /** {@inheritDoc} */
    @Override public boolean isStatisticsEnabled() {
        return cctx.statisticsEnabled();
    }

    /** {@inheritDoc} */
    @Override public boolean isManagementEnabled() {
        CacheConfiguration ccfg = cctx.config();

        return ccfg != null && ccfg.isManagementEnabled();
    }

    /**
     * Calculates entries count/partitions count metrics using one iteration over local partitions for all metrics
     */
    public EntriesStatMetrics getEntriesStat() {
        int owningPartCnt = 0;
        int movingPartCnt = 0;
        long offHeapEntriesCnt = 0L;
        long offHeapPrimaryEntriesCnt = 0L;
        long offHeapBackupEntriesCnt = 0L;
        long heapEntriesCnt = 0L;
        int size = 0;
        long sizeLong = 0L;
        boolean isEmpty;

        try {
            final GridCacheAdapter<?, ?> cache = cctx.cache();

            if (cache != null) {
                offHeapEntriesCnt = cache.offHeapEntriesCount();

                size = cache.localSize(null);
                sizeLong = cache.localSizeLong(null);
            }

            AffinityTopologyVersion topVer = cctx.affinity().affinityTopologyVersion();

<<<<<<< HEAD
            Set<Integer> primaries = cctx.affinity().primaryPartitions(cctx.localNodeId(), topVer);
            Set<Integer> backups = cctx.affinity().backupPartitions(cctx.localNodeId(), topVer);
=======
                IntSet primaries = ImmutableIntSet.wrap(cctx.affinity().primaryPartitions(cctx.localNodeId(), topVer));
                IntSet backups = ImmutableIntSet.wrap(cctx.affinity().backupPartitions(cctx.localNodeId(), topVer));
>>>>>>> 79ff33e9

            if (cctx.isNear() && cache != null)
                heapEntriesCnt = cache.nearSize();

            for (GridDhtLocalPartition part : cctx.topology().currentLocalPartitions()) {
                // Partitions count.
                GridDhtPartitionState partState = part.state();

                if (partState == GridDhtPartitionState.OWNING)
                    owningPartCnt++;

                if (partState == GridDhtPartitionState.MOVING)
                    movingPartCnt++;

                // Offheap entries count
                if (cache == null)
                    continue;

                long cacheSize = part.dataStore().cacheSize(cctx.cacheId());

                if (primaries.contains(part.id()))
                    offHeapPrimaryEntriesCnt += cacheSize;
                else if (backups.contains(part.id()))
                    offHeapBackupEntriesCnt += cacheSize;

                heapEntriesCnt += part.publicSize(cctx.cacheId());
            }
        }
        catch (Exception e) {
            owningPartCnt = -1;
            movingPartCnt = 0;
            offHeapEntriesCnt = -1L;
            offHeapPrimaryEntriesCnt = -1L;
            offHeapBackupEntriesCnt = -1L;
            heapEntriesCnt = -1L;
            size = -1;
            sizeLong = -1L;
        }

        isEmpty = (offHeapEntriesCnt == 0);

        EntriesStatMetrics stat = new EntriesStatMetrics();

        stat.offHeapEntriesCount(offHeapEntriesCnt);
        stat.offHeapPrimaryEntriesCount(offHeapPrimaryEntriesCnt);
        stat.offHeapBackupEntriesCount(offHeapBackupEntriesCnt);
        stat.heapEntriesCount(heapEntriesCnt);
        stat.size(size);
        stat.cacheSize(sizeLong);
        stat.keySize(size);
        stat.isEmpty(isEmpty);
        stat.totalPartitionsCount(owningPartCnt + movingPartCnt);
        stat.rebalancingPartitionsCount(movingPartCnt);

        return stat;
    }

    /** {@inheritDoc} */
    @Override public int getTotalPartitionsCount() {
        return getEntriesStat().totalPartitionsCount();
    }

    /** {@inheritDoc} */
    @Override public int getRebalancingPartitionsCount() {
        return getEntriesStat().rebalancingPartitionsCount();
    }

    /** {@inheritDoc} */
    @Override public long getRebalancedKeys() {
        return rebalancedKeys.value();
    }

    /** {@inheritDoc} */
    @Override public long getEstimatedRebalancingKeys() {
        return estimatedRebalancingKeys.value();
    }

    /** {@inheritDoc} */
    @Override public long getKeysToRebalanceLeft() {
        return Math.max(0, estimatedRebalancingKeys.value() - rebalancedKeys.value());
    }

    /** {@inheritDoc} */
    @Override public long getRebalancingKeysRate() {
        return rebalancingKeysRate.value();
    }

    /** {@inheritDoc} */
    @Override public long getRebalancingBytesRate() {
        return rebalancingBytesRate.value();
    }

    /**
     * Clear rebalance counters.
     */
    public void clearRebalanceCounters() {
        estimatedRebalancingKeys.reset();

        rebalancedKeys.reset();

        totalRebalancedBytes.reset();

        rebalancingBytesRate.reset();

        rebalancingKeysRate.reset();

        rebalanceStartTime.value(-1L);
    }

    /**
     *
     */
    public void startRebalance(long delay){
        rebalanceStartTime.value(delay + U.currentTimeMillis());
    }

    /** {@inheritDoc} */
    @Override public long estimateRebalancingFinishTime() {
        return getEstimatedRebalancingFinishTime();
    }

    /** {@inheritDoc} */
    @Override public long rebalancingStartTime() {
        return rebalanceStartTime.value();
    }

    /** {@inheritDoc} */
    @Override public long getEstimatedRebalancingFinishTime() {
        long rate = rebalancingKeysRate.value();

        return rate <= 0 ? -1L :
            (long)(((double)getKeysToRebalanceLeft() / rate) * REBALANCE_RATE_INTERVAL) + U.currentTimeMillis();
    }

    /** {@inheritDoc} */
    @Override public long getRebalancingStartTime() {
        return rebalanceStartTime.value();
    }

    /** {@inheritDoc} */
    @Override public long getRebalanceClearingPartitionsLeft() {
        return rebalanceClearingPartitions.value();
    }

    /**
     * Sets clearing partitions number.
     * @param partitions Partitions number.
     */
    public void rebalanceClearingPartitions(int partitions) {
        rebalanceClearingPartitions.value(partitions);
    }

    /**
     * First rebalance supply message callback.
     * @param keysCnt Estimated number of keys.
     */
    public void onRebalancingKeysCountEstimateReceived(Long keysCnt) {
        if (keysCnt == null)
            return;

        estimatedRebalancingKeys.add(keysCnt);
    }

    /**
     * Rebalance entry store callback.
     */
    public void onRebalanceKeyReceived() {
        rebalancedKeys.increment();

        rebalancingKeysRate.increment();
    }

    /**
     * Rebalance supply message callback.
     *
     * @param batchSize Batch size in bytes.
     */
    public void onRebalanceBatchReceived(long batchSize) {
        totalRebalancedBytes.add(batchSize);

        rebalancingBytesRate.add(batchSize);
    }

    /**
     * @return Total number of allocated pages.
     */
    public long getTotalAllocatedPages() {
        return 0;
    }

    /**
     * @return Total number of evicted pages.
     */
    public long getTotalEvictedPages() {
        return 0;
    }

    /**
     * Off-heap read callback.
     *
     * @param hit Hit or miss flag.
     */
    public void onOffHeapRead(boolean hit) {
        offHeapGets.increment();

        if (hit)
            offHeapHits.increment();
        else
            offHeapMisses.increment();

        if (delegate != null)
            delegate.onOffHeapRead(hit);
    }

    /**
     * Off-heap write callback.
     */
    public void onOffHeapWrite() {
        offHeapPuts.increment();

        if (delegate != null)
            delegate.onOffHeapWrite();
    }

    /**
     * Off-heap remove callback.
     */
    public void onOffHeapRemove() {
        offHeapRemoves.increment();

        if (delegate != null)
            delegate.onOffHeapRemove();
    }

    /**
     * Off-heap evict callback.
     */
    public void onOffHeapEvict() {
        offHeapEvicts.increment();

        if (delegate != null)
            delegate.onOffHeapEvict();
    }

    /** {@inheritDoc} */
    @Override public String toString() {
        return S.toString(CacheMetricsImpl.class, this);
    }

    /**
     * Entries and partitions metrics holder class.
     */
    public static class EntriesStatMetrics {
        /** Total partitions count. */
        private int totalPartsCnt;

        /** Rebalancing partitions count. */
        private int rebalancingPartsCnt;

        /** Offheap entries count. */
        private long offHeapEntriesCnt;

        /** Offheap primary entries count. */
        private long offHeapPrimaryEntriesCnt;

        /** Offheap backup entries count. */
        private long offHeapBackupEntriesCnt;

        /** Onheap entries count. */
        private long heapEntriesCnt;

        /** Size. */
        private int size;

        /** Long size. */
        private long cacheSize;

        /** Key size. */
        private int keySize;

        /** Is empty. */
        private boolean isEmpty;

        /**
         * @return Total partitions count.
         */
        public int totalPartitionsCount() {
            return totalPartsCnt;
        }

        /**
         * @param totalPartsCnt Total partitions count.
         */
        public void totalPartitionsCount(int totalPartsCnt) {
            this.totalPartsCnt = totalPartsCnt;
        }

        /**
         * @return Rebalancing partitions count.
         */
        public int rebalancingPartitionsCount() {
            return rebalancingPartsCnt;
        }

        /**
         * @param rebalancingPartsCnt Rebalancing partitions count.
         */
        public void rebalancingPartitionsCount(int rebalancingPartsCnt) {
            this.rebalancingPartsCnt = rebalancingPartsCnt;
        }

        /**
         * @return Offheap entries count.
         */
        public long offHeapEntriesCount() {
            return offHeapEntriesCnt;
        }

        /**
         * @param offHeapEntriesCnt Offheap entries count.
         */
        public void offHeapEntriesCount(long offHeapEntriesCnt) {
            this.offHeapEntriesCnt = offHeapEntriesCnt;
        }

        /**
         * @return Offheap primary entries count.
         */
        public long offHeapPrimaryEntriesCount() {
            return offHeapPrimaryEntriesCnt;
        }

        /**
         * @param offHeapPrimaryEntriesCnt Offheap primary entries count.
         */
        public void offHeapPrimaryEntriesCount(long offHeapPrimaryEntriesCnt) {
            this.offHeapPrimaryEntriesCnt = offHeapPrimaryEntriesCnt;
        }

        /**
         * @return Offheap backup entries count.
         */
        public long offHeapBackupEntriesCount() {
            return offHeapBackupEntriesCnt;
        }

        /**
         * @param offHeapBackupEntriesCnt Offheap backup entries count.
         */
        public void offHeapBackupEntriesCount(long offHeapBackupEntriesCnt) {
            this.offHeapBackupEntriesCnt = offHeapBackupEntriesCnt;
        }

        /**
         * @return Heap entries count.
         */
        public long heapEntriesCount() {
            return heapEntriesCnt;
        }

        /**
         * @param heapEntriesCnt Onheap entries count.
         */
        public void heapEntriesCount(long heapEntriesCnt) {
            this.heapEntriesCnt = heapEntriesCnt;
        }

        /**
         * @return Size.
         */
        public int size() {
            return size;
        }

        /**
         * @param size Size.
         */
        public void size(int size) {
            this.size = size;
        }

        /**
         * @return Key size.
         */
        public int keySize() {
            return keySize;
        }

        /**
         * @param keySize Key size.
         */
        public void keySize(int keySize) {
            this.keySize = keySize;
        }

        /**
         * @return Long size.
         */
        public long cacheSize() {
            return cacheSize;
        }

        /**
         * @param cacheSize Size long.
         */
        public void cacheSize(long cacheSize) {
            this.cacheSize = cacheSize;
        }

        /**
         * @return Is empty.
         */
        public boolean isEmpty() {
            return isEmpty;
        }

        /**
         * @param isEmpty Is empty flag.
         */
        public void isEmpty(boolean isEmpty) {
            this.isEmpty = isEmpty;
        }
    }
}<|MERGE_RESOLUTION|>--- conflicted
+++ resolved
@@ -1119,13 +1119,8 @@
 
             AffinityTopologyVersion topVer = cctx.affinity().affinityTopologyVersion();
 
-<<<<<<< HEAD
-            Set<Integer> primaries = cctx.affinity().primaryPartitions(cctx.localNodeId(), topVer);
-            Set<Integer> backups = cctx.affinity().backupPartitions(cctx.localNodeId(), topVer);
-=======
-                IntSet primaries = ImmutableIntSet.wrap(cctx.affinity().primaryPartitions(cctx.localNodeId(), topVer));
-                IntSet backups = ImmutableIntSet.wrap(cctx.affinity().backupPartitions(cctx.localNodeId(), topVer));
->>>>>>> 79ff33e9
+            IntSet primaries = ImmutableIntSet.wrap(cctx.affinity().primaryPartitions(cctx.localNodeId(), topVer));
+            IntSet backups = ImmutableIntSet.wrap(cctx.affinity().backupPartitions(cctx.localNodeId(), topVer));
 
             if (cctx.isNear() && cache != null)
                 heapEntriesCnt = cache.nearSize();
