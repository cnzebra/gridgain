--- conflicted
+++ resolved
@@ -48,16 +48,11 @@
     /** Current cluster state. */
     private final ClusterState state;
 
-<<<<<<< HEAD
     /** Time of last cluster state change. */
     private final long lastStateChangeTime;
-=======
+
     /** Last cluster activation time. */
     private final long activationTime;
-
-    /** Read-only mode change time. Correctly work's only for enabling read-only mode. */
-    private final long readOnlyChangeTime;
->>>>>>> fec95f59
 
     /** Current cluster baseline topology. */
     @Nullable private final BaselineTopology baselineTopology;
@@ -103,18 +98,12 @@
      * @param state Current cluster state.
      * @return State instance.
      */
-<<<<<<< HEAD
-    static DiscoveryDataClusterState createState(ClusterState state, @Nullable BaselineTopology baselineTopology) {
-        return new DiscoveryDataClusterState(null, state, baselineTopology, null, null, null, null);
-=======
     static DiscoveryDataClusterState createState(
-        boolean active,
-        boolean readOnly,
+        ClusterState state,
         @Nullable BaselineTopology baselineTopology,
         long activationTime
     ) {
-        return new DiscoveryDataClusterState(null, active, readOnly, baselineTopology, null, null, activationTime, null);
->>>>>>> fec95f59
+        return new DiscoveryDataClusterState(null, state, baselineTopology, null, null, activationTime, null, null);
     }
 
     /**
@@ -147,13 +136,9 @@
             baselineTopology,
             transitionReqId,
             transitionTopVer,
-<<<<<<< HEAD
+            activationTime,
             transitionNodes,
             prevState.state
-=======
-            activationTime,
-            transitionNodes
->>>>>>> fec95f59
         );
     }
 
@@ -173,26 +158,16 @@
         @Nullable BaselineTopology baselineTopology,
         @Nullable UUID transitionReqId,
         @Nullable AffinityTopologyVersion transitionTopVer,
-<<<<<<< HEAD
+        long activationTime,
         @Nullable Set<UUID> transitionNodes,
         @Nullable ClusterState prevClusterState
-=======
-        long activationTime,
-        @Nullable Set<UUID> transitionNodes
->>>>>>> fec95f59
     ) {
         assert state != null;
 
         this.prevState = prevState;
-<<<<<<< HEAD
         this.state = state;
         this.lastStateChangeTime = U.currentTimeMillis();
-=======
-        this.active = active;
-        this.readOnly = readOnly;
         this.activationTime = activationTime;
-        this.readOnlyChangeTime = U.currentTimeMillis();
->>>>>>> fec95f59
         this.baselineTopology = baselineTopology;
         this.transitionReqId = transitionReqId;
         this.transitionTopVer = transitionTopVer;
@@ -267,9 +242,6 @@
     }
 
     /**
-<<<<<<< HEAD
-     * @return Current cluster state (or new state in case when transition is in progress).
-=======
      * @return Cluster activation time.
      */
     public long activationTime() {
@@ -277,8 +249,7 @@
     }
 
     /**
-     * @return Read only mode enabled flag.
->>>>>>> fec95f59
+     * @return Current cluster state (or new state in case when transition is in progress).
      */
     public ClusterState state() {
         return state;
@@ -359,25 +330,10 @@
      * @return Cluster state that finished transition.
      */
     public DiscoveryDataClusterState finish(boolean success) {
-<<<<<<< HEAD
         if(success)
-            return createState(state, baselineTopology);
+            return createState(state, baselineTopology, activationTime);
         else
-            return prevState != null ? prevState : createState(INACTIVE, null);
-=======
-        return success ?
-            new DiscoveryDataClusterState(
-                null,
-                active,
-                readOnly,
-                baselineTopology,
-                null,
-                null,
-                activationTime,
-                null
-            ) :
-            prevState != null ? prevState : createState(false, false, null, 0);
->>>>>>> fec95f59
+            return prevState != null ? prevState : createState(INACTIVE, null, 0);
     }
 
     /** {@inheritDoc} */
