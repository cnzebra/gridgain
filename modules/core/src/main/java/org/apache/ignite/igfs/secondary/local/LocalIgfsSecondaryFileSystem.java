/*
 * Licensed to the Apache Software Foundation (ASF) under one or more
 * contributor license agreements.  See the NOTICE file distributed with
 * this work for additional information regarding copyright ownership.
 * The ASF licenses this file to You under the Apache License, Version 2.0
 * (the "License"); you may not use this file except in compliance with
 * the License.  You may obtain a copy of the License at
 *
 *      http://www.apache.org/licenses/LICENSE-2.0
 *
 * Unless required by applicable law or agreed to in writing, software
 * distributed under the License is distributed on an "AS IS" BASIS,
 * WITHOUT WARRANTIES OR CONDITIONS OF ANY KIND, either express or implied.
 * See the License for the specific language governing permissions and
 * limitations under the License.
 */

package org.apache.ignite.igfs.secondary.local;

import java.util.ArrayList;
import java.nio.file.attribute.BasicFileAttributeView;
import java.nio.file.attribute.FileTime;
import java.util.concurrent.TimeUnit;
import org.apache.ignite.IgniteException;
import org.apache.ignite.IgniteLogger;
import org.apache.ignite.cluster.ClusterNode;
import org.apache.ignite.igfs.IgfsBlockLocation;
import org.apache.ignite.igfs.IgfsException;
import org.apache.ignite.igfs.IgfsFile;
import org.apache.ignite.igfs.IgfsPath;
import org.apache.ignite.igfs.IgfsPathAlreadyExistsException;
import org.apache.ignite.igfs.IgfsPathIsNotDirectoryException;
import org.apache.ignite.igfs.IgfsPathNotFoundException;
import org.apache.ignite.igfs.secondary.IgfsSecondaryFileSystem;
import org.apache.ignite.igfs.secondary.IgfsSecondaryFileSystemPositionedReadable;
import org.apache.ignite.internal.processors.igfs.IgfsDataManager;
import org.apache.ignite.internal.processors.igfs.IgfsImpl;
import org.apache.ignite.internal.processors.igfs.secondary.local.LocalFileSystemBlockKey;
import org.apache.ignite.internal.processors.igfs.IgfsUtils;
import org.apache.ignite.internal.processors.igfs.IgfsBlockLocationImpl;
import org.apache.ignite.internal.processors.igfs.secondary.local.LocalFileSystemIgfsFile;
import org.apache.ignite.internal.processors.igfs.secondary.local.LocalFileSystemSizeVisitor;
import org.apache.ignite.internal.processors.igfs.secondary.local.LocalFileSystemUtils;
import org.apache.ignite.internal.processors.igfs.secondary.local.LocalFileSystemPositionedReadable;
import org.apache.ignite.internal.util.typedef.F;
import org.apache.ignite.internal.util.typedef.internal.U;
import org.apache.ignite.lifecycle.LifecycleAware;
import org.apache.ignite.resources.FileSystemResource;
import org.apache.ignite.resources.LoggerResource;
import org.jetbrains.annotations.Nullable;

import java.io.File;
import java.io.FileInputStream;
import java.io.FileNotFoundException;
import java.io.FileOutputStream;
import java.io.IOException;
import java.io.OutputStream;
import java.nio.file.Files;
import java.nio.file.LinkOption;
import java.nio.file.Path;
import java.nio.file.attribute.BasicFileAttributes;
import java.nio.file.attribute.PosixFileAttributes;
import java.util.Collection;
import java.util.Collections;
import java.util.Map;

/**
 * Secondary file system which delegates to local file system.
 */
public class LocalIgfsSecondaryFileSystem implements IgfsSecondaryFileSystem, LifecycleAware {
    /** Path that will be added to each passed path. */
    private String workDir;

    /** Logger. */
    @SuppressWarnings("unused")
    @LoggerResource
    private IgniteLogger log;

    /** IGFS instance. */
    @SuppressWarnings("unused")
    @FileSystemResource
    private IgfsImpl igfs;

    /**
     * Heuristically checks if exception was caused by invalid HDFS version and returns appropriate exception.
     *
     * @param e Exception to check.
     * @param msg Detailed error message.
     * @return Appropriate exception.
     */
    private IgfsException handleSecondaryFsError(IOException e, String msg) {
        if (e instanceof FileNotFoundException)
            return new IgfsPathNotFoundException(e);
        else
            return new IgfsException(msg, e);
    }

    /** {@inheritDoc} */
    @Override public boolean exists(IgfsPath path) {
        return fileForPath(path).exists();
    }

    /** {@inheritDoc} */
    @Nullable @Override public IgfsFile update(IgfsPath path, Map<String, String> props) {
        File f = fileForPath(path);

        if (!f.exists())
            return null;

        updatePropertiesIfNeeded(path, props);

        return info(path);
    }

    /** {@inheritDoc} */
    @Override public void rename(IgfsPath src, IgfsPath dest) {
        File srcFile = fileForPath(src);
        File destFile = fileForPath(dest);

        if (!srcFile.exists())
            throw new IgfsPathNotFoundException("Failed to perform rename because source path not found: " + src);

        if (srcFile.isDirectory() && destFile.isFile())
            throw new IgfsPathIsNotDirectoryException("Failed to perform rename because destination path is " +
                "directory and source path is file [src=" + src + ", dest=" + dest + ']');

        try {
            if (destFile.isDirectory())
                Files.move(srcFile.toPath(), destFile.toPath().resolve(srcFile.getName()));
            else if(!srcFile.renameTo(destFile))
                throw new IgfsException("Failed to perform rename (underlying file system returned false) " +
                    "[src=" + src + ", dest=" + dest + ']');
        }
        catch (IOException e) {
            throw handleSecondaryFsError(e, "Failed to rename [src=" + src + ", dest=" + dest + ']');
        }
    }

    /** {@inheritDoc} */
    @SuppressWarnings("ConstantConditions")
    @Override public boolean delete(IgfsPath path, boolean recursive) {
        File f = fileForPath(path);

        if (!recursive)
            return f.delete();
        else
            return deleteRecursive(f, false);
    }

    /**
     * Delete directory recursively.
     *
     * @param f Directory.
     * @param deleteIfExists Ignore delete errors if the file doesn't exist.
     * @return {@code true} if successful.
     */
    private boolean deleteRecursive(File f, boolean deleteIfExists) {
        BasicFileAttributes attrs;

        try {
            attrs = Files.readAttributes(f.toPath(), BasicFileAttributes.class, LinkOption.NOFOLLOW_LINKS);
        }
        catch (IOException ignore) {
            return deleteIfExists && !f.exists();
        }

        if (!attrs.isDirectory() || attrs.isSymbolicLink())
            return f.delete() || (deleteIfExists && !f.exists());

        File[] entries = f.listFiles();

        if (entries != null) {
            for (File entry : entries) {
                boolean res = deleteRecursive(entry, true);

                if (!res)
                    return false;
            }
        }

        return f.delete() || (deleteIfExists && !f.exists());
    }

    /** {@inheritDoc} */
    @Override public void mkdirs(IgfsPath path) {
        if (!mkdirs0(fileForPath(path)))
            throw new IgniteException("Failed to make directories (underlying file system returned false): " + path);
    }

    /** {@inheritDoc} */
    @Override public void mkdirs(IgfsPath path, @Nullable Map<String, String> props) {
        mkdirs(path);

        updatePropertiesIfNeeded(path, props);
    }

    /**
     * Create directories.
     *
     * @param dir Directory.
     * @return Result.
     */
    private boolean mkdirs0(@Nullable File dir) {
        if (dir == null)
            return true; // Nothing to create.

        if (dir.exists())
            // Already exists, so no-op.
            return dir.isDirectory();
        else {
            File parentDir = dir.getParentFile();

            if (!mkdirs0(parentDir)) // Create parent first.
                return false;

            boolean res = dir.mkdir();

            if (!res)
                res = dir.exists(); // Tolerate concurrent creation.

            return res;
        }
    }

    /** {@inheritDoc} */
    @Override public Collection<IgfsPath> listPaths(IgfsPath path) {
        File[] entries = listFiles0(path);

        if (F.isEmpty(entries))
            return Collections.emptySet();
        else {
            Collection<IgfsPath> res = U.newHashSet(entries.length);

            for (File entry : entries)
                res.add(igfsPath(entry));

            return res;
        }
    }

    /** {@inheritDoc} */
    @Override public Collection<IgfsFile> listFiles(IgfsPath path) {
        File[] entries = listFiles0(path);

        if (F.isEmpty(entries))
            return Collections.emptySet();
        else {
            Collection<IgfsFile> res = U.newHashSet(entries.length);

            for (File entry : entries) {
                IgfsFile info = info(igfsPath(entry));

                if (info != null)
                    res.add(info);
            }

            return res;
        }
    }

    /**
     * Returns an array of File object. Under the specific path.
     *
     * @param path IGFS path.
     * @return Array of File objects.
     */
    @Nullable private File[] listFiles0(IgfsPath path) {
        File f = fileForPath(path);

        if (!f.exists())
            throw new IgfsPathNotFoundException("Failed to list files (path not found): " + path);
        else
            return f.listFiles();
    }

    /** {@inheritDoc} */
    @Override public IgfsSecondaryFileSystemPositionedReadable open(IgfsPath path, int bufSize) {
        try {
            FileInputStream in = new FileInputStream(fileForPath(path));

            return new LocalFileSystemPositionedReadable(in, bufSize);
        }
        catch (IOException e) {
            throw handleSecondaryFsError(e, "Failed to open file for read: " + path);
        }
    }

    /** {@inheritDoc} */
    @Override public OutputStream create(IgfsPath path, boolean overwrite) {
        return create0(path, overwrite);
    }

    /** {@inheritDoc} */
    @Override public OutputStream create(IgfsPath path, int bufSize, boolean overwrite, int replication,
        long blockSize, @Nullable Map<String, String> props) {
        OutputStream os = create0(path, overwrite);

        try {
            updatePropertiesIfNeeded(path, props);

            return os;
        }
        catch (Exception err) {
            try {
                os.close();
            }
            catch (IOException closeErr) {
                err.addSuppressed(closeErr);
            }

            throw err;
        }
    }

    /** {@inheritDoc} */
    @Override public OutputStream append(IgfsPath path, int bufSize, boolean create,
        @Nullable Map<String, String> props) {
        try {
            File file = fileForPath(path);

            boolean exists = file.exists();

            if (exists) {
                OutputStream os = new FileOutputStream(file, true);

                try {
                    updatePropertiesIfNeeded(path, props);

                    return os;
                }
                catch (Exception err) {
                    try {
                        os.close();

                        throw err;
                    }
                    catch (IOException closeErr) {
                        err.addSuppressed(closeErr);

                        throw err;
                    }
                }
            }
            else {
                if (create)
                    return create(path, bufSize, false, 0, 0, props);
                else
                    throw new IgfsPathNotFoundException("Failed to append to file because it doesn't exist: " + path);
            }
        }
        catch (IOException e) {
            throw handleSecondaryFsError(e, "Failed to append to file because it doesn't exist: " + path);
        }
    }

    /** {@inheritDoc} */
    @Override public IgfsFile info(final IgfsPath path) {
        File file = fileForPath(path);

        if (!file.exists())
            return null;

        boolean isDir = file.isDirectory();

        PosixFileAttributes attrs = LocalFileSystemUtils.posixAttributes(file);

        Map<String, String> props = LocalFileSystemUtils.posixAttributesToMap(attrs);

<<<<<<< HEAD
        if (isDir) {
            return new LocalFileSystemIgfsFile(path, false, true, 0,
                attrs.lastAccessTime().toMillis(), attrs.lastModifiedTime().toMillis(), 0, props);
        }
        else {
            return new LocalFileSystemIgfsFile(path, file.isFile(), false, 0,
                attrs.lastAccessTime().toMillis(), attrs.lastModifiedTime().toMillis(), file.length(), props);
=======
        BasicFileAttributes basicAttrs = LocalFileSystemUtils.basicAttributes(file);

        if (isDir) {
            return new LocalFileSystemIgfsFile(path, false, true, 0,
                basicAttrs.lastAccessTime().toMillis(), basicAttrs.lastModifiedTime().toMillis(), 0, props);
        }
        else {
            return new LocalFileSystemIgfsFile(path, file.isFile(), false, 0,
                basicAttrs.lastAccessTime().toMillis(), basicAttrs.lastModifiedTime().toMillis(), file.length(), props);
>>>>>>> 48e78a99
        }
    }

    /** {@inheritDoc} */
    @Override public long usedSpaceSize() {
        Path p = fileForPath(IgfsPath.ROOT).toPath();

        try {
            LocalFileSystemSizeVisitor visitor = new LocalFileSystemSizeVisitor();

            Files.walkFileTree(p, visitor);

            return visitor.size();
        }
        catch (IOException e) {
            throw new IgfsException("Failed to calculate used space size.", e);
        }
    }

    /** {@inheritDoc} */
    @Override public void setTimes(IgfsPath path, long accessTime, long modificationTime) throws IgniteException {
        Path p = fileForPath(path).toPath();

        if (!Files.exists(p))
            throw new IgfsPathNotFoundException("Failed to set times (path not found): " + path);

        try {
            Files.getFileAttributeView(p, BasicFileAttributeView.class)
                .setTimes(
                    (modificationTime >= 0) ? FileTime.from(modificationTime, TimeUnit.MILLISECONDS) : null,
                    (accessTime >= 0) ? FileTime.from(accessTime, TimeUnit.MILLISECONDS) : null,
                    null);
        }
        catch (IOException e) {
            throw new IgniteException("Failed to set times for path: " + path, e);
        }
    }

    /** {@inheritDoc} */
    @Override public void start() throws IgniteException {
        if (workDir != null)
            workDir = new File(workDir).getAbsolutePath();
    }

    /** {@inheritDoc} */
    @Override public void stop() throws IgniteException {
        // No-op.
    }

    /** {@inheritDoc} */
    @Override public Collection<IgfsBlockLocation> affinity(IgfsPath path, long start, long len,
        long maxLen) throws IgniteException {
        File f = fileForPath(path);

        if (!f.exists())
            throw new IgfsPathNotFoundException("File not found: " + path);

        // Create fake block & fake affinity for blocks
        long blockSize = igfs.configuration().getBlockSize();

        if (maxLen <= 0)
            maxLen = Long.MAX_VALUE;

        assert maxLen > 0 : "maxLen : " + maxLen;

        long end = start + len;

        Collection<IgfsBlockLocation> blocks = new ArrayList<>((int)(len / maxLen));

        IgfsDataManager data = igfs.context().data();

        Collection<ClusterNode> lastNodes = null;

        long lastBlockIdx = -1;

        IgfsBlockLocationImpl lastBlock = null;

        for (long offset = start; offset < end; ) {
            long blockIdx = offset / blockSize;

            // Each step is min of maxLen and end of block.
            long lenStep = Math.min(
                maxLen - (lastBlock != null ? lastBlock.length() : 0),
                (blockIdx + 1) * blockSize - offset);

            lenStep = Math.min(lenStep, end - offset);

            // Create fake affinity key to map blocks of secondary filesystem to nodes.
            LocalFileSystemBlockKey affKey = new LocalFileSystemBlockKey(path, blockIdx);

            if (blockIdx != lastBlockIdx) {
                Collection<ClusterNode> nodes = data.affinityNodes(affKey);

                if (!nodes.equals(lastNodes) && lastNodes != null && lastBlock != null) {
                    blocks.add(lastBlock);

                    lastBlock = null;
                }

                lastNodes = nodes;

                lastBlockIdx = blockIdx;
            }

            if(lastBlock == null)
                lastBlock = new IgfsBlockLocationImpl(offset, lenStep, lastNodes);
            else
                lastBlock.increaseLength(lenStep);

            if (lastBlock.length() == maxLen || lastBlock.start() + lastBlock.length() == end) {
                blocks.add(lastBlock);

                lastBlock = null;
            }

            offset += lenStep;
       }

        return blocks;
    }

    /**
     * Get work directory.
     *
     * @return Work directory.
     */
    @Nullable public String getWorkDirectory() {
        return workDir;
    }

    /**
     * Set work directory.
     *
     * @param workDir Work directory.
     */
    public void setWorkDirectory(@Nullable String workDir) {
        this.workDir = workDir;
    }

    /**
     * Create file for IGFS path.
     *
     * @param path IGFS path.
     * @return File object.
     */
    private File fileForPath(IgfsPath path) {
        if (workDir == null)
            return new File(path.toString());
        else {
            if ("/".equals(path.toString()))
                return new File(workDir);
            else
                return new File(workDir, path.toString());
        }
    }

    /**
     * Create IGFS path for file.
     *
     * @param f File object.
     * @return IFGS path.
     * @throws IgfsException If failed.
     */
    private IgfsPath igfsPath(File f) throws IgfsException {
        String path = f.getAbsolutePath();

        if (workDir != null) {
            if (!path.startsWith(workDir))
                throw new IgfsException("Path is not located in the work directory [workDir=" + workDir +
                    ", path=" + path + ']');

            path = path.substring(workDir.length(), path.length());
        }

        return new IgfsPath(path);
    }

    /**
     * Internal create routine.
     *
     * @param path Path.
     * @param overwrite Overwrite flag.
     * @return Output stream.
     */
    private OutputStream create0(IgfsPath path, boolean overwrite) {
        File file = fileForPath(path);

        boolean exists = file.exists();

        if (exists) {
            if (!overwrite)
                throw new IgfsPathAlreadyExistsException("Failed to create a file because it already exists: " + path);
        }
        else {
            File parent = file.getParentFile();

            if (!mkdirs0(parent))
                throw new IgfsException("Failed to create parent directory for file (underlying file system " +
                    "returned false): " + path);
        }

        try {
            return new FileOutputStream(file);
        }
        catch (IOException e) {
            throw handleSecondaryFsError(e, "Failed to create file [path=" + path + ", overwrite=" + overwrite + ']');
        }
    }

    /**
     * Update path properties if needed.
     *
     * @param path IGFS path
     * @param props Properties map.
     */
    private void updatePropertiesIfNeeded(IgfsPath path, Map<String, String> props) {
        if (props == null || props.isEmpty())
            return;

        File file = fileForPath(path);

        if (!file.exists())
            throw new IgfsPathNotFoundException("Failed to update properties for path: " + path);

        LocalFileSystemUtils.updateProperties(file, props.get(IgfsUtils.PROP_GROUP_NAME),
            props.get(IgfsUtils.PROP_PERMISSION));
    }
}<|MERGE_RESOLUTION|>--- conflicted
+++ resolved
@@ -366,15 +366,6 @@
 
         Map<String, String> props = LocalFileSystemUtils.posixAttributesToMap(attrs);
 
-<<<<<<< HEAD
-        if (isDir) {
-            return new LocalFileSystemIgfsFile(path, false, true, 0,
-                attrs.lastAccessTime().toMillis(), attrs.lastModifiedTime().toMillis(), 0, props);
-        }
-        else {
-            return new LocalFileSystemIgfsFile(path, file.isFile(), false, 0,
-                attrs.lastAccessTime().toMillis(), attrs.lastModifiedTime().toMillis(), file.length(), props);
-=======
         BasicFileAttributes basicAttrs = LocalFileSystemUtils.basicAttributes(file);
 
         if (isDir) {
@@ -384,7 +375,6 @@
         else {
             return new LocalFileSystemIgfsFile(path, file.isFile(), false, 0,
                 basicAttrs.lastAccessTime().toMillis(), basicAttrs.lastModifiedTime().toMillis(), file.length(), props);
->>>>>>> 48e78a99
         }
     }
 
