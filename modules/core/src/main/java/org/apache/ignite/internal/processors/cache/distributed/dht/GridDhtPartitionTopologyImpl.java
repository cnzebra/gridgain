/*
 * Licensed to the Apache Software Foundation (ASF) under one or more
 * contributor license agreements.  See the NOTICE file distributed with
 * this work for additional information regarding copyright ownership.
 * The ASF licenses this file to You under the Apache License, Version 2.0
 * (the "License"); you may not use this file except in compliance with
 * the License.  You may obtain a copy of the License at
 *
 *      http://www.apache.org/licenses/LICENSE-2.0
 *
 * Unless required by applicable law or agreed to in writing, software
 * distributed under the License is distributed on an "AS IS" BASIS,
 * WITHOUT WARRANTIES OR CONDITIONS OF ANY KIND, either express or implied.
 * See the License for the specific language governing permissions and
 * limitations under the License.
 */

package org.apache.ignite.internal.processors.cache.distributed.dht;

import java.util.ArrayList;
import java.util.Collection;
import java.util.Collections;
import java.util.HashMap;
import java.util.HashSet;
import java.util.Iterator;
import java.util.LinkedList;
import java.util.List;
import java.util.Map;
import java.util.Set;
import java.util.UUID;
import org.apache.ignite.IgniteCheckedException;
import org.apache.ignite.IgniteException;
import org.apache.ignite.IgniteLogger;
import org.apache.ignite.cluster.ClusterNode;
import org.apache.ignite.events.DiscoveryEvent;
import org.apache.ignite.internal.IgniteInterruptedCheckedException;
import org.apache.ignite.internal.processors.affinity.AffinityTopologyVersion;
import org.apache.ignite.internal.processors.affinity.GridAffinityAssignment;
import org.apache.ignite.internal.processors.cache.GridCacheContext;
import org.apache.ignite.internal.processors.cache.GridCacheMapEntryFactory;
import org.apache.ignite.internal.processors.cache.distributed.dht.preloader.GridDhtPartitionExchangeId;
import org.apache.ignite.internal.processors.cache.distributed.dht.preloader.GridDhtPartitionFullMap;
import org.apache.ignite.internal.processors.cache.distributed.dht.preloader.GridDhtPartitionMap2;
import org.apache.ignite.internal.processors.cache.distributed.dht.preloader.GridDhtPartitionsExchangeFuture;
import org.apache.ignite.internal.util.F0;
import org.apache.ignite.internal.util.GridAtomicLong;
import org.apache.ignite.internal.util.StripedCompositeReadWriteLock;
import org.apache.ignite.internal.util.tostring.GridToStringExclude;
import org.apache.ignite.internal.util.typedef.F;
import org.apache.ignite.internal.util.typedef.X;
import org.apache.ignite.internal.util.typedef.internal.CU;
import org.apache.ignite.internal.util.typedef.internal.U;
import org.jetbrains.annotations.Nullable;

import static org.apache.ignite.events.EventType.EVT_CACHE_REBALANCE_PART_DATA_LOST;
import static org.apache.ignite.internal.processors.cache.distributed.dht.GridDhtPartitionState.EVICTED;
import static org.apache.ignite.internal.processors.cache.distributed.dht.GridDhtPartitionState.MOVING;
import static org.apache.ignite.internal.processors.cache.distributed.dht.GridDhtPartitionState.OWNING;
import static org.apache.ignite.internal.processors.cache.distributed.dht.GridDhtPartitionState.RENTING;

/**
 * Partition topology.
 */
@GridToStringExclude
class GridDhtPartitionTopologyImpl implements GridDhtPartitionTopology {
    /** If true, then check consistency. */
    private static final boolean CONSISTENCY_CHECK = false;

    /** Flag to control amount of output for full map. */
    private static final boolean FULL_MAP_DEBUG = false;

    /** Context. */
    private final GridCacheContext<?, ?> cctx;

    /** Logger. */
    private final IgniteLogger log;

    /** */
    private final GridDhtLocalPartition[] locParts;

    /** Node to partition map. */
    private GridDhtPartitionFullMap node2part;

    /** Partition to node map. */
    private Map<Integer, Set<UUID>> part2node = new HashMap<>();

    /** */
    private GridDhtPartitionExchangeId lastExchangeId;

    /** */
    private volatile AffinityTopologyVersion topVer = AffinityTopologyVersion.NONE;

    /** */
    private volatile boolean stopping;

    /** A future that will be completed when topology with version topVer will be ready to use. */
    private GridDhtTopologyFuture topReadyFut;

    /** */
    private final GridAtomicLong updateSeq = new GridAtomicLong(1);

    /** Lock. */
    private final StripedCompositeReadWriteLock lock = new StripedCompositeReadWriteLock(16);

    /** */
    private final GridCacheMapEntryFactory entryFactory;

    /** Partition update counter. */
    private Map<Integer, Long> cntrMap = new HashMap<>();

    /** */
    private volatile AffinityTopologyVersion rebalancedTopVer = AffinityTopologyVersion.NONE;

    /**
     * @param cctx Context.
     */
    GridDhtPartitionTopologyImpl(GridCacheContext<?, ?> cctx, GridCacheMapEntryFactory entryFactory) {
        assert cctx != null;

        this.cctx = cctx;
        this.entryFactory = entryFactory;

        log = cctx.logger(getClass());

        locParts = new GridDhtLocalPartition[cctx.config().getAffinity().partitions()];
    }

    /**
     *
     */
    public void onReconnected() {
        lock.writeLock().lock();

        try {
            node2part = null;

            part2node = new HashMap<>();

            lastExchangeId = null;

            updateSeq.set(1);

            topReadyFut = null;

            rebalancedTopVer = AffinityTopologyVersion.NONE;

            topVer = AffinityTopologyVersion.NONE;
        }
        finally {
            lock.writeLock().unlock();
        }
    }

    /**
     * @return Full map string representation.
     */
    @SuppressWarnings({"ConstantConditions"})
    private String fullMapString() {
        return node2part == null ? "null" : FULL_MAP_DEBUG ? node2part.toFullString() : node2part.toString();
    }

    /**
     * @param map Map to get string for.
     * @return Full map string representation.
     */
    @SuppressWarnings({"ConstantConditions"})
    private String mapString(GridDhtPartitionMap2 map) {
        return map == null ? "null" : FULL_MAP_DEBUG ? map.toFullString() : map.toString();
    }

    /**
     * Waits for renting partitions.
     *
     * @return {@code True} if mapping was changed.
     * @throws IgniteCheckedException If failed.
     */
    private boolean waitForRent() throws IgniteCheckedException {
        boolean changed = false;

        GridDhtLocalPartition[] locPartsCopy = new GridDhtLocalPartition[locParts.length];

        lock.readLock().lock();

        try {
            for (int i = 0; i < locParts.length; i++)
                locPartsCopy[i] = locParts[i];
        }
        finally {
            lock.readLock().unlock();
        }

        GridDhtLocalPartition part;

        for (int i = 0; i < locPartsCopy.length; i++) {
            part = locPartsCopy[i];

            if (part == null)
                continue;

            GridDhtPartitionState state = part.state();

            if (state == RENTING || state == EVICTED) {
                if (log.isDebugEnabled())
                    log.debug("Waiting for renting partition: " + part);

                // Wait for partition to empty out.
                part.rent(true).get();

                if (log.isDebugEnabled())
                    log.debug("Finished waiting for renting partition: " + part);
            }
        }

        // Remove evicted partition.
        lock.writeLock().lock();

        try {
            for (int i = 0; i < locParts.length; i++) {
                part = locParts[i];

                if (part == null)
                    continue;

                if (part.state() == EVICTED) {
                    locParts[i] = null;
                    changed = true;
                }
            }
        }
        finally {
            lock.writeLock().unlock();
        }

        return changed;
    }

    /** {@inheritDoc} */
    @SuppressWarnings({"LockAcquiredButNotSafelyReleased"})
    @Override public void readLock() {
        lock.readLock().lock();
    }

    /** {@inheritDoc} */
    @Override public void readUnlock() {
        lock.readLock().unlock();
    }

    /** {@inheritDoc} */
    @Override public void updateTopologyVersion(
        GridDhtPartitionExchangeId exchId,
        GridDhtPartitionsExchangeFuture exchFut,
        long updSeq,
        boolean stopping
    ) throws IgniteInterruptedCheckedException {
        U.writeLock(lock);

        try {
            assert exchId.topologyVersion().compareTo(topVer) > 0 : "Invalid topology version [topVer=" + topVer +
                ", exchId=" + exchId + ']';

            this.stopping = stopping;

            updateSeq.setIfGreater(updSeq);

            topReadyFut = exchFut;

            rebalancedTopVer = AffinityTopologyVersion.NONE;

            topVer = exchId.topologyVersion();
        }
        finally {
            lock.writeLock().unlock();
        }
    }

    /** {@inheritDoc} */
    @Override public AffinityTopologyVersion topologyVersion() {
        AffinityTopologyVersion topVer = this.topVer;

        assert topVer.topologyVersion() > 0 : "Invalid topology version [topVer=" + topVer +
            ", cacheName=" + cctx.name() + ']';

        return topVer;
    }

    /** {@inheritDoc} */
    @Override public GridDhtTopologyFuture topologyVersionFuture() {
        lock.readLock().lock();

        try {
            assert topReadyFut != null;

            return topReadyFut;
        }
        finally {
            lock.readLock().unlock();
        }
    }

    /** {@inheritDoc} */
    @Override public boolean stopping() {
        return stopping;
    }

    /** {@inheritDoc} */
    @Override public void initPartitions(
        GridDhtPartitionsExchangeFuture exchFut) throws IgniteInterruptedCheckedException {
        U.writeLock(lock);

        try {
            if (stopping)
                return;

            long updateSeq = this.updateSeq.incrementAndGet();

            initPartitions0(exchFut, updateSeq);

            consistencyCheck();
        }
        finally {
            lock.writeLock().unlock();
        }
    }

    /**
     * @param exchFut Exchange future.
     * @param updateSeq Update sequence.
     */
    private void initPartitions0(GridDhtPartitionsExchangeFuture exchFut, long updateSeq) {
        ClusterNode loc = cctx.localNode();

        ClusterNode oldest = CU.oldestAliveCacheServerNode(cctx.shared(), topVer);

        assert oldest != null || cctx.kernalContext().clientNode();

        GridDhtPartitionExchangeId exchId = exchFut.exchangeId();

        assert topVer.equals(exchFut.topologyVersion()) :
            "Invalid topology [topVer=" + topVer +
                ", cache=" + cctx.name() +
                ", futVer=" + exchFut.topologyVersion() + ']';
        assert cctx.affinity().affinityTopologyVersion().equals(exchFut.topologyVersion()) :
            "Invalid affinity [topVer=" + cctx.affinity().affinityTopologyVersion() +
                ", cache=" + cctx.name() +
                ", futVer=" + exchFut.topologyVersion() + ']';

        List<List<ClusterNode>> aff = cctx.affinity().assignments(exchFut.topologyVersion());

        int num = cctx.affinity().partitions();

        if (cctx.rebalanceEnabled()) {
            boolean added = exchFut.isCacheAdded(cctx.cacheId(), exchId.topologyVersion());

            boolean first = (loc.equals(oldest) && loc.id().equals(exchId.nodeId()) && exchId.isJoined()) || added;

            if (first) {
                assert exchId.isJoined() || added;

                for (int p = 0; p < num; p++) {
                    if (localNode(p, aff)) {
                        GridDhtLocalPartition locPart = createPartition(p);

                        boolean owned = locPart.own();

                        assert owned : "Failed to own partition for oldest node [cacheName" + cctx.name() +
                            ", part=" + locPart + ']';

                        if (log.isDebugEnabled())
                            log.debug("Owned partition for oldest node: " + locPart);

                        updateLocal(p, loc.id(), locPart.state(), updateSeq);
                    }
                }
            }
            else
                createPartitions(aff, updateSeq);
        }
        else {
            // If preloader is disabled, then we simply clear out
            // the partitions this node is not responsible for.
            for (int p = 0; p < num; p++) {
                GridDhtLocalPartition locPart = localPartition(p, topVer, false, false);

                boolean belongs = localNode(p, aff);

                if (locPart != null) {
                    if (!belongs) {
                        GridDhtPartitionState state = locPart.state();

                        if (state.active()) {
                            locPart.rent(false);

                            updateLocal(p, loc.id(), locPart.state(), updateSeq);

                            if (log.isDebugEnabled())
                                log.debug("Evicting partition with rebalancing disabled " +
                                    "(it does not belong to affinity): " + locPart);
                        }
                    }
                }
                else if (belongs)
                    createPartition(p);
            }
        }

        if (node2part != null && node2part.valid())
            checkEvictions(updateSeq, aff);

        updateRebalanceVersion(aff);
    }

    /**
     * @param aff Affinity assignments.
     * @param updateSeq Update sequence.
     */
    private void createPartitions(List<List<ClusterNode>> aff, long updateSeq) {
        ClusterNode loc = cctx.localNode();

        int num = cctx.affinity().partitions();

        for (int p = 0; p < num; p++) {
            if (node2part != null && node2part.valid()) {
                if (localNode(p, aff)) {
                    // This will make sure that all non-existing partitions
                    // will be created in MOVING state.
                    GridDhtLocalPartition locPart = createPartition(p);

                    updateLocal(p, loc.id(), locPart.state(), updateSeq);
                }
            }
            // If this node's map is empty, we pre-create local partitions,
            // so local map will be sent correctly during exchange.
            else if (localNode(p, aff))
                createPartition(p);
        }
    }

    /** {@inheritDoc} */
    @Override public void beforeExchange(GridDhtPartitionsExchangeFuture exchFut, boolean affReady)
        throws IgniteCheckedException {
        waitForRent();

        ClusterNode loc = cctx.localNode();

        U.writeLock(lock);

        try {
            GridDhtPartitionExchangeId exchId = exchFut.exchangeId();

            if (stopping)
                return;

            assert topVer.equals(exchId.topologyVersion()) : "Invalid topology version [topVer=" +
                topVer + ", exchId=" + exchId + ']';

            if (exchId.isLeft())
                removeNode(exchId.nodeId());

            // In case if node joins, get topology at the time of joining node.
            ClusterNode oldest = CU.oldestAliveCacheServerNode(cctx.shared(), topVer);

            assert oldest != null || cctx.kernalContext().clientNode();

            if (log.isDebugEnabled())
                log.debug("Partition map beforeExchange [exchId=" + exchId + ", fullMap=" + fullMapString() + ']');

            long updateSeq = this.updateSeq.incrementAndGet();

            cntrMap.clear();

            // If this is the oldest node.
            if (oldest != null && (loc.equals(oldest) || exchFut.isCacheAdded(cctx.cacheId(), exchId.topologyVersion()))) {
                if (node2part == null) {
                    node2part = new GridDhtPartitionFullMap(oldest.id(), oldest.order(), updateSeq);

                    if (log.isDebugEnabled())
                        log.debug("Created brand new full topology map on oldest node [exchId=" +
                            exchId + ", fullMap=" + fullMapString() + ']');
                }
                else if (!node2part.valid()) {
                    node2part = new GridDhtPartitionFullMap(oldest.id(), oldest.order(), updateSeq, node2part, false);

                    if (log.isDebugEnabled())
                        log.debug("Created new full topology map on oldest node [exchId=" + exchId + ", fullMap=" +
                            node2part + ']');
                }
                else if (!node2part.nodeId().equals(loc.id())) {
                    node2part = new GridDhtPartitionFullMap(oldest.id(), oldest.order(), updateSeq, node2part, false);

                    if (log.isDebugEnabled())
                        log.debug("Copied old map into new map on oldest node (previous oldest node left) [exchId=" +
                            exchId + ", fullMap=" + fullMapString() + ']');
                }
            }

            if (affReady)
                initPartitions0(exchFut, updateSeq);
            else {
                List<List<ClusterNode>> aff = cctx.affinity().idealAssignment();

                createPartitions(aff, updateSeq);
            }

            consistencyCheck();

            if (log.isDebugEnabled())
                log.debug("Partition map after beforeExchange [exchId=" + exchId + ", fullMap=" +
                    fullMapString() + ']');
        }
        finally {
            lock.writeLock().unlock();
        }

        // Wait for evictions.
        waitForRent();
    }

    /** {@inheritDoc} */
    @Override public boolean afterExchange(GridDhtPartitionsExchangeFuture exchFut) throws IgniteCheckedException {
        boolean changed = waitForRent();

        ClusterNode loc = cctx.localNode();

        int num = cctx.affinity().partitions();

        AffinityTopologyVersion topVer = exchFut.topologyVersion();

        assert cctx.affinity().affinityTopologyVersion().equals(topVer) : "Affinity is not initialized " +
            "[topVer=" + topVer +
            ", affVer=" + cctx.affinity().affinityTopologyVersion() +
            ", fut=" + exchFut + ']';

        lock.writeLock().lock();

        try {
            if (stopping)
                return false;

            assert topVer.equals(exchFut.topologyVersion()) : "Invalid topology version [topVer=" +
                topVer + ", exchId=" + exchFut.exchangeId() + ']';

            if (log.isDebugEnabled())
                log.debug("Partition map before afterExchange [exchId=" + exchFut.exchangeId() + ", fullMap=" +
                    fullMapString() + ']');

            long updateSeq = this.updateSeq.incrementAndGet();

            for (int p = 0; p < num; p++) {
                GridDhtLocalPartition locPart = localPartition(p, topVer, false, false);

                if (cctx.affinity().localNode(p, topVer)) {
                    // This partition will be created during next topology event,
                    // which obviously has not happened at this point.
                    if (locPart == null) {
                        if (log.isDebugEnabled())
                            log.debug("Skipping local partition afterExchange (will not create): " + p);

                        continue;
                    }

                    GridDhtPartitionState state = locPart.state();

                    if (state == MOVING) {
                        if (cctx.rebalanceEnabled()) {
                            Collection<ClusterNode> owners = owners(p);

                            // If there are no other owners, then become an owner.
                            if (F.isEmpty(owners)) {
                                boolean owned = locPart.own();

                                assert owned : "Failed to own partition [cacheName" + cctx.name() + ", locPart=" +
                                    locPart + ']';

                                updateLocal(p, loc.id(), locPart.state(), updateSeq);

                                changed = true;

                                if (cctx.events().isRecordable(EVT_CACHE_REBALANCE_PART_DATA_LOST)) {
                                    DiscoveryEvent discoEvt = exchFut.discoveryEvent();

                                    cctx.events().addPreloadEvent(p,
                                        EVT_CACHE_REBALANCE_PART_DATA_LOST, discoEvt.eventNode(),
                                        discoEvt.type(), discoEvt.timestamp());
                                }

                                if (log.isDebugEnabled())
                                    log.debug("Owned partition: " + locPart);
                            }
                            else if (log.isDebugEnabled())
                                log.debug("Will not own partition (there are owners to rebalance from) [locPart=" +
                                    locPart + ", owners = " + owners + ']');
                        }
                        else
                            updateLocal(p, loc.id(), locPart.state(), updateSeq);
                    }
                }
                else {
                    if (locPart != null) {
                        GridDhtPartitionState state = locPart.state();

                        if (state == MOVING) {
                            locPart.rent(false);

                            updateLocal(p, loc.id(), locPart.state(), updateSeq);

                            changed = true;

                            if (log.isDebugEnabled())
                                log.debug("Evicting moving partition (it does not belong to affinity): " + locPart);
                        }
                    }
                }
            }

            updateRebalanceVersion(cctx.affinity().assignments(topVer));

            consistencyCheck();
        }
        finally {
            lock.writeLock().unlock();
        }

        return changed;
    }

    /** {@inheritDoc} */
    @Nullable @Override public GridDhtLocalPartition localPartition(int p, AffinityTopologyVersion topVer,
        boolean create)
        throws GridDhtInvalidPartitionException {
        return localPartition(p, topVer, create, true);
    }

    /**
     * @param p Partition number.
     * @return Partition.
     */
    private GridDhtLocalPartition createPartition(int p) {
        assert lock.isWriteLockedByCurrentThread();

        GridDhtLocalPartition loc = locParts[p];

        if (loc == null || loc.state() == EVICTED)
            locParts[p] = loc = new GridDhtLocalPartition(cctx, p, entryFactory);

        return loc;
    }

    /**
     * @param p Partition number.
     * @param topVer Topology version.
     * @param create Create flag.
     * @param updateSeq Update sequence.
     * @return Local partition.
     */
    @SuppressWarnings("TooBroadScope")
    private GridDhtLocalPartition localPartition(int p,
        AffinityTopologyVersion topVer,
        boolean create,
        boolean updateSeq) {
        GridDhtLocalPartition loc;

        lock.readLock().lock();

        try {
            loc = locParts[p];
        }
        finally {
            lock.readLock().unlock();
        }

        if (loc != null && loc.state() != EVICTED)
            return loc;

        if (!create)
            return null;

        boolean created = false;

        lock.writeLock().lock();

        try {
            loc = locParts[p];

            boolean belongs = cctx.affinity().localNode(p, topVer);

            if (loc != null && loc.state() == EVICTED) {
                locParts[p] = loc = null;

                if (!belongs)
                    throw new GridDhtInvalidPartitionException(p, "Adding entry to evicted partition " +
                        "(often may be caused by inconsistent 'key.hashCode()' implementation) " +
                        "[part=" + p + ", topVer=" + topVer + ", this.topVer=" + this.topVer + ']');
            }

            if (loc == null) {
                if (!belongs)
                    throw new GridDhtInvalidPartitionException(p, "Creating partition which does not belong to " +
                        "local node (often may be caused by inconsistent 'key.hashCode()' implementation) " +
                        "[part=" + p + ", topVer=" + topVer + ", this.topVer=" + this.topVer + ']');

                locParts[p] = loc = new GridDhtLocalPartition(cctx, p, entryFactory);

                if (updateSeq)
                    this.updateSeq.incrementAndGet();

                created = true;

                if (log.isDebugEnabled())
                    log.debug("Created local partition: " + loc);
            }
        }
        finally {
            lock.writeLock().unlock();
        }

        if (created && cctx.shared().pageStore() != null) {
            try {
                cctx.shared().pageStore().onPartitionCreated(cctx.cacheId(), p);
            }
            catch (IgniteCheckedException e) {
                // TODO ignite-db
                throw new IgniteException(e);
            }
        }

        return loc;
    }

    /** {@inheritDoc} */
    @Override public void releasePartitions(int... parts) {
        assert parts != null;
        assert parts.length > 0;

        GridDhtLocalPartition[] locPartsCopy = new GridDhtLocalPartition[parts.length];

        lock.readLock().lock();

        try {
            for (int i = 0; i < parts.length; i++)
                locPartsCopy[i] = locParts[parts[i]];
        }
        finally {
            lock.readLock().unlock();
        }

        for (int i = 0; i < parts.length; i++)
            locPartsCopy[i].release();
    }

    /** {@inheritDoc} */
    @Override public GridDhtLocalPartition localPartition(Object key, boolean create) {
        return localPartition(cctx.affinity().partition(key), AffinityTopologyVersion.NONE, create);
    }

    /** {@inheritDoc} */
    @Override public List<GridDhtLocalPartition> localPartitions() {
        LinkedList<GridDhtLocalPartition> list = new LinkedList<>();

        lock.readLock().lock();

        try {
            for (int i = 0; i < locParts.length; i++) {
                GridDhtLocalPartition part = locParts[i];

                if (part != null)
                    list.add(part);
            }

            return list;
        }
        finally {
            lock.readLock().unlock();
        }
    }

    /** {@inheritDoc} */
    @Override public Collection<GridDhtLocalPartition> currentLocalPartitions() {
        return localPartitions();
    }

    /** {@inheritDoc} */
    @Override public void onRemoved(GridDhtCacheEntry e) {
        /*
         * Make sure not to acquire any locks here as this method
         * may be called from sensitive synchronization blocks.
         * ===================================================
         */

        GridDhtLocalPartition loc = localPartition(e.partition(), topologyVersion(), false);

        if (loc != null)
            loc.onRemoved(e);
    }

    /** {@inheritDoc} */
    @Override public GridDhtPartitionMap2 localPartitionMap() {
        Map<Integer, GridDhtPartitionState> map = new HashMap<>();

        lock.readLock().lock();

        try {
            for (int i = 0; i < locParts.length; i++) {
                GridDhtLocalPartition part = locParts[i];

                if (part == null)
                    continue;

                map.put(i, part.state());
            }

            return new GridDhtPartitionMap2(cctx.nodeId(), updateSeq.get(), topVer,
                Collections.unmodifiableMap(map), true);
        }
        finally {
            lock.readLock().unlock();
        }
    }

    /** {@inheritDoc} */
    @Override public GridDhtPartitionState partitionState(UUID nodeId, int part) {
        lock.readLock().lock();

        try {
            GridDhtPartitionMap2 partMap = node2part.get(nodeId);

            if (partMap != null) {
                GridDhtPartitionState state = partMap.get(part);

                return state == null ? EVICTED : state;
            }

            return EVICTED;
        }
        finally {
            lock.readLock().unlock();
        }
    }

    /** {@inheritDoc} */
<<<<<<< HEAD
    @Override public Collection<ClusterNode> nodes(int p, AffinityTopologyVersion topVer) {
        GridAffinityAssignment affAssignment = cctx.affinity().assignment(topVer);

        Collection<ClusterNode> affNodes = affAssignment.get(p);
=======
    @Override public List<ClusterNode> nodes(int p, AffinityTopologyVersion topVer) {
        GridAffinityAssignment affAssignment = cctx.affinity().assignment(topVer);

        List<ClusterNode> affNodes = affAssignment.get(p);
>>>>>>> 5ac30480

        lock.readLock().lock();

        try {
            assert node2part != null && node2part.valid() : "Invalid node-to-partitions map [topVer1=" + topVer +
                ", topVer2=" + this.topVer +
                ", node=" + cctx.gridName() +
                ", cache=" + cctx.name() +
                ", node2part=" + node2part + ']';

            List<ClusterNode> nodes = null;

            Collection<UUID> nodeIds = part2node.get(p);

            if (!F.isEmpty(nodeIds)) {
                for (UUID nodeId : nodeIds) {
                    HashSet<UUID> affIds = affAssignment.getIds(p);

                    if (!affIds.contains(nodeId) && hasState(p, nodeId, OWNING, MOVING, RENTING)) {
                        ClusterNode n = cctx.discovery().node(nodeId);

                        if (n != null && (topVer.topologyVersion() < 0 || n.order() <= topVer.topologyVersion())) {
                            if (nodes == null) {
                                nodes = new ArrayList<>(affNodes.size() + 2);

                                nodes.addAll(affNodes);
                            }

                            nodes.add(n);
                        }
                    }
                }
            }

            return nodes != null ? nodes : affNodes;
        }
        finally {
            lock.readLock().unlock();
        }
    }

    /**
     * @param p Partition.
     * @param topVer Topology version ({@code -1} for all nodes).
     * @param state Partition state.
     * @param states Additional partition states.
     * @return List of nodes for the partition.
     */
    private List<ClusterNode> nodes(int p,
        AffinityTopologyVersion topVer,
        GridDhtPartitionState state,
        GridDhtPartitionState... states) {
        Collection<UUID> allIds = topVer.topologyVersion() > 0 ? F.nodeIds(CU.affinityNodes(cctx, topVer)) : null;

        lock.readLock().lock();

        try {
            assert node2part != null && node2part.valid() : "Invalid node-to-partitions map [topVer=" + topVer +
                ", allIds=" + allIds +
                ", node2part=" + node2part +
                ", cache=" + cctx.name() + ']';

            Collection<UUID> nodeIds = part2node.get(p);

            // Node IDs can be null if both, primary and backup, nodes disappear.
            int size = nodeIds == null ? 0 : nodeIds.size();

            if (size == 0)
                return Collections.emptyList();

            List<ClusterNode> nodes = new ArrayList<>(size);

            for (UUID id : nodeIds) {
                if (topVer.topologyVersion() > 0 && !allIds.contains(id))
                    continue;

                if (hasState(p, id, state, states)) {
                    ClusterNode n = cctx.discovery().node(id);

                    if (n != null && (topVer.topologyVersion() < 0 || n.order() <= topVer.topologyVersion()))
                        nodes.add(n);
                }
            }

            return nodes;
        }
        finally {
            lock.readLock().unlock();
        }
    }

    /** {@inheritDoc} */
    @Override public List<ClusterNode> owners(int p, AffinityTopologyVersion topVer) {
        if (!cctx.rebalanceEnabled())
            return ownersAndMoving(p, topVer);

        return nodes(p, topVer, OWNING);
    }

    /** {@inheritDoc} */
    @Override public List<ClusterNode> owners(int p) {
        return owners(p, AffinityTopologyVersion.NONE);
    }

    /** {@inheritDoc} */
    @Override public List<ClusterNode> moving(int p) {
        if (!cctx.rebalanceEnabled())
            return ownersAndMoving(p, AffinityTopologyVersion.NONE);

        return nodes(p, AffinityTopologyVersion.NONE, MOVING);
    }

    /**
     * @param p Partition.
     * @param topVer Topology version.
     * @return List of nodes in state OWNING or MOVING.
     */
    private List<ClusterNode> ownersAndMoving(int p, AffinityTopologyVersion topVer) {
        return nodes(p, topVer, OWNING, MOVING);
    }

    /** {@inheritDoc} */
    @Override public long updateSequence() {
        return updateSeq.get();
    }

    /** {@inheritDoc} */
    @Override public GridDhtPartitionFullMap partitionMap(boolean onlyActive) {
        lock.readLock().lock();

        try {
            assert node2part != null && node2part.valid() : "Invalid node2part [node2part: " + node2part +
                ", cache=" + cctx.name() +
                ", started=" + cctx.started() +
                ", stopping=" + stopping +
                ", locNodeId=" + cctx.localNode().id() +
                ", locName=" + cctx.gridName() + ']';

            GridDhtPartitionFullMap m = node2part;

            return new GridDhtPartitionFullMap(m.nodeId(), m.nodeOrder(), m.updateSequence(), m, onlyActive);
        }
        finally {
            lock.readLock().unlock();
        }
    }

    /** {@inheritDoc} */
    @SuppressWarnings({"MismatchedQueryAndUpdateOfCollection"})
    @Nullable @Override public GridDhtPartitionMap2 update(@Nullable GridDhtPartitionExchangeId exchId,
        GridDhtPartitionFullMap partMap,
        @Nullable Map<Integer, Long> cntrMap) {
        if (log.isDebugEnabled())
            log.debug("Updating full partition map [exchId=" + exchId + ", parts=" + fullMapString() + ']');

        assert partMap != null;

        lock.writeLock().lock();

        try {
            if (stopping)
                return null;

            if (cntrMap != null) {
                for (Map.Entry<Integer, Long> e : cntrMap.entrySet()) {
                    Long cntr = this.cntrMap.get(e.getKey());

                    if (cntr == null || cntr < e.getValue())
                        this.cntrMap.put(e.getKey(), e.getValue());
                }

                for (int i = 0; i < locParts.length; i++) {
                    GridDhtLocalPartition part = locParts[i];

                    if (part == null)
                        continue;

                    Long cntr = cntrMap.get(part.id());

                    if (cntr != null)
                        part.updateCounter(cntr);
                }
            }

            if (exchId != null && lastExchangeId != null && lastExchangeId.compareTo(exchId) >= 0) {
                if (log.isDebugEnabled())
                    log.debug("Stale exchange id for full partition map update (will ignore) [lastExchId=" +
                        lastExchangeId + ", exchId=" + exchId + ']');

                return null;
            }

            if (node2part != null && node2part.compareTo(partMap) >= 0) {
                if (log.isDebugEnabled())
                    log.debug("Stale partition map for full partition map update (will ignore) [lastExchId=" +
                        lastExchangeId + ", exchId=" + exchId + ", curMap=" + node2part + ", newMap=" + partMap + ']');

                return null;
            }

            long updateSeq = this.updateSeq.incrementAndGet();

            if (exchId != null)
                lastExchangeId = exchId;

            if (node2part != null) {
                for (GridDhtPartitionMap2 part : node2part.values()) {
                    GridDhtPartitionMap2 newPart = partMap.get(part.nodeId());

                    // If for some nodes current partition has a newer map,
                    // then we keep the newer value.
                    if (newPart != null &&
                        (newPart.updateSequence() < part.updateSequence() || (
                            cctx.startTopologyVersion() != null &&
                                newPart.topologyVersion() != null && // Backward compatibility.
                                cctx.startTopologyVersion().compareTo(newPart.topologyVersion()) > 0))
                        ) {
                        if (log.isDebugEnabled())
                            log.debug("Overriding partition map in full update map [exchId=" + exchId + ", curPart=" +
                                mapString(part) + ", newPart=" + mapString(newPart) + ']');

                        partMap.put(part.nodeId(), part);
                    }
                }

                for (Iterator<UUID> it = partMap.keySet().iterator(); it.hasNext(); ) {
                    UUID nodeId = it.next();

                    if (!cctx.discovery().alive(nodeId)) {
                        if (log.isDebugEnabled())
                            log.debug("Removing left node from full map update [nodeId=" + nodeId + ", partMap=" +
                                partMap + ']');

                        it.remove();
                    }
                }
            }

            node2part = partMap;

            Map<Integer, Set<UUID>> p2n = new HashMap<>(cctx.affinity().partitions(), 1.0f);

            for (Map.Entry<UUID, GridDhtPartitionMap2> e : partMap.entrySet()) {
                for (Integer p : e.getValue().keySet()) {
                    Set<UUID> ids = p2n.get(p);

                    if (ids == null)
                        // Initialize HashSet to size 3 in anticipation that there won't be
                        // more than 3 nodes per partitions.
                        p2n.put(p, ids = U.newHashSet(3));

                    ids.add(e.getKey());
                }
            }

            part2node = p2n;

            boolean changed = false;

            AffinityTopologyVersion affVer = cctx.affinity().affinityTopologyVersion();

            if (!affVer.equals(AffinityTopologyVersion.NONE) && affVer.compareTo(topVer) >= 0) {
                List<List<ClusterNode>> aff = cctx.affinity().assignments(topVer);

                changed = checkEvictions(updateSeq, aff);

                updateRebalanceVersion(aff);
            }

            consistencyCheck();

            if (log.isDebugEnabled())
                log.debug("Partition map after full update: " + fullMapString());

            return changed ? localPartitionMap() : null;
        }
        finally {
            lock.writeLock().unlock();
        }
    }

    /** {@inheritDoc} */
    @SuppressWarnings({"MismatchedQueryAndUpdateOfCollection"})
    @Nullable @Override public GridDhtPartitionMap2 update(@Nullable GridDhtPartitionExchangeId exchId,
        GridDhtPartitionMap2 parts,
        @Nullable Map<Integer, Long> cntrMap) {
        if (log.isDebugEnabled())
            log.debug("Updating single partition map [exchId=" + exchId + ", parts=" + mapString(parts) + ']');

        if (!cctx.discovery().alive(parts.nodeId())) {
            if (log.isDebugEnabled())
                log.debug("Received partition update for non-existing node (will ignore) [exchId=" + exchId +
                    ", parts=" + parts + ']');

            return null;
        }

        lock.writeLock().lock();

        try {
            if (stopping)
                return null;

            if (cntrMap != null) {
                for (Map.Entry<Integer, Long> e : cntrMap.entrySet()) {
                    Long cntr = this.cntrMap.get(e.getKey());

                    if (cntr == null || cntr < e.getValue())
                        this.cntrMap.put(e.getKey(), e.getValue());
                }

                for (int i = 0; i < locParts.length; i++) {
                    GridDhtLocalPartition part = locParts[i];

                    if (part == null)
                        continue;

                    Long cntr = cntrMap.get(part.id());

                    if (cntr != null)
                        part.updateCounter(cntr);
                }
            }

            if (lastExchangeId != null && exchId != null && lastExchangeId.compareTo(exchId) > 0) {
                if (log.isDebugEnabled())
                    log.debug("Stale exchange id for single partition map update (will ignore) [lastExchId=" +
                        lastExchangeId + ", exchId=" + exchId + ']');

                return null;
            }

            if (exchId != null)
                lastExchangeId = exchId;

            if (node2part == null)
                // Create invalid partition map.
                node2part = new GridDhtPartitionFullMap();

            GridDhtPartitionMap2 cur = node2part.get(parts.nodeId());

            if (cur != null && cur.updateSequence() >= parts.updateSequence()) {
                if (log.isDebugEnabled())
                    log.debug("Stale update sequence for single partition map update (will ignore) [exchId=" + exchId +
                        ", curSeq=" + cur.updateSequence() + ", newSeq=" + parts.updateSequence() + ']');

                return null;
            }

            long updateSeq = this.updateSeq.incrementAndGet();

            node2part = new GridDhtPartitionFullMap(node2part, updateSeq);

            boolean changed = false;

            if (cur == null || !cur.equals(parts))
                changed = true;

            node2part.put(parts.nodeId(), parts);

            part2node = new HashMap<>(part2node);

            // Add new mappings.
            for (Integer p : parts.keySet()) {
                Set<UUID> ids = part2node.get(p);

                if (ids == null)
                    // Initialize HashSet to size 3 in anticipation that there won't be
                    // more than 3 nodes per partition.
                    part2node.put(p, ids = U.newHashSet(3));

                changed |= ids.add(parts.nodeId());
            }

            // Remove obsolete mappings.
            if (cur != null) {
                for (Integer p : F.view(cur.keySet(), F0.notIn(parts.keySet()))) {
                    Set<UUID> ids = part2node.get(p);

                    if (ids != null)
                        changed |= ids.remove(parts.nodeId());
                }
            }

            AffinityTopologyVersion affVer = cctx.affinity().affinityTopologyVersion();

            if (!affVer.equals(AffinityTopologyVersion.NONE) && affVer.compareTo(topVer) >= 0) {
                List<List<ClusterNode>> aff = cctx.affinity().assignments(topVer);

                changed |= checkEvictions(updateSeq, aff);

                updateRebalanceVersion(aff);
            }

            consistencyCheck();

            if (log.isDebugEnabled())
                log.debug("Partition map after single update: " + fullMapString());

            return changed ? localPartitionMap() : null;
        }
        finally {
            lock.writeLock().unlock();
        }
    }

    /**
     * @param updateSeq Update sequence.
     * @param aff Affinity assignments.
     * @return Checks if any of the local partitions need to be evicted.
     */
    private boolean checkEvictions(long updateSeq, List<List<ClusterNode>> aff) {
        boolean changed = false;

        UUID locId = cctx.nodeId();

        for (int p = 0; p < locParts.length; p++) {
            GridDhtLocalPartition part = locParts[p];

            if (part == null)
                continue;

            GridDhtPartitionState state = part.state();

            if (state.active()) {
                List<ClusterNode> affNodes = aff.get(p);

                if (!affNodes.contains(cctx.localNode())) {
                    Collection<UUID> nodeIds = F.nodeIds(nodes(p, topVer, OWNING));

                    // If all affinity nodes are owners, then evict partition from local node.
                    if (nodeIds.containsAll(F.nodeIds(affNodes))) {
                        part.rent(false);

                        updateLocal(part.id(), locId, part.state(), updateSeq);

                        changed = true;

                        if (log.isDebugEnabled())
                            log.debug("Evicted local partition (all affinity nodes are owners): " + part);
                    }
                    else {
                        int ownerCnt = nodeIds.size();
                        int affCnt = affNodes.size();

                        if (ownerCnt > affCnt) {
                            List<ClusterNode> sorted = new ArrayList<>(cctx.discovery().nodes(nodeIds));

                            // Sort by node orders in ascending order.
                            Collections.sort(sorted, CU.nodeComparator(true));

                            int diff = sorted.size() - affCnt;

                            for (int i = 0; i < diff; i++) {
                                ClusterNode n = sorted.get(i);

                                if (locId.equals(n.id())) {
                                    part.rent(false);

                                    updateLocal(part.id(), locId, part.state(), updateSeq);

                                    changed = true;

                                    if (log.isDebugEnabled())
                                        log.debug("Evicted local partition (this node is oldest non-affinity node): " +
                                            part);

                                    break;
                                }
                            }
                        }
                    }
                }
            }
        }

        return changed;
    }

    /**
     * Updates value for single partition.
     *
     * @param p Partition.
     * @param nodeId Node ID.
     * @param state State.
     * @param updateSeq Update sequence.
     */
    @SuppressWarnings({"MismatchedQueryAndUpdateOfCollection"})
    private void updateLocal(int p, UUID nodeId, GridDhtPartitionState state, long updateSeq) {
        assert nodeId.equals(cctx.nodeId());

        // In case if node joins, get topology at the time of joining node.
        ClusterNode oldest = CU.oldestAliveCacheServerNode(cctx.shared(), topVer);

        assert oldest != null || cctx.kernalContext().clientNode();

        // If this node became the oldest node.
        if (cctx.localNode().equals(oldest)) {
            long seq = node2part.updateSequence();

            if (seq != updateSeq) {
                if (seq > updateSeq) {
                    if (this.updateSeq.get() < seq) {
                        // Update global counter if necessary.
                        boolean b = this.updateSeq.compareAndSet(this.updateSeq.get(), seq + 1);

                        assert b : "Invalid update sequence [updateSeq=" + updateSeq + ", seq=" + seq +
                            ", curUpdateSeq=" + this.updateSeq.get() + ", node2part=" + node2part.toFullString() + ']';

                        updateSeq = seq + 1;
                    }
                    else
                        updateSeq = seq;
                }

                node2part.updateSequence(updateSeq);
            }
        }

        GridDhtPartitionMap2 map = node2part.get(nodeId);

        if (map == null)
            node2part.put(nodeId, map = new GridDhtPartitionMap2(nodeId, updateSeq, topVer,
                Collections.<Integer, GridDhtPartitionState>emptyMap(), false));

        map.updateSequence(updateSeq, topVer);

        map.put(p, state);

        Set<UUID> ids = part2node.get(p);

        if (ids == null)
            part2node.put(p, ids = U.newHashSet(3));

        ids.add(nodeId);
    }

    /**
     * @param nodeId Node to remove.
     */
    private void removeNode(UUID nodeId) {
        assert nodeId != null;

        ClusterNode oldest = CU.oldest(cctx.discovery().serverNodes(topVer));

        assert oldest != null;

        ClusterNode loc = cctx.localNode();

        if (node2part != null) {
            if (oldest.equals(loc) && !node2part.nodeId().equals(loc.id())) {
                updateSeq.setIfGreater(node2part.updateSequence());

                node2part = new GridDhtPartitionFullMap(loc.id(), loc.order(), updateSeq.incrementAndGet(),
                    node2part, false);
            }
            else
                node2part = new GridDhtPartitionFullMap(node2part, node2part.updateSequence());

            part2node = new HashMap<>(part2node);

            GridDhtPartitionMap2 parts = node2part.remove(nodeId);

            if (parts != null) {
                for (Integer p : parts.keySet()) {
                    Set<UUID> nodeIds = part2node.get(p);

                    if (nodeIds != null) {
                        nodeIds.remove(nodeId);

                        if (nodeIds.isEmpty())
                            part2node.remove(p);
                    }
                }
            }

            consistencyCheck();
        }
    }

    /** {@inheritDoc} */
    @Override public boolean own(GridDhtLocalPartition part) {
        ClusterNode loc = cctx.localNode();

        lock.writeLock().lock();

        try {
            if (part.own()) {
                updateLocal(part.id(), loc.id(), part.state(), updateSeq.incrementAndGet());

                consistencyCheck();

                return true;
            }

            consistencyCheck();

            return false;
        }
        finally {
            lock.writeLock().unlock();
        }
    }

    /** {@inheritDoc} */
    @Override public void onEvicted(GridDhtLocalPartition part, boolean updateSeq) {
        lock.writeLock().lock();

        try {
            if (stopping)
                return;

            assert part.state() == EVICTED;

            long seq = updateSeq ? this.updateSeq.incrementAndGet() : this.updateSeq.get();

            updateLocal(part.id(), cctx.localNodeId(), part.state(), seq);

            consistencyCheck();
        }
        finally {
            lock.writeLock().unlock();
        }
    }

    /** {@inheritDoc} */
    @Nullable @Override public GridDhtPartitionMap2 partitions(UUID nodeId) {
        lock.readLock().lock();

        try {
            return node2part.get(nodeId);
        }
        finally {
            lock.readLock().unlock();
        }
    }

    /** {@inheritDoc} */
    @Override public Map<Integer, Long> updateCounters() {
        lock.readLock().lock();

        try {
            Map<Integer, Long> res = new HashMap<>(cntrMap);

            for (int i = 0; i < locParts.length; i++) {
                GridDhtLocalPartition part = locParts[i];

                if (part == null)
                    continue;

                Long cntr0 = res.get(part.id());
                Long cntr1 = part.updateCounter();

                if (cntr0 == null || cntr1 > cntr0)
                    res.put(part.id(), cntr1);
            }

            return res;
        }
        finally {
            lock.readLock().unlock();
        }
    }

    /** {@inheritDoc} */
    @Override public boolean rebalanceFinished(AffinityTopologyVersion topVer) {
        AffinityTopologyVersion curTopVer = this.topVer;

        return curTopVer.equals(topVer) && curTopVer.equals(rebalancedTopVer);
    }

    /** {@inheritDoc} */
    @Override public void printMemoryStats(int threshold) {
        X.println(">>>  Cache partition topology stats [grid=" + cctx.gridName() + ", cache=" + cctx.name() + ']');

        lock.readLock().lock();

        try {
            for (int i = 0; i < locParts.length; i++) {
                GridDhtLocalPartition part = locParts[i];

                if (part == null)
                    continue;

                int size = part.size();

                if (size >= threshold)
                    X.println(">>>   Local partition [part=" + part.id() + ", size=" + size + ']');
            }
        }
        finally {
            lock.readLock().unlock();
        }
    }

    /**
     * @param part Partition.
     * @param aff Affinity assignments.
     * @return {@code True} if given partition belongs to local node.
     */
    private boolean localNode(int part, List<List<ClusterNode>> aff) {
        return aff.get(part).contains(cctx.localNode());
    }

    /**
     * @param aff Affinity assignments.
     */
    private void updateRebalanceVersion(List<List<ClusterNode>> aff) {
        if (!rebalancedTopVer.equals(topVer)) {
            if (node2part == null || !node2part.valid())
                return;

            for (int i = 0; i < cctx.affinity().partitions(); i++) {
                List<ClusterNode> affNodes = aff.get(i);

                // Topology doesn't contain server nodes (just clients).
                if (affNodes.isEmpty())
                    continue;

                List<ClusterNode> owners = owners(i);

                if (affNodes.size() != owners.size() || !owners.containsAll(affNodes))
                    return;
            }

            rebalancedTopVer = topVer;

            if (log.isDebugEnabled())
                log.debug("Updated rebalanced version [cache=" + cctx.name() + ", ver=" + rebalancedTopVer + ']');
        }
    }

    /**
     * @param p Partition.
     * @param nodeId Node ID.
     * @param match State to match.
     * @param matches Additional states.
     * @return Filter for owners of this partition.
     */
    private boolean hasState(final int p, @Nullable UUID nodeId, final GridDhtPartitionState match,
        final GridDhtPartitionState... matches) {
        if (nodeId == null)
            return false;

        GridDhtPartitionMap2 parts = node2part.get(nodeId);

        // Set can be null if node has been removed.
        if (parts != null) {
            GridDhtPartitionState state = parts.get(p);

            if (state == match)
                return true;

            if (matches != null && matches.length > 0)
                for (GridDhtPartitionState s : matches)
                    if (state == s)
                        return true;
        }

        return false;
    }

    /**
     * Checks consistency after all operations.
     */
    private void consistencyCheck() {
        if (CONSISTENCY_CHECK) {
            if (node2part == null)
                return;

            for (Map.Entry<UUID, GridDhtPartitionMap2> e : node2part.entrySet()) {
                for (Integer p : e.getValue().keySet()) {
                    Set<UUID> nodeIds = part2node.get(p);

                    assert nodeIds != null : "Failed consistency check [part=" + p + ", nodeId=" + e.getKey() + ']';
                    assert nodeIds.contains(e.getKey()) : "Failed consistency check [part=" + p + ", nodeId=" +
                        e.getKey() + ", nodeIds=" + nodeIds + ']';
                }
            }

            for (Map.Entry<Integer, Set<UUID>> e : part2node.entrySet()) {
                for (UUID nodeId : e.getValue()) {
                    GridDhtPartitionMap2 map = node2part.get(nodeId);

                    assert map != null : "Failed consistency check [part=" + e.getKey() + ", nodeId=" + nodeId + ']';
                    assert map.containsKey(e.getKey()) : "Failed consistency check [part=" + e.getKey() +
                        ", nodeId=" + nodeId + ']';
                }
            }
        }
    }
}<|MERGE_RESOLUTION|>--- conflicted
+++ resolved
@@ -837,17 +837,10 @@
     }
 
     /** {@inheritDoc} */
-<<<<<<< HEAD
-    @Override public Collection<ClusterNode> nodes(int p, AffinityTopologyVersion topVer) {
-        GridAffinityAssignment affAssignment = cctx.affinity().assignment(topVer);
-
-        Collection<ClusterNode> affNodes = affAssignment.get(p);
-=======
     @Override public List<ClusterNode> nodes(int p, AffinityTopologyVersion topVer) {
         GridAffinityAssignment affAssignment = cctx.affinity().assignment(topVer);
 
         List<ClusterNode> affNodes = affAssignment.get(p);
->>>>>>> 5ac30480
 
         lock.readLock().lock();
 
