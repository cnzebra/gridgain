/*
 * Licensed to the Apache Software Foundation (ASF) under one or more
 * contributor license agreements.  See the NOTICE file distributed with
 * this work for additional information regarding copyright ownership.
 * The ASF licenses this file to You under the Apache License, Version 2.0
 * (the "License"); you may not use this file except in compliance with
 * the License.  You may obtain a copy of the License at
 *
 *      http://www.apache.org/licenses/LICENSE-2.0
 *
 * Unless required by applicable law or agreed to in writing, software
 * distributed under the License is distributed on an "AS IS" BASIS,
 * WITHOUT WARRANTIES OR CONDITIONS OF ANY KIND, either express or implied.
 * See the License for the specific language governing permissions and
 * limitations under the License.
 */

package org.apache.ignite.internal.visor.query;

import java.sql.SQLException;
import java.util.ArrayList;
import java.util.Collection;
import java.util.Iterator;
import java.util.List;
import java.util.UUID;
import java.util.concurrent.ConcurrentMap;
import javax.cache.Cache;
import org.apache.ignite.IgniteCache;
import org.apache.ignite.cache.CachePeekMode;
import org.apache.ignite.cache.query.QueryCursor;
import org.apache.ignite.cache.query.ScanQuery;
import org.apache.ignite.cache.query.SqlFieldsQuery;
import org.apache.ignite.internal.processors.cache.GridCacheProcessor;
import org.apache.ignite.internal.processors.query.GridQueryFieldMetadata;
import org.apache.ignite.internal.processors.timeout.GridTimeoutObjectAdapter;
import org.apache.ignite.internal.util.typedef.internal.S;
import org.apache.ignite.internal.util.typedef.internal.U;
import org.apache.ignite.internal.visor.VisorJob;
import org.apache.ignite.internal.visor.util.VisorExceptionWrapper;
import org.apache.ignite.lang.IgniteBiPredicate;
import org.apache.ignite.lang.IgniteBiTuple;

import static org.apache.ignite.internal.visor.query.VisorQueryUtils.RMV_DELAY;
import static org.apache.ignite.internal.visor.query.VisorQueryUtils.SCAN_CACHE_WITH_FILTER;
import static org.apache.ignite.internal.visor.query.VisorQueryUtils.SCAN_CACHE_WITH_FILTER_CASE_SENSITIVE;
import static org.apache.ignite.internal.visor.query.VisorQueryUtils.SCAN_COL_NAMES;
import static org.apache.ignite.internal.visor.query.VisorQueryUtils.SCAN_QRY_NAME;
import static org.apache.ignite.internal.visor.query.VisorQueryUtils.SCAN_NEAR_CACHE;
import static org.apache.ignite.internal.visor.query.VisorQueryUtils.SQL_QRY_NAME;
import static org.apache.ignite.internal.visor.query.VisorQueryUtils.fetchScanQueryRows;
import static org.apache.ignite.internal.visor.query.VisorQueryUtils.fetchSqlQueryRows;

/**
 * Job for execute SCAN or SQL query and get first page of results.
 */
public class VisorQueryJob extends VisorJob<VisorQueryArg, IgniteBiTuple<? extends VisorExceptionWrapper, VisorQueryResultEx>> {
    /** */
    private static final long serialVersionUID = 0L;

    /**
     * Create job with specified argument.
     *
     * @param arg Job argument.
     * @param debug Debug flag.
     */
    protected VisorQueryJob(VisorQueryArg arg, boolean debug) {
        super(arg, debug);
    }

    /**
     * @param cacheName Cache name.
     * @return Cache to execute query.
     */
    protected IgniteCache<Object, Object> cache(String cacheName) {
        GridCacheProcessor cacheProcessor = ignite.context().cache();

        return cacheProcessor.jcache(cacheName);
    }

    /**
     * Execute scan query.
     *
     * @param c Cache to scan.
     * @param arg Job argument with query parameters.
     * @return Query cursor.
     */
    private QueryCursor<Cache.Entry<Object, Object>> scan(IgniteCache<Object, Object> c, VisorQueryArg arg,
        IgniteBiPredicate<Object, Object> filter) {
        ScanQuery<Object, Object> qry = new ScanQuery<>(filter);
        qry.setPageSize(arg.pageSize());
        qry.setLocal(arg.local());

        return c.withKeepBinary().query(qry);
    }

    /**
     * Scan near cache.
     *
     * @param c Cache to scan near entries.
     * @return Cache entries iterator wrapped with query cursor.
     */
    private QueryCursor<Cache.Entry<Object, Object>> near(IgniteCache<Object, Object> c) {
        return new VisorNearCacheCursor<>(c.localEntries(CachePeekMode.NEAR).iterator());
    }

    /** {@inheritDoc} */
    @Override protected IgniteBiTuple<? extends VisorExceptionWrapper, VisorQueryResultEx> run(final VisorQueryArg arg) {
        try {
            UUID nid = ignite.localNode().id();

            String qryTxt = arg.queryText();

            boolean scan = qryTxt == null;

            boolean scanWithFilter = qryTxt != null && qryTxt.startsWith(SCAN_CACHE_WITH_FILTER);

            boolean near = qryTxt != null && qryTxt.startsWith(SCAN_NEAR_CACHE);

            boolean scanAny = scan || scanWithFilter || near;

            // Generate query ID to store query cursor in node local storage.
            String qryId = (scanAny ? SCAN_QRY_NAME : SQL_QRY_NAME) + "-" + UUID.randomUUID();

            IgniteCache<Object, Object> c = cache(arg.cacheName());

            if (scanAny) {
                long start = U.currentTimeMillis();

                IgniteBiPredicate<Object, Object> filter = null;

                if (scanWithFilter) {
                    boolean caseSensitive = qryTxt.startsWith(SCAN_CACHE_WITH_FILTER_CASE_SENSITIVE);

                    String ptrn =  qryTxt.substring(caseSensitive
                        ? SCAN_CACHE_WITH_FILTER_CASE_SENSITIVE.length()
                        : SCAN_CACHE_WITH_FILTER.length());

                    filter = new VisorQueryScanSubstringFilter(caseSensitive, ptrn);
                }

                VisorQueryCursor<Cache.Entry<Object, Object>> cur = new VisorQueryCursor<>(near ? near(c) : scan(c, arg, filter));

                List<Object[]> rows = fetchScanQueryRows(cur, arg.pageSize());

                long duration = U.currentTimeMillis() - start; // Scan duration + fetch duration.

                boolean hasNext = cur.hasNext();

                if (hasNext) {
                    ignite.cluster().<String, VisorQueryCursor>nodeLocalMap().put(qryId, cur);

                    scheduleResultSetHolderRemoval(qryId);
                }
                else
                    cur.close();

                return new IgniteBiTuple<>(null, new VisorQueryResultEx(nid, qryId, SCAN_COL_NAMES, rows, hasNext,
                    duration));
            }
            else {
                SqlFieldsQuery qry = new SqlFieldsQuery(arg.queryText());
                qry.setPageSize(arg.pageSize());
                qry.setDistributedJoins(arg.distributedJoins());
                qry.setEnforceJoinOrder(arg.enforceJoinOrder());
                qry.setLocal(arg.local());
<<<<<<< HEAD
                qry.setDistributedJoins(arg.distributedJoins());
                qry.setEnforceJoinOrder(arg.enforceJoinOrder());
=======
>>>>>>> 44cf1d21

                long start = U.currentTimeMillis();

                VisorQueryCursor<List<?>> cur = new VisorQueryCursor<>(c.withKeepBinary().query(qry));

                Collection<GridQueryFieldMetadata> meta = cur.fieldsMeta();

                if (meta == null)
                    return new IgniteBiTuple<>(
                        new VisorExceptionWrapper(new SQLException("Fail to execute query. No metadata available.")), null);
                else {
                    List<VisorQueryField> names = new ArrayList<>(meta.size());

                    for (GridQueryFieldMetadata col : meta)
                        names.add(new VisorQueryField(col.schemaName(), col.typeName(),
                            col.fieldName(), col.fieldTypeName()));

                    List<Object[]> rows = fetchSqlQueryRows(cur, arg.pageSize());

                    long duration = U.currentTimeMillis() - start; // Query duration + fetch duration.

                    boolean hasNext = cur.hasNext();

                    if (hasNext) {
                        ignite.cluster().<String, VisorQueryCursor<List<?>>>nodeLocalMap().put(qryId, cur);

                        scheduleResultSetHolderRemoval(qryId);
                    }
                    else
                        cur.close();

                    return new IgniteBiTuple<>(null, new VisorQueryResultEx(nid, qryId, names, rows, hasNext, duration));
                }
            }
        }
        catch (Throwable e) {
            return new IgniteBiTuple<>(new VisorExceptionWrapper(e), null);
        }
    }

    /**
     * @param qryId Unique query result id.
     */
    private void scheduleResultSetHolderRemoval(final String qryId) {
        ignite.context().timeout().addTimeoutObject(new GridTimeoutObjectAdapter(RMV_DELAY) {
            @Override public void onTimeout() {
                ConcurrentMap<String, VisorQueryCursor> storage = ignite.cluster().nodeLocalMap();

                VisorQueryCursor cur = storage.get(qryId);

                if (cur != null) {
                    // If cursor was accessed since last scheduling, set access flag to false and reschedule.
                    if (cur.accessed()) {
                        cur.accessed(false);

                        scheduleResultSetHolderRemoval(qryId);
                    }
                    else {
                        // Remove stored cursor otherwise.
                        storage.remove(qryId);

                        cur.close();
                    }
                }
            }
        });
    }

    /** {@inheritDoc} */
    @Override public String toString() {
        return S.toString(VisorQueryJob.class, this);
    }

    /**
     * Wrapper for cache iterator to behave like {@link QueryCursor}.
     */
    private static class VisorNearCacheCursor<T> implements QueryCursor<T> {
        /** Wrapped iterator.  */
        private final Iterator<T> it;

        /**
         * Wrapping constructor.
         *
         * @param it Near cache iterator to wrap.
         */
        private VisorNearCacheCursor(Iterator<T> it) {
            this.it = it;
        }

        /** {@inheritDoc} */
        @Override public List<T> getAll() {
            List<T> all = new ArrayList<>();

            while(it.hasNext())
                all.add(it.next());

            return all;
        }

        /** {@inheritDoc} */
        @Override public void close() {
            // Nothing to close.
        }

        /** {@inheritDoc} */
        @Override public Iterator<T> iterator() {
            return it;
        }
    }
}<|MERGE_RESOLUTION|>--- conflicted
+++ resolved
@@ -163,11 +163,6 @@
                 qry.setDistributedJoins(arg.distributedJoins());
                 qry.setEnforceJoinOrder(arg.enforceJoinOrder());
                 qry.setLocal(arg.local());
-<<<<<<< HEAD
-                qry.setDistributedJoins(arg.distributedJoins());
-                qry.setEnforceJoinOrder(arg.enforceJoinOrder());
-=======
->>>>>>> 44cf1d21
 
                 long start = U.currentTimeMillis();
 
