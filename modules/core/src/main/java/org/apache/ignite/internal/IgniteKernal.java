--- conflicted
+++ resolved
@@ -1112,11 +1112,8 @@
             // Start processors before discovery manager, so they will
             // be able to start receiving messages once discovery completes.
             try {
-<<<<<<< HEAD
+                startProcessor(new TracingProcessor(ctx));
                 startProcessor(MANAGEMENT_CONSOLE_AGENT.createOptional(ctx));
-=======
-                startProcessor(new TracingProcessor(ctx));
->>>>>>> 6d1b50c2
                 startProcessor(COMPRESSION.createOptional(ctx));
                 startProcessor(new PdsConsistentIdProcessor(ctx));
                 startProcessor(new MvccProcessorImpl(ctx));
