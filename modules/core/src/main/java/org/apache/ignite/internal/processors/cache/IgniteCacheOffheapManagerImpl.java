--- conflicted
+++ resolved
@@ -1470,17 +1470,10 @@
         private int compareKeys(KeyCacheObject key, final long link) throws IgniteCheckedException {
             byte[] bytes = key.valueBytes(cctx.cacheObjectContext());
 
-<<<<<<< HEAD
             final long pageId = pageId(link);
             final long page = acquirePage(pageId);
             try {
                 long pageAddr = readLock(pageId, page); // Non-empty data page must not be recycled.
-=======
-            PageMemory pageMem = cctx.memoryPolicy().pageMemory();
-
-            try (Page page = page(pageId(link))) {
-                long pageAddr = page.getForReadPointer(); // Non-empty data page must not be recycled.
->>>>>>> 61079928
 
                 assert pageAddr != 0L : link;
 
