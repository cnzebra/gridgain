/*
 * Copyright 2019 GridGain Systems, Inc. and Contributors.
 *
 * Licensed under the GridGain Community Edition License (the "License");
 * you may not use this file except in compliance with the License.
 * You may obtain a copy of the License at
 *
 *     https://www.gridgain.com/products/software/community-edition/gridgain-community-edition-license
 *
 * Unless required by applicable law or agreed to in writing, software
 * distributed under the License is distributed on an "AS IS" BASIS,
 * WITHOUT WARRANTIES OR CONDITIONS OF ANY KIND, either express or implied.
 * See the License for the specific language governing permissions and
 * limitations under the License.
 */

package org.apache.ignite.internal;

import java.util.BitSet;
import org.apache.ignite.cluster.ClusterNode;
import org.apache.ignite.internal.processors.ru.RollingUpgradeStatus;
import org.apache.ignite.spi.communication.tcp.TcpCommunicationSpi;
import org.apache.ignite.spi.communication.tcp.messages.HandshakeWaitMessage;

import static org.apache.ignite.IgniteSystemProperties.getBoolean;
import static org.apache.ignite.internal.IgniteNodeAttributes.ATTR_IGNITE_FEATURES;

/**
 * Defines supported features and check its on other nodes.
 */
public enum IgniteFeatures {
    /**
     * Support of {@link HandshakeWaitMessage} by {@link TcpCommunicationSpi}.
     */
    TCP_COMMUNICATION_SPI_HANDSHAKE_WAIT_MESSAGE(0),

    /** Cache metrics v2 support. */
    CACHE_METRICS_V2(1),

    /** Data paket compression. */
    DATA_PACKET_COMPRESSION(3),

    /** Support of different rebalance size for nodes.  */
    DIFFERENT_REBALANCE_POOL_SIZE(4),

    /** Support of splitted cache configurations to avoid broken deserialization on non-affinity nodes. */
    SPLITTED_CACHE_CONFIGURATIONS(5),

    /**
     * Support of providing thread dump of thread that started transaction. Used for dumping
     * long running transactions.
     */
    TRANSACTION_OWNER_THREAD_DUMP_PROVIDING(6),

    /** Displaying versbose transaction information: --info option of --tx control script command. */
    TX_INFO_COMMAND(7),

    /** Command which allow to detect and cleanup garbage which could left after destroying caches in shared groups */
    FIND_AND_DELETE_GARBAGE_COMMAND(8),

    /** Distributed metastorage. */
    DISTRIBUTED_METASTORAGE(11),

<<<<<<< HEAD
    /** Support new security processor */
    IGNITE_SECURITY_PROCESSOR(12);
=======
    /** Supports tracking update counter for transactions. */
    TX_TRACKING_UPDATE_COUNTER(12);
>>>>>>> b3373276

    /**
     * Unique feature identifier.
     */
    private final int featureId;

    /**
     * @param featureId Feature ID.
     */
    IgniteFeatures(int featureId) {
        this.featureId = featureId;
    }

    /**
     * @return Feature ID.
     */
    public int getFeatureId() {
        return featureId;
    }

    /**
     * Checks that feature supported by node.
     *
     * @param ctx Kernal context.
     * @param clusterNode Cluster node to check.
     * @param feature Feature to check.
     * @return {@code True} if feature is declared to be supported by remote node.
     */
    public static boolean nodeSupports(GridKernalContext ctx, ClusterNode clusterNode, IgniteFeatures feature) {
        if (ctx != null) {
            RollingUpgradeStatus status = ctx.rollingUpgrade().getStatus();

            if (status.isEnabled() && !status.isForcedModeEnabled())
                return status.getSupportedFeatures().contains(feature);
        }

        return nodeSupports(clusterNode.attribute(ATTR_IGNITE_FEATURES), feature);
    }

    /**
     * Checks that feature supported by node.
     *
     * @param featuresAttrBytes Byte array value of supported features node attribute.
     * @param feature Feature to check.
     * @return {@code True} if feature is declared to be supported by remote node.
     */
    public static boolean nodeSupports(byte[] featuresAttrBytes, IgniteFeatures feature) {
        if (featuresAttrBytes == null)
            return false;

        int featureId = feature.getFeatureId();

        // Same as "BitSet.valueOf(features).get(featureId)"

        int byteIdx = featureId >>> 3;

        if (byteIdx >= featuresAttrBytes.length)
            return false;

        int bitIdx = featureId & 0x7;

        return (featuresAttrBytes[byteIdx] & (1 << bitIdx)) != 0;
    }

    /**
     * Checks that feature supported by all nodes.
     *
     * @param ctx Kernal context.
     * @param nodes cluster nodes to check their feature support.
     * @return if feature is declared to be supported by all nodes
     */
    public static boolean allNodesSupports(GridKernalContext ctx, Iterable<ClusterNode> nodes, IgniteFeatures feature) {
        if (ctx != null && nodes.iterator().hasNext()) {
            RollingUpgradeStatus status = ctx.rollingUpgrade().getStatus();

            if (status.isEnabled() && !status.isForcedModeEnabled())
                return status.getSupportedFeatures().contains(feature);
        }

        for (ClusterNode next : nodes) {
            if (!nodeSupports(next.attribute(ATTR_IGNITE_FEATURES), feature))
                return false;
        }

        return true;
    }

    /**
     * Features supported by the current node.
     *
     * @return Byte array representing all supported features by current node.
     */
    public static byte[] allFeatures() {
        final BitSet set = new BitSet();

        for (IgniteFeatures value : IgniteFeatures.values()) {

            if(IGNITE_SECURITY_PROCESSOR.equals(value) && !getBoolean(IGNITE_SECURITY_PROCESSOR.name(), true))
                continue;

            final int featureId = value.getFeatureId();

            assert !set.get(featureId) : "Duplicate feature ID found for [" + value + "] having same ID ["
                + featureId + "]";

            set.set(featureId);
        }

        return set.toByteArray();
    }
}<|MERGE_RESOLUTION|>--- conflicted
+++ resolved
@@ -61,13 +61,11 @@
     /** Distributed metastorage. */
     DISTRIBUTED_METASTORAGE(11),
 
-<<<<<<< HEAD
+    /** Supports tracking update counter for transactions. */
+    TX_TRACKING_UPDATE_COUNTER(12),
+
     /** Support new security processor */
-    IGNITE_SECURITY_PROCESSOR(12);
-=======
-    /** Supports tracking update counter for transactions. */
-    TX_TRACKING_UPDATE_COUNTER(12);
->>>>>>> b3373276
+    IGNITE_SECURITY_PROCESSOR(13);
 
     /**
      * Unique feature identifier.
