/*
 * Copyright 2019 GridGain Systems, Inc. and Contributors.
 *
 * Licensed under the GridGain Community Edition License (the "License");
 * you may not use this file except in compliance with the License.
 * You may obtain a copy of the License at
 *
 *     https://www.gridgain.com/products/software/community-edition/gridgain-community-edition-license
 *
 * Unless required by applicable law or agreed to in writing, software
 * distributed under the License is distributed on an "AS IS" BASIS,
 * WITHOUT WARRANTIES OR CONDITIONS OF ANY KIND, either express or implied.
 * See the License for the specific language governing permissions and
 * limitations under the License.
 */

package org.apache.ignite.internal;

import java.util.BitSet;
import org.apache.ignite.cluster.ClusterNode;
import org.apache.ignite.internal.processors.ru.RollingUpgradeStatus;
import org.apache.ignite.spi.communication.tcp.TcpCommunicationSpi;
import org.apache.ignite.spi.communication.tcp.messages.HandshakeWaitMessage;

import static org.apache.ignite.IgniteSystemProperties.getBoolean;
import static org.apache.ignite.internal.IgniteNodeAttributes.ATTR_IGNITE_FEATURES;

/**
 * Defines supported features and check its on other nodes.
 */
public enum IgniteFeatures {
    /**
     * Support of {@link HandshakeWaitMessage} by {@link TcpCommunicationSpi}.
     */
    TCP_COMMUNICATION_SPI_HANDSHAKE_WAIT_MESSAGE(0),

    /** Cache metrics v2 support. */
    CACHE_METRICS_V2(1),

    /** Data paket compression. */
    DATA_PACKET_COMPRESSION(3),

    /** Support of different rebalance size for nodes.  */
    DIFFERENT_REBALANCE_POOL_SIZE(4),

    /** Support of splitted cache configurations to avoid broken deserialization on non-affinity nodes. */
    SPLITTED_CACHE_CONFIGURATIONS(5),

    /**
     * Support of providing thread dump of thread that started transaction. Used for dumping
     * long running transactions.
     */
    TRANSACTION_OWNER_THREAD_DUMP_PROVIDING(6),

    /** Displaying versbose transaction information: --info option of --tx control script command. */
    TX_INFO_COMMAND(7),

    /** Command which allow to detect and cleanup garbage which could left after destroying caches in shared groups */
    FIND_AND_DELETE_GARBAGE_COMMAND(8),

    /** Distributed metastorage. */
    DISTRIBUTED_METASTORAGE(11),

    /** Supports tracking update counter for transactions. */
    TX_TRACKING_UPDATE_COUNTER(12),

    /** Support new security processor. */
    IGNITE_SECURITY_PROCESSOR(13),

    /** Replacing TcpDiscoveryNode field with nodeId field in discovery messages. */
    TCP_DISCOVERY_MESSAGE_NODE_COMPACT_REPRESENTATION(14),

<<<<<<< HEAD
    /** Aggregation of message profiling data. */
    MESSAGE_PROFILING_AGGREGATION(17);
=======
    /** Indexing enabled. */
    INDEXING(15),

    /** Support of cluster ID and tag. */
    CLUSTER_ID_AND_TAG(16),

    /** LRT system and user time dump settings.  */
    LRT_SYSTEM_USER_TIME_DUMP_SETTINGS(18);
>>>>>>> e5609aac

    /**
     * Unique feature identifier.
     */
    private final int featureId;

    /**
     * @param featureId Feature ID.
     */
    IgniteFeatures(int featureId) {
        this.featureId = featureId;
    }

    /**
     * @return Feature ID.
     */
    public int getFeatureId() {
        return featureId;
    }

    /**
     * Checks that feature supported by node.
     *
     * @param ctx Kernal context.
     * @param clusterNode Cluster node to check.
     * @param feature Feature to check.
     * @return {@code True} if feature is declared to be supported by remote node.
     */
    public static boolean nodeSupports(GridKernalContext ctx, ClusterNode clusterNode, IgniteFeatures feature) {
        if (ctx != null) {
            RollingUpgradeStatus status = ctx.rollingUpgrade().getStatus();

            if (status.enabled() && !status.forcedModeEnabled())
                return status.supportedFeatures().contains(feature);
        }

        return nodeSupports(clusterNode.attribute(ATTR_IGNITE_FEATURES), feature);
    }

    /**
     * Checks that feature supported by node.
     *
     * @param featuresAttrBytes Byte array value of supported features node attribute.
     * @param feature Feature to check.
     * @return {@code True} if feature is declared to be supported by remote node.
     */
    public static boolean nodeSupports(byte[] featuresAttrBytes, IgniteFeatures feature) {
        if (featuresAttrBytes == null)
            return false;

        int featureId = feature.getFeatureId();

        // Same as "BitSet.valueOf(features).get(featureId)"

        int byteIdx = featureId >>> 3;

        if (byteIdx >= featuresAttrBytes.length)
            return false;

        int bitIdx = featureId & 0x7;

        return (featuresAttrBytes[byteIdx] & (1 << bitIdx)) != 0;
    }

    /**
     * Checks that feature supported by all nodes.
     *
     * @param ctx Kernal context.
     * @param nodes cluster nodes to check their feature support.
     * @return if feature is declared to be supported by all nodes
     */
    public static boolean allNodesSupports(GridKernalContext ctx, Iterable<ClusterNode> nodes, IgniteFeatures feature) {
        if (ctx != null && nodes.iterator().hasNext()) {
            RollingUpgradeStatus status = ctx.rollingUpgrade().getStatus();

            if (status.enabled() && !status.forcedModeEnabled())
                return status.supportedFeatures().contains(feature);
        }

        for (ClusterNode next : nodes) {
            if (!nodeSupports(next.attribute(ATTR_IGNITE_FEATURES), feature))
                return false;
        }

        return true;
    }

    /**
     * Features supported by the current node.
     *
     * @param ctx Kernal context.
     * @return Byte array representing all supported features by current node.
     */
    public static byte[] allFeatures(GridKernalContext ctx) {
        final BitSet set = new BitSet();

        for (IgniteFeatures value : IgniteFeatures.values()) {
            // After rolling upgrade, our security has more strict validation. This may come as a surprise to customers.
            if (IGNITE_SECURITY_PROCESSOR == value && !getBoolean(IGNITE_SECURITY_PROCESSOR.name(), true))
                continue;

            // Add only when indexing is enabled.
            if (INDEXING == value && !ctx.query().moduleEnabled())
                continue;

            final int featureId = value.getFeatureId();

            assert !set.get(featureId) : "Duplicate feature ID found for [" + value + "] having same ID ["
                + featureId + "]";

            set.set(featureId);
        }

        return set.toByteArray();
    }
}<|MERGE_RESOLUTION|>--- conflicted
+++ resolved
@@ -70,19 +70,17 @@
     /** Replacing TcpDiscoveryNode field with nodeId field in discovery messages. */
     TCP_DISCOVERY_MESSAGE_NODE_COMPACT_REPRESENTATION(14),
 
-<<<<<<< HEAD
-    /** Aggregation of message profiling data. */
-    MESSAGE_PROFILING_AGGREGATION(17);
-=======
     /** Indexing enabled. */
     INDEXING(15),
 
     /** Support of cluster ID and tag. */
     CLUSTER_ID_AND_TAG(16),
 
+    /** Aggregation of message profiling data. */
+    MESSAGE_PROFILING_AGGREGATION(17),
+
     /** LRT system and user time dump settings.  */
     LRT_SYSTEM_USER_TIME_DUMP_SETTINGS(18);
->>>>>>> e5609aac
 
     /**
      * Unique feature identifier.
