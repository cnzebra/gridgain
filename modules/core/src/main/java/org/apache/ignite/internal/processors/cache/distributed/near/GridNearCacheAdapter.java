--- conflicted
+++ resolved
@@ -384,10 +384,6 @@
                     dht().topology().currentLocalPartitions(),
                     new C1<GridDhtLocalPartition, Collection<Cache.Entry<K, V>>>() {
                         @Override public Collection<Cache.Entry<K, V>> apply(GridDhtLocalPartition p) {
-<<<<<<< HEAD
-                            return F.viewReadOnly(
-                                p.entries(),
-=======
                             Collection<GridDhtCacheEntry> entries0 = p.entries();
 
                             if (!F.isEmpty(filter))
@@ -399,7 +395,6 @@
 
                             return F.viewReadOnly(
                                 entries0,
->>>>>>> bf2b5ac2
                                 new C1<GridDhtCacheEntry, Cache.Entry<K, V>>() {
                                     @Override public Cache.Entry<K, V> apply(GridDhtCacheEntry e) {
                                         return e.wrapLazyValue();
@@ -549,11 +544,7 @@
     }
 
     /** {@inheritDoc} */
-<<<<<<< HEAD
-    @Override public boolean clearLocally0(K key, @Nullable IgnitePredicate<Cache.Entry<K, V>>[] filter) {
-=======
     @Override public boolean clearLocally0(K key, @Nullable CacheEntryPredicate[] filter) {
->>>>>>> bf2b5ac2
         return super.clearLocally0(key, filter) | dht().clearLocally0(key, filter);
     }
 
