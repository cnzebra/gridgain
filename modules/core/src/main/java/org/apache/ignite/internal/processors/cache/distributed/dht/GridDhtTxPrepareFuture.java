--- conflicted
+++ resolved
@@ -37,10 +37,7 @@
 import org.apache.ignite.IgniteLogger;
 import org.apache.ignite.cluster.ClusterNode;
 import org.apache.ignite.internal.IgniteDiagnosticAware;
-<<<<<<< HEAD
-=======
 import org.apache.ignite.internal.IgniteDiagnosticPrepareContext;
->>>>>>> 11881782
 import org.apache.ignite.internal.IgniteInternalFuture;
 import org.apache.ignite.internal.cluster.ClusterTopologyCheckedException;
 import org.apache.ignite.internal.processors.affinity.AffinityTopologyVersion;
@@ -1583,11 +1580,7 @@
     }
 
     /** {@inheritDoc} */
-<<<<<<< HEAD
-    @Override public void dumpDiagnosticInfo() {
-=======
     @Override public void addDiagnosticRequest(IgniteDiagnosticPrepareContext req) {
->>>>>>> 11881782
         if (!isDone()) {
             for (IgniteInternalFuture fut : futures()) {
                 if (!fut.isDone() && fut instanceof MiniFuture) {
@@ -1597,11 +1590,7 @@
                         GridCacheVersion dhtVer = tx.xidVersion();
                         GridCacheVersion nearVer = tx.nearXidVersion();
 
-<<<<<<< HEAD
-                        cctx.kernalContext().cluster().dumpRemoteTxInfo(f.nodeId, dhtVer, nearVer, "GridDhtTxPrepareFuture " +
-=======
                         req.remoteTxInfo(f.nodeId, dhtVer, nearVer, "GridDhtTxPrepareFuture " +
->>>>>>> 11881782
                             "waiting for response [node=" + f.nodeId +
                             ", topVer=" + tx.topologyVersion() +
                             ", dhtVer=" + dhtVer +
