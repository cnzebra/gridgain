--- conflicted
+++ resolved
@@ -278,7 +278,7 @@
 
         boolean rmv;
 
-        synchronized (futs) {
+        synchronized (sync) {
             rmv = lockKeys.remove(entry.txKey());
         }
 
@@ -309,7 +309,7 @@
         if (!locksReady)
             return false;
 
-        synchronized (futs) {
+        synchronized (sync) {
             return lockKeys.isEmpty();
         }
     }
@@ -530,13 +530,8 @@
      */
     @SuppressWarnings("ForLoopReplaceableByForEach")
     private MiniFuture miniFuture(IgniteUuid miniId) {
-<<<<<<< HEAD
         // We iterate directly over the futs collection here to avoid copy.
         synchronized (sync) {
-=======
-        synchronized (futs) {
-            // We iterate directly over the futs collection here to avoid copy.
->>>>>>> fea3eeaa
             // Avoid iterator creation.
             for (int i = 0; i < futuresCount(); i++) {
                 IgniteInternalFuture<IgniteInternalTx> fut = future(i);
@@ -553,9 +548,9 @@
                         return null;
                 }
             }
-
-            return null;
-        }
+        }
+
+        return null;
     }
 
     /**
@@ -593,7 +588,7 @@
             }
 
             if (tx.optimistic() && txEntry.explicitVersion() == null) {
-                synchronized (futs) {
+                synchronized (sync) {
                     lockKeys.add(txEntry.txKey());
                 }
             }
@@ -1313,7 +1308,7 @@
 
                         MiniFuture fut = new MiniFuture(nearMapping.node().id(), null, nearMapping);
 
-                        add(fut);
+                        add(fut); // Append new future.
 
                         GridDhtTxPrepareRequest req = new GridDhtTxPrepareRequest(
                             futId,
@@ -1766,8 +1761,8 @@
 
         /** {@inheritDoc} */
         @Override public void onTimeout() {
-            synchronized (futs) {
-                futs.clear();
+            synchronized (sync) {
+                clear();
 
                 lockKeys.clear();
             }
