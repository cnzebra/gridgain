/*
 * Licensed to the Apache Software Foundation (ASF) under one or more
 * contributor license agreements.  See the NOTICE file distributed with
 * this work for additional information regarding copyright ownership.
 * The ASF licenses this file to You under the Apache License, Version 2.0
 * (the "License"); you may not use this file except in compliance with
 * the License.  You may obtain a copy of the License at
 *
 *      http://www.apache.org/licenses/LICENSE-2.0
 *
 * Unless required by applicable law or agreed to in writing, software
 * distributed under the License is distributed on an "AS IS" BASIS,
 * WITHOUT WARRANTIES OR CONDITIONS OF ANY KIND, either express or implied.
 * See the License for the specific language governing permissions and
 * limitations under the License.
 */

package org.apache.ignite.internal.processors.cache.local.atomic;

import org.apache.ignite.*;
import org.apache.ignite.internal.*;
import org.apache.ignite.internal.processors.cache.*;
import org.apache.ignite.internal.processors.cache.local.*;
import org.apache.ignite.internal.processors.cache.transactions.*;
import org.apache.ignite.internal.processors.cache.version.*;
import org.apache.ignite.internal.util.*;
import org.apache.ignite.internal.util.future.*;
import org.apache.ignite.internal.util.lang.*;
import org.apache.ignite.internal.util.typedef.*;
import org.apache.ignite.internal.util.typedef.internal.*;
import org.apache.ignite.lang.*;
import org.apache.ignite.plugin.security.*;
import org.apache.ignite.transactions.*;
import org.jetbrains.annotations.*;

import javax.cache.*;
import javax.cache.expiry.*;
import javax.cache.processor.*;
import java.io.*;
import java.util.*;
import java.util.concurrent.*;

import static org.apache.ignite.internal.processors.cache.CacheFlag.*;
import static org.apache.ignite.internal.processors.cache.GridCacheOperation.*;

/**
 * Non-transactional local cache.
 */
public class GridLocalAtomicCache<K, V> extends GridCacheAdapter<K, V> {
    /** */
    private static final long serialVersionUID = 0L;

    /** Unsafe instance. */
    private static final sun.misc.Unsafe UNSAFE = GridUnsafe.unsafe();

    /** */
    private GridCachePreloader<K,V> preldr;

    /**
     * Empty constructor required by {@link Externalizable}.
     */
    public GridLocalAtomicCache() {
        // No-op.
    }

    /**
     * @param ctx Cache context.
     */
    public GridLocalAtomicCache(GridCacheContext<K, V> ctx) {
        super(ctx, ctx.config().getStartSize());

        preldr = new GridCachePreloaderAdapter<>(ctx);
    }

    /** {@inheritDoc} */
    @Override protected void init() {
        map.setEntryFactory(new GridCacheMapEntryFactory<K, V>() {
            @Override public GridCacheMapEntry<K, V> create(GridCacheContext<K, V> ctx, long topVer, K key, int hash,
                V val, @Nullable GridCacheMapEntry<K, V> next, long ttl, int hdrId) {
                return new GridLocalCacheEntry<K, V>(ctx, key, hash, val, next, ttl, hdrId);
            }
        });
    }

    /** {@inheritDoc} */
    @Override public void start() throws IgniteCheckedException {
        // No-op.
    }

    /** {@inheritDoc} */
    @Override public boolean isLocal() {
        return true;
    }

    /** {@inheritDoc} */
    @Override public GridCachePreloader<K, V> preloader() {
        return preldr;
    }

    /** {@inheritDoc} */
    @SuppressWarnings("unchecked")
    @Override public V put(K key,
        V val,
        @Nullable GridCacheEntryEx<K, V> cached,
        long ttl,
        @Nullable IgnitePredicate<Cache.Entry<K, V>>[] filter) throws IgniteCheckedException {
        A.notNull(key, "key", val, "val");

        ctx.denyOnLocalRead();

        return (V)updateAllInternal(UPDATE,
            Collections.singleton(key),
            Collections.singleton(val),
            null,
            expiryPerCall(),
            true,
            false,
            filter,
            ctx.writeThrough());
    }

    /** {@inheritDoc} */
    @SuppressWarnings("unchecked")
    @Override public boolean putx(K key,
        V val,
        @Nullable GridCacheEntryEx<K, V> cached,
        long ttl,
        @Nullable IgnitePredicate<Cache.Entry<K, V>>... filter) throws IgniteCheckedException {
        A.notNull(key, "key", val, "val");

        ctx.denyOnLocalRead();

        return (Boolean)updateAllInternal(UPDATE,
            Collections.singleton(key),
            Collections.singleton(val),
            null,
            expiryPerCall(),
            false,
            false,
            filter,
            ctx.writeThrough());
    }

    /** {@inheritDoc} */
    @Override public boolean putx(K key,
        V val,
        IgnitePredicate<Cache.Entry<K, V>>[] filter) throws IgniteCheckedException {
        A.notNull(key, "key", val, "val");

        ctx.denyOnLocalRead();

        return (Boolean)updateAllInternal(UPDATE,
            Collections.singleton(key),
            Collections.singleton(val),
            null,
            expiryPerCall(),
            false,
            false,
            filter,
            ctx.writeThrough());
    }

    /** {@inheritDoc} */
    @SuppressWarnings("unchecked")
    @Override public IgniteInternalFuture<V> putAsync(K key,
        V val,
        @Nullable GridCacheEntryEx<K, V> entry,
        long ttl,
        @Nullable IgnitePredicate<Cache.Entry<K, V>>... filter) {
        A.notNull(key, "key", val, "val");

        ctx.denyOnLocalRead();

        return updateAllAsync0(F0.asMap(key, val),
            null,
            null,
            true,
            false,
            filter);
    }

    /** {@inheritDoc} */
    @SuppressWarnings("unchecked")
    @Override public IgniteInternalFuture<Boolean> putxAsync(K key,
        V val,
        @Nullable GridCacheEntryEx<K, V> entry,
        long ttl,
        @Nullable IgnitePredicate<Cache.Entry<K, V>>... filter) {
        A.notNull(key, "key", val, "val");

        ctx.denyOnLocalRead();

        return updateAllAsync0(F0.asMap(key, val),
            null,
            null,
            false,
            false,
            filter);
    }

    /** {@inheritDoc} */
    @SuppressWarnings("unchecked")
    @Override public V putIfAbsent(K key, V val) throws IgniteCheckedException {
        return put(key, val, ctx.noPeekArray());
    }

    /** {@inheritDoc} */
    @Override public IgniteInternalFuture<V> putIfAbsentAsync(K key, V val) {
        return putAsync(key, val, ctx.noPeekArray());
    }

    /** {@inheritDoc} */
    @Override public boolean putxIfAbsent(K key, V val) throws IgniteCheckedException {
        return putx(key, val, ctx.noPeekArray());
    }

    /** {@inheritDoc} */
    @Override public IgniteInternalFuture<Boolean> putxIfAbsentAsync(K key, V val) {
        return putxAsync(key, val, ctx.noPeekArray());
    }

    /** {@inheritDoc} */
    @SuppressWarnings("unchecked")
    @Override public V replace(K key, V val) throws IgniteCheckedException {
        return put(key, val, ctx.hasPeekArray());
    }

    /** {@inheritDoc} */
    @Override public IgniteInternalFuture<V> replaceAsync(K key, V val) {
        return putAsync(key, val, ctx.hasPeekArray());
    }

    /** {@inheritDoc} */
    @Override public boolean replacex(K key, V val) throws IgniteCheckedException {
        return putx(key, val, ctx.hasPeekArray());
    }

    /** {@inheritDoc} */
    @Override public IgniteInternalFuture<Boolean> replacexAsync(K key, V val) {
        return putxAsync(key, val, ctx.hasPeekArray());
    }

    /** {@inheritDoc} */
    @Override public boolean replace(K key, V oldVal, V newVal) throws IgniteCheckedException {
        A.notNull(oldVal, "oldVal");

        return putx(key, newVal, ctx.equalsPeekArray(oldVal));
    }

    /** {@inheritDoc} */
    @Override public IgniteInternalFuture<Boolean> replaceAsync(K key, V oldVal, V newVal) {
        return putxAsync(key, newVal, ctx.equalsPeekArray(oldVal));
    }

    /** {@inheritDoc} */
    @SuppressWarnings("unchecked")
    @Override public GridCacheReturn<V> replacex(K key, V oldVal, V newVal) throws IgniteCheckedException {
        A.notNull(key, "key", oldVal, "oldVal", newVal, "newVal");

        ctx.denyOnLocalRead();

        return (GridCacheReturn<V>)updateAllInternal(UPDATE,
            Collections.singleton(key),
            Collections.singleton(newVal),
            null,
            expiryPerCall(),
            true,
            true,
            ctx.equalsPeekArray(oldVal),
            ctx.writeThrough());
    }

    /** {@inheritDoc} */
    @SuppressWarnings("unchecked")
    @Override public GridCacheReturn<V> removex(K key, V val) throws IgniteCheckedException {
        A.notNull(key, "key", val, "val");

        ctx.denyOnLocalRead();

        return (GridCacheReturn<V>)updateAllInternal(DELETE,
            Collections.singleton(key),
            null,
            null,
            expiryPerCall(),
            true,
            true,
            ctx.equalsPeekArray(val),
            ctx.writeThrough());
    }

    /** {@inheritDoc} */
    @SuppressWarnings("unchecked")
    @Override public IgniteInternalFuture<GridCacheReturn<V>> removexAsync(K key, V val) {
        A.notNull(key, "key", val, "val");

        ctx.denyOnLocalRead();

        return removeAllAsync0(F.asList(key), true, true, ctx.equalsPeekArray(val));
    }

    /** {@inheritDoc} */
    @SuppressWarnings("unchecked")
    @Override public IgniteInternalFuture<GridCacheReturn<V>> replacexAsync(K key, V oldVal, V newVal) {
        A.notNull(key, "key", oldVal, "oldVal", newVal, "newVal");

        ctx.denyOnLocalRead();

        return updateAllAsync0(F.asMap(key, newVal),
            null,
            null,
            true,
            true,
            ctx.equalsPeekArray(oldVal));
    }

    /** {@inheritDoc} */
    @Override public void putAll(Map<? extends K, ? extends V> m,
        IgnitePredicate<Cache.Entry<K, V>>[] filter) throws IgniteCheckedException {
        ctx.denyOnLocalRead();

        updateAllInternal(UPDATE,
            m.keySet(),
            m.values(),
            null,
            expiryPerCall(),
            false,
            false,
            filter,
            ctx.writeThrough());
    }

    /** {@inheritDoc} */
    @Override public IgniteInternalFuture<?> putAllAsync(Map<? extends K, ? extends V> m,
        @Nullable IgnitePredicate<Cache.Entry<K, V>>[] filter) {
        ctx.denyOnLocalRead();

        return updateAllAsync0(m,
            null,
            null,
            false,
            false,
            filter);
    }

    /** {@inheritDoc} */
    @SuppressWarnings("unchecked")
    @Override public V remove(K key,
        @Nullable GridCacheEntryEx<K, V> entry,
        @Nullable IgnitePredicate<Cache.Entry<K, V>>... filter) throws IgniteCheckedException {
        ctx.denyOnLocalRead();

        return (V)updateAllInternal(DELETE,
            Collections.singleton(key),
            null,
            null,
            expiryPerCall(),
            true,
            false,
            filter,
            ctx.writeThrough());
    }

    /** {@inheritDoc} */
    @SuppressWarnings("unchecked")
    @Override public IgniteInternalFuture<V> removeAsync(K key,
        @Nullable GridCacheEntryEx<K, V> entry,
        @Nullable IgnitePredicate<Cache.Entry<K, V>>... filter) {
        ctx.denyOnLocalRead();

        return removeAllAsync0(Collections.singletonList(key), true, false, filter);
    }

    /** {@inheritDoc} */
    @SuppressWarnings("unchecked")
    @Override public void removeAll(Collection<? extends K> keys,
        IgnitePredicate<Cache.Entry<K, V>>... filter) throws IgniteCheckedException {
        ctx.denyOnLocalRead();

        updateAllInternal(DELETE,
            keys,
            null,
            null,
            expiryPerCall(),
            false,
            false,
            filter,
            ctx.writeThrough());
    }

    /** {@inheritDoc} */
    @Override public IgniteInternalFuture<?> removeAllAsync(Collection<? extends K> keys,
        IgnitePredicate<Cache.Entry<K, V>>[] filter) {
        ctx.denyOnLocalRead();

        return removeAllAsync0(keys, false, false, filter);
    }

    /** {@inheritDoc} */
    @SuppressWarnings("unchecked")
    @Override public boolean removex(K key,
        @Nullable GridCacheEntryEx<K, V> entry,
        @Nullable IgnitePredicate<Cache.Entry<K, V>>... filter) throws IgniteCheckedException {
        boolean statsEnabled = ctx.config().isStatisticsEnabled();

        long start = statsEnabled ? System.nanoTime() : 0L;

        A.notNull(key, "key");

        ctx.denyOnLocalRead();

        Boolean removed = (Boolean)updateAllInternal(DELETE,
            Collections.singleton(key),
            null,
            null,
            expiryPerCall(),
            false,
            false,
            filter,
            ctx.writeThrough());

        if (statsEnabled && removed)
            metrics0().addRemoveTimeNanos(System.nanoTime() - start);

        return  removed;
    }

    /** {@inheritDoc} */
    @SuppressWarnings("unchecked")
    @Override public IgniteInternalFuture<Boolean> removexAsync(K key,
        @Nullable GridCacheEntryEx<K, V> entry,
        @Nullable IgnitePredicate<Cache.Entry<K, V>>... filter) {
        A.notNull(key, "key");

        ctx.denyOnLocalRead();

        return removeAllAsync0(Collections.singletonList(key), false, false, filter);
    }

    /** {@inheritDoc} */
    @Override public boolean remove(K key, V val) throws IgniteCheckedException {
        A.notNull(key, "key", val, "val");

        ctx.denyOnLocalRead();

        return (Boolean)updateAllInternal(DELETE,
            Collections.singleton(key),
            null,
            null,
            expiryPerCall(),
            false,
            false,
            ctx.equalsPeekArray(val),
            ctx.writeThrough());
    }

    /** {@inheritDoc} */
    @Override public IgniteInternalFuture<Boolean> removeAsync(K key, V val) {
        return removexAsync(key, ctx.equalsPeekArray(val));
    }

    /** {@inheritDoc} */
    @SuppressWarnings("unchecked")
    @Override public void removeAll() throws IgniteCheckedException {
        removeAll(keySet());
    }

    /** {@inheritDoc} */
    @Override public IgniteInternalFuture<?> removeAllAsync() {
        return ctx.closures().callLocalSafe(new Callable<Void>() {
            @Override public Void call() throws Exception {
                removeAll();

                return null;
            }
        });
    }

    /** {@inheritDoc} */
    @Override public IgniteInternalFuture<?> removeAllAsync(IgnitePredicate<Cache.Entry<K, V>>[] filter) {
        return removeAllAsync(keySet(filter), filter);
    }

    /** {@inheritDoc} */

    @SuppressWarnings("unchecked")
<<<<<<< HEAD
    @Override @Nullable public V get(K key, boolean deserializePortable) throws IgniteCheckedException {
=======
    @Override @Nullable public V get(K key, boolean deserializePortable,
        @Nullable IgnitePredicate<Cache.Entry<K, V>> filter) throws IgniteCheckedException {
>>>>>>> 422ffb14
        ctx.denyOnFlag(LOCAL);

        String taskName = ctx.kernalContext().job().currentTaskName();

        Map<K, V> m = getAllInternal(Collections.singleton(key),
            ctx.isSwapOrOffheapEnabled(),
            ctx.readThrough(),
            ctx.hasFlag(CLONE),
            taskName,
            deserializePortable,
            false);

        return m.get(key);
    }

    /** {@inheritDoc} */
    @SuppressWarnings("unchecked")
<<<<<<< HEAD
    @Override public final Map<K, V> getAll(Collection<? extends K> keys, boolean deserializePortable)
=======
    @Override public final Map<K, V> getAll(Collection<? extends K> keys, boolean deserializePortable,
        IgnitePredicate<Cache.Entry<K, V>> filter)
>>>>>>> 422ffb14
        throws IgniteCheckedException {
        ctx.denyOnFlag(LOCAL);

        A.notNull(keys, "keys");

        String taskName = ctx.kernalContext().job().currentTaskName();

        return getAllInternal(keys,
            ctx.isSwapOrOffheapEnabled(),
            ctx.readThrough(),
            ctx.hasFlag(CLONE),
            taskName,
            deserializePortable,
            false);
    }


    /** {@inheritDoc} */
    @SuppressWarnings("unchecked")
    @Override public IgniteInternalFuture<Map<K, V>> getAllAsync(
        @Nullable final Collection<? extends K> keys,
        final boolean forcePrimary,
        boolean skipTx,
        @Nullable final GridCacheEntryEx<K, V> entry,
        @Nullable UUID subjId,
        final String taskName,
        final boolean deserializePortable,
<<<<<<< HEAD
        final boolean skipVals
=======
        @Nullable final IgnitePredicate<Cache.Entry<K, V>>[] filter
>>>>>>> 422ffb14
    ) {
        ctx.denyOnFlag(LOCAL);

        A.notNull(keys, "keys");

        final boolean swapOrOffheap = ctx.isSwapOrOffheapEnabled();
        final boolean storeEnabled = ctx.readThrough();
        final boolean clone = ctx.hasFlag(CLONE);

        return asyncOp(new Callable<Map<K, V>>() {
            @Override public Map<K, V> call() throws Exception {
                return getAllInternal(keys, swapOrOffheap, storeEnabled, clone, taskName, deserializePortable, skipVals);
            }
        });
    }

    /**
     * Entry point to all public API get methods.
     *
     * @param keys Keys to remove.
     * @param swapOrOffheap {@code True} if swap of off-heap storage are enabled.
     * @param storeEnabled Store enabled flag.
     * @param clone {@code True} if returned values should be cloned.
     * @param taskName Task name.
     * @param deserializePortable Deserialize portable .
     * @return Key-value map.
     * @throws IgniteCheckedException If failed.
     */
    @SuppressWarnings("ConstantConditions")
    private Map<K, V> getAllInternal(@Nullable Collection<? extends K> keys,
<<<<<<< HEAD
=======
        @Nullable IgnitePredicate<Cache.Entry<K, V>>[] filter,
>>>>>>> 422ffb14
        boolean swapOrOffheap,
        boolean storeEnabled,
        boolean clone,
        String taskName,
        boolean deserializePortable,
        boolean skipVals
    ) throws IgniteCheckedException {
        ctx.checkSecurity(GridSecurityPermission.CACHE_READ);

        if (F.isEmpty(keys))
            return Collections.emptyMap();

        GridCacheProjectionImpl<K, V> prj = ctx.projectionPerCall();

        UUID subjId = ctx.subjectIdPerCall(null, prj);

        ExpiryPolicy expiryPlc = prj != null ? prj.expiry() : null;

        if (expiryPlc == null)
            expiryPlc = ctx.expiry();

        Map<K, V> vals = new HashMap<>(keys.size(), 1.0f);

        if (keyCheck)
            validateCacheKeys(keys);

        final GetExpiryPolicy expiry = accessExpiryPolicy(expiryPlc);

        boolean success = true;

        for (K key : keys) {
            if (key == null)
                continue;

            GridCacheEntryEx<K, V> entry = null;

            while (true) {
                try {
                    entry = swapOrOffheap ? entryEx(key) : peekEx(key);

                    if (entry != null) {
                        V v = entry.innerGet(null,
                            /*swap*/swapOrOffheap,
                            /*read-through*/false,
                            /*fail-fast*/false,
                            /*unmarshal*/true,
                            /**update-metrics*/true,
                            /**event*/true,
                            /**temporary*/false,
                            subjId,
                            null,
                            taskName,
                            expiry);

                        if (v != null)
                            vals.put(key, v);
                        else
                            success = false;
                    }
                    else {
                        if (!storeEnabled && configuration().isStatisticsEnabled())
                            metrics0().onRead(false);

                        success = false;
                    }

                    break; // While.
                }
                catch (GridCacheEntryRemovedException ignored) {
                    // No-op, retry.
                }
                catch (GridCacheFilterFailedException ignored) {
                    // No-op, skip the key.
                    break;
                }
                finally {
                    if (entry != null)
                        ctx.evicts().touch(entry, ctx.affinity().affinityTopologyVersion());
                }

                if (!success && storeEnabled)
                    break;
            }
        }

        if (success || !storeEnabled) {
            if (!clone)
                return vals;

            Map<K, V> map = new GridLeanMap<>();

            for (Map.Entry<K, V> e : vals.entrySet())
                map.put(e.getKey(), ctx.cloneValue(e.getValue()));

            return map;
        }

        return getAllAsync(keys, true, null, false, subjId, taskName, deserializePortable, false, expiry, skipVals)
            .get();
    }

    /** {@inheritDoc} */
    @Override public <T> EntryProcessorResult<T> invoke(K key,
        EntryProcessor<K, V, T> entryProcessor,
        Object... args) throws IgniteCheckedException {
        EntryProcessorResult<T> res = invokeAsync(key, entryProcessor, args).get();

        return res != null ? res : new CacheInvokeResult<>((T)null);
    }

    /** {@inheritDoc} */
    @Override public <T> Map<K, EntryProcessorResult<T>> invokeAll(Set<? extends K> keys,
        final EntryProcessor<K, V, T> entryProcessor,
        Object... args) throws IgniteCheckedException {
        A.notNull(keys, "keys", entryProcessor, "entryProcessor");

        if (keyCheck)
            validateCacheKeys(keys);

        ctx.denyOnLocalRead();

        Map<? extends K, EntryProcessor> invokeMap = F.viewAsMap(keys, new C1<K, EntryProcessor>() {
            @Override public EntryProcessor apply(K k) {
                return entryProcessor;
            }
        });

        return (Map<K, EntryProcessorResult<T>>)updateAllInternal(TRANSFORM,
            invokeMap.keySet(),
            invokeMap.values(),
            args,
            expiryPerCall(),
            true,
            false,
            null,
            ctx.writeThrough());
    }

    /** {@inheritDoc} */
    @SuppressWarnings("unchecked")
    @Override public <T> IgniteInternalFuture<EntryProcessorResult<T>> invokeAsync(K key,
        EntryProcessor<K, V, T> entryProcessor,
        Object... args) throws EntryProcessorException {
        A.notNull(key, "key", entryProcessor, "entryProcessor");

        if (keyCheck)
            validateCacheKey(key);

        ctx.denyOnLocalRead();

        Map<? extends K, EntryProcessor> invokeMap =
            Collections.singletonMap(key, (EntryProcessor)entryProcessor);

        IgniteInternalFuture<Map<K, EntryProcessorResult<T>>> fut = updateAllAsync0(null,
            invokeMap,
            args,
            true,
            false,
            null);

        return fut.chain(new CX1<IgniteInternalFuture<Map<K, EntryProcessorResult<T>>>, EntryProcessorResult<T>>() {
            @Override public EntryProcessorResult<T> applyx(IgniteInternalFuture<Map<K, EntryProcessorResult<T>>> fut)
                throws IgniteCheckedException {
                Map<K, EntryProcessorResult<T>> resMap = fut.get();

                if (resMap != null) {
                    assert resMap.isEmpty() || resMap.size() == 1 : resMap.size();

                    return resMap.isEmpty() ? null : resMap.values().iterator().next();
                }

                return null;
            }
        });
    }

    /** {@inheritDoc} */
    @SuppressWarnings("unchecked")
    @Override public <T> IgniteInternalFuture<Map<K, EntryProcessorResult<T>>> invokeAllAsync(
        Set<? extends K> keys,
        final EntryProcessor<K, V, T> entryProcessor,
        Object... args) {
        A.notNull(keys, "keys", entryProcessor, "entryProcessor");

        if (keyCheck)
            validateCacheKeys(keys);

        ctx.denyOnLocalRead();

        Map<? extends K, EntryProcessor> invokeMap = F.viewAsMap(keys, new C1<K, EntryProcessor>() {
            @Override public EntryProcessor apply(K k) {
                return entryProcessor;
            }
        });

        return updateAllAsync0(null,
            invokeMap,
            args,
            true,
            false,
            null);
    }

    /** {@inheritDoc} */
    @SuppressWarnings("unchecked")
    @Override public <T> Map<K, EntryProcessorResult<T>> invokeAll(
        Map<? extends K, ? extends EntryProcessor<K, V, T>> map,
        Object... args) throws IgniteCheckedException {
        A.notNull(map, "map");

        if (keyCheck)
            validateCacheKeys(map.keySet());

        ctx.denyOnLocalRead();

        return (Map<K, EntryProcessorResult<T>>)updateAllInternal(TRANSFORM,
            map.keySet(),
            map.values(),
            args,
            expiryPerCall(),
            true,
            false,
            null,
            ctx.writeThrough());
    }

    /** {@inheritDoc} */
    @SuppressWarnings("unchecked")
    @Override public <T> IgniteInternalFuture<Map<K, EntryProcessorResult<T>>> invokeAllAsync(
        Map<? extends K, ? extends EntryProcessor<K, V, T>> map,
        Object... args) {
        A.notNull(map, "map");

        if (keyCheck)
            validateCacheKeys(map.keySet());

        ctx.denyOnLocalRead();

        return updateAllAsync0(null,
            map,
            args,
            true,
            false,
            null);
    }

    /**
     * Entry point for public API update methods.
     *
     * @param map Put map. Either {@code map} or {@code invokeMap} should be passed.
     * @param invokeMap Transform map. Either {@code map} or {@code invokeMap} should be passed.
     * @param invokeArgs Optional arguments for EntryProcessor.
     * @param retval Return value required flag.
     * @param rawRetval Return {@code GridCacheReturn} instance.
     * @param filter Cache entry filter for atomic updates.
     * @return Completion future.
     */
    private IgniteInternalFuture updateAllAsync0(
        @Nullable final Map<? extends K, ? extends V> map,
        @Nullable final Map<? extends K, ? extends EntryProcessor> invokeMap,
        @Nullable final Object[] invokeArgs,
        final boolean retval,
        final boolean rawRetval,
        @Nullable final IgnitePredicate<Cache.Entry<K, V>>[] filter
    ) {
        final GridCacheOperation op = invokeMap != null ? TRANSFORM : UPDATE;

        final Collection<? extends K> keys =
            map != null ? map.keySet() : invokeMap != null ? invokeMap.keySet() : null;

        final Collection<?> vals = map != null ? map.values() : invokeMap != null ? invokeMap.values() : null;

        final boolean writeThrough = ctx.writeThrough();

        final ExpiryPolicy expiry = expiryPerCall();

        return asyncOp(new Callable<Object>() {
            @Override public Object call() throws Exception {
                return updateAllInternal(op,
                    keys,
                    vals,
                    invokeArgs,
                    expiry,
                    retval,
                    rawRetval,
                    filter,
                    writeThrough);
            }
        });
    }

    /**
     * Entry point for public API remove methods.
     *
     * @param keys Keys to remove.
     * @param retval Return value required flag.
     * @param rawRetval Return {@code GridCacheReturn} instance.
     * @param filter Cache entry filter.
     * @return Completion future.
     */
    private IgniteInternalFuture removeAllAsync0(
        @Nullable final Collection<? extends K> keys,
        final boolean retval,
        final boolean rawRetval,
        @Nullable final IgnitePredicate<Cache.Entry<K, V>>[] filter
    ) {
        final boolean writeThrough = ctx.writeThrough();

        final boolean statsEnabled = ctx.config().isStatisticsEnabled();

        final long start = statsEnabled ? System.nanoTime() : 0L;

        final ExpiryPolicy expiryPlc = expiryPerCall();

        IgniteInternalFuture fut = asyncOp(new Callable<Object>() {
            @Override public Object call() throws Exception {
                return updateAllInternal(DELETE,
                    keys,
                    null,
                    null,
                    expiryPlc,
                    retval,
                    rawRetval,
                    filter,
                    writeThrough);
            }
        });

        if (statsEnabled)
            fut.listenAsync(new UpdateRemoveTimeStatClosure<>(metrics0(), start));

        return fut;
    }

    /**
     * Entry point for all public update methods (put, remove, invoke).
     *
     * @param op Operation.
     * @param keys Keys.
     * @param vals Values.
     * @param invokeArgs Optional arguments for EntryProcessor.
     * @param expiryPlc Expiry policy.
     * @param retval Return value required flag.
     * @param rawRetval Return {@code GridCacheReturn} instance.
     * @param filter Cache entry filter.
     * @param storeEnabled Store enabled flag.
     * @return Update result.
     * @throws IgniteCheckedException If failed.
     */
    @SuppressWarnings("unchecked")
    private Object updateAllInternal(GridCacheOperation op,
        Collection<? extends K> keys,
        @Nullable Iterable<?> vals,
        @Nullable Object[] invokeArgs,
        @Nullable ExpiryPolicy expiryPlc,
        boolean retval,
        boolean rawRetval,
        IgnitePredicate<Cache.Entry<K, V>>[] filter,
        boolean storeEnabled) throws IgniteCheckedException {
        if (keyCheck)
            validateCacheKeys(keys);

        if (op == DELETE)
            ctx.checkSecurity(GridSecurityPermission.CACHE_REMOVE);
        else
            ctx.checkSecurity(GridSecurityPermission.CACHE_PUT);

        String taskName = ctx.kernalContext().job().currentTaskName();

        GridCacheVersion ver = ctx.versions().next();

        UUID subjId = ctx.subjectIdPerCall(null);

        if (storeEnabled && keys.size() > 1) {
            return updateWithBatch(op,
                keys,
                vals,
                invokeArgs,
                expiryPlc,
                ver,
                filter,
                subjId,
                taskName);
        }

        Iterator<?> valsIter = vals != null ? vals.iterator() : null;

        IgniteBiTuple<Boolean, ?> res = null;

        CachePartialUpdateCheckedException err = null;

        boolean intercept = ctx.config().getInterceptor() != null;

        for (K key : keys) {
            if (key == null)
                throw new NullPointerException("Null key.");

            Object val = valsIter != null ? valsIter.next() : null;

            if (val == null && op != DELETE)
                throw new NullPointerException("Null value.");

            while (true) {
                GridCacheEntryEx<K, V> entry = null;

                try {
                    entry = entryEx(key);

                    GridTuple3<Boolean, V, EntryProcessorResult<Object>> t = entry.innerUpdateLocal(
                        ver,
                        val == null ? DELETE : op,
                        val,
                        invokeArgs,
                        storeEnabled,
                        retval,
                        expiryPlc,
                        true,
                        true,
                        filter,
                        intercept,
                        subjId,
                        taskName);

                    if (op == TRANSFORM) {
                        if (t.get3() != null) {
                            Map<K, EntryProcessorResult> computedMap;

                            if (res == null) {
                                computedMap = U.newHashMap(keys.size());

                                res = new IgniteBiTuple<>(true, computedMap);
                            }
                            else
                                computedMap = (Map<K, EntryProcessorResult>)res.get2();

                            computedMap.put(key, t.get3());
                        }
                    }
                    else if (res == null)
                        res = new T2(t.get1(), t.get2());

                    break; // While.
                }
                catch (GridCacheEntryRemovedException ignored) {
                    if (log.isDebugEnabled())
                        log.debug("Got removed entry while updating (will retry): " + key);

                    entry = null;
                }
                catch (IgniteCheckedException e) {
                    if (err == null)
                        err = partialUpdateException();

                    err.add(F.asList(key), e);

                    U.error(log, "Failed to update key : " + key, e);

                    break;
                }
                finally {
                    if (entry != null)
                        ctx.evicts().touch(entry, ctx.affinity().affinityTopologyVersion());
                }
            }
        }

        if (err != null)
            throw err;

        Object ret = res == null ? null : rawRetval ?
            new GridCacheReturn<>(res.get2(), res.get1()) : retval ? res.get2() : res.get1();

        if (op == TRANSFORM && ret == null)
            ret = Collections.emptyMap();

        return ret;
    }

    /**
     * Updates entries using batched write-through.
     *
     * @param op Operation.
     * @param keys Keys.
     * @param vals Values.
     * @param invokeArgs Optional arguments for EntryProcessor.
     * @param expiryPlc Expiry policy.
     * @param ver Cache version.
     * @param filter Optional filter.
     * @param subjId Subject ID.
     * @param taskName Task name.
     * @throws CachePartialUpdateCheckedException If update failed.
     * @return Results map for invoke operation.
     */
    @SuppressWarnings({"ForLoopReplaceableByForEach", "unchecked"})
    private Map<K, EntryProcessorResult> updateWithBatch(
        GridCacheOperation op,
        Collection<? extends K> keys,
        @Nullable Iterable<?> vals,
        @Nullable Object[] invokeArgs,
        @Nullable ExpiryPolicy expiryPlc,
        GridCacheVersion ver,
        @Nullable IgnitePredicate<Cache.Entry<K, V>>[] filter,
        UUID subjId,
        String taskName
    ) throws IgniteCheckedException {
        List<GridCacheEntryEx<K, V>> locked = lockEntries(keys);

        try {
            int size = locked.size();

            Map<K, V> putMap = null;

            Collection<K> rmvKeys = null;

            Map<K, EntryProcessorResult> invokeResMap =
                op == TRANSFORM ? U.<K, EntryProcessorResult>newHashMap(size) : null;

            List<GridCacheEntryEx<K, V>> filtered = new ArrayList<>(size);

            CachePartialUpdateCheckedException err = null;

            Iterator<?> valsIter = vals != null ? vals.iterator() : null;

            boolean intercept = ctx.config().getInterceptor() != null;

            for (int i = 0; i < size; i++) {
                GridCacheEntryEx<K, V> entry = locked.get(i);

                Object val = valsIter != null ? valsIter.next() : null;

                if (val == null && op != DELETE)
                    throw new NullPointerException("Null value.");

                try {
                    try {
                        if (!ctx.isAll(entry.wrapFilterLocked(), filter)) {
                            if (log.isDebugEnabled())
                                log.debug("Entry did not pass the filter (will skip write) [entry=" + entry +
                                    ", filter=" + Arrays.toString(filter) + ']');

                            continue;
                        }
                    }
                    catch (IgniteCheckedException e) {
                        if (err == null)
                            err = partialUpdateException();

                        err.add(F.asList(entry.key()), e);

                        continue;
                    }

                    if (op == TRANSFORM) {
                        EntryProcessor<K, V, ?> entryProcessor = (EntryProcessor<K, V, ?>)val;

                        V old = entry.innerGet(null,
                            /*swap*/true,
                            /*read-through*/true,
                            /*fail-fast*/false,
                            /*unmarshal*/true,
                            /**update-metrics*/true,
                            /**event*/true,
                            /**temporary*/true,
                            subjId,
                            entryProcessor,
                            taskName,
                            null);

                        CacheInvokeEntry<K, V> invokeEntry = new CacheInvokeEntry<>(ctx, entry.key(), old);

                        V updated;
                        CacheInvokeResult invokeRes = null;

                        try {
                            Object computed = entryProcessor.process(invokeEntry, invokeArgs);

                            updated = ctx.unwrapTemporary(invokeEntry.getValue());

                            if (computed != null)
                                invokeRes = new CacheInvokeResult<>(ctx.unwrapTemporary(computed));
                        }
                        catch (Exception e) {
                            invokeRes = new CacheInvokeResult<>(e);

                            updated = old;
                        }

                        if (invokeRes != null)
                            invokeResMap.put(entry.key(), invokeRes);

                        if (updated == null) {
                            if (intercept) {
                                IgniteBiTuple<Boolean, ?> interceptorRes = ctx.config().getInterceptor().onBeforeRemove(
                                    entry.key(), old);

                                if (ctx.cancelRemove(interceptorRes))
                                    continue;
                            }

                            // Update previous batch.
                            if (putMap != null) {
                                err = updatePartialBatch(
                                    filtered,
                                    ver,
                                    putMap,
                                    null,
                                    expiryPlc,
                                    err,
                                    subjId,
                                    taskName);

                                putMap = null;

                                filtered = new ArrayList<>();
                            }

                            // Start collecting new batch.
                            if (rmvKeys == null)
                                rmvKeys = new ArrayList<>(size);

                            rmvKeys.add(entry.key());
                        }
                        else {
                            if (intercept) {
                                updated = (V)ctx.config().getInterceptor().onBeforePut(entry.key(), old, updated);

                                if (updated == null)
                                    continue;
                            }

                            // Update previous batch.
                            if (rmvKeys != null) {
                                err = updatePartialBatch(
                                    filtered,
                                    ver,
                                    null,
                                    rmvKeys,
                                    expiryPlc,
                                    err,
                                    subjId,
                                    taskName);

                                rmvKeys = null;

                                filtered = new ArrayList<>();
                            }

                            if (putMap == null)
                                putMap = new LinkedHashMap<>(size, 1.0f);

                            putMap.put(entry.key(), ctx.<V>unwrapTemporary(updated));
                        }
                    }
                    else if (op == UPDATE) {
                        if (intercept) {
                            V old = entry.innerGet(null,
                                /*swap*/true,
                                /*read-through*/ctx.loadPreviousValue(),
                                /*fail-fast*/false,
                                /*unmarshal*/true,
                                /**update-metrics*/true,
                                /**event*/true,
                                /**temporary*/true,
                                subjId,
                                null,
                                taskName,
                                null);

                            val = ctx.config().getInterceptor().onBeforePut(entry.key(), old, val);

                            if (val == null)
                                continue;

                            val = ctx.unwrapTemporary(val);
                        }

                        if (putMap == null)
                            putMap = new LinkedHashMap<>(size, 1.0f);

                        putMap.put(entry.key(), (V)val);
                    }
                    else {
                        assert op == DELETE;

                        if (intercept) {
                            V old = entry.innerGet(null,
                                /*swap*/true,
                                /*read-through*/ctx.loadPreviousValue(),
                                /*fail-fast*/false,
                                /*unmarshal*/true,
                                /**update-metrics*/true,
                                /**event*/true,
                                /**temporary*/true,
                                subjId,
                                null,
                                taskName,
                                null);

                            IgniteBiTuple<Boolean, ?> interceptorRes = ctx.config().getInterceptor().onBeforeRemove(
                                entry.key(), old);

                            if (ctx.cancelRemove(interceptorRes))
                                continue;
                        }

                        if (rmvKeys == null)
                            rmvKeys = new ArrayList<>(size);

                        rmvKeys.add(entry.key());
                    }

                    filtered.add(entry);
                }
                catch (IgniteCheckedException e) {
                    if (err == null)
                        err = partialUpdateException();

                    err.add(F.asList(entry.key()), e);
                }
                catch (GridCacheEntryRemovedException ignore) {
                    assert false : "Entry cannot become obsolete while holding lock.";
                }
                catch (GridCacheFilterFailedException ignore) {
                    assert false : "Filter should never fail with failFast=false and empty filter.";
                }
            }

            // Store final batch.
            if (putMap != null || rmvKeys != null) {
                err = updatePartialBatch(
                    filtered,
                    ver,
                    putMap,
                    rmvKeys,
                    expiryPlc,
                    err,
                    subjId,
                    taskName);
            }
            else
                assert filtered.isEmpty();

            if (err != null)
                throw err;

            return invokeResMap;
        }
        finally {
            unlockEntries(locked);
        }
    }

    /**
     * @param entries Entries to update.
     * @param ver Cache version.
     * @param putMap Values to put.
     * @param rmvKeys Keys to remove.
     * @param expiryPlc Expiry policy.
     * @param err Optional partial update exception.
     * @param subjId Subject ID.
     * @param taskName Task name.
     * @return Partial update exception.
     */
    @SuppressWarnings({"unchecked", "ConstantConditions", "ForLoopReplaceableByForEach"})
    @Nullable private CachePartialUpdateCheckedException updatePartialBatch(
        List<GridCacheEntryEx<K, V>> entries,
        final GridCacheVersion ver,
        @Nullable Map<K, V> putMap,
        @Nullable Collection<K> rmvKeys,
        @Nullable ExpiryPolicy expiryPlc,
        @Nullable CachePartialUpdateCheckedException err,
        UUID subjId,
        String taskName
    ) {
        assert putMap == null ^ rmvKeys == null;
        GridCacheOperation op;

        CacheStorePartialUpdateException storeErr = null;

        try {
            if (putMap != null) {
                try {
                    ctx.store().putAllToStore(null, F.viewReadOnly(putMap, new C1<V, IgniteBiTuple<V, GridCacheVersion>>() {
                        @Override public IgniteBiTuple<V, GridCacheVersion> apply(V v) {
                            return F.t(v, ver);
                        }
                    }));
                }
                catch (CacheStorePartialUpdateException e) {
                    storeErr = e;
                }

                op = UPDATE;
            }
            else {
                try {
                    ctx.store().removeAllFromStore(null, rmvKeys);
                }
                catch (CacheStorePartialUpdateException e) {
                    storeErr = e;
                }

                op = DELETE;
            }
        }
        catch (IgniteCheckedException e) {
            if (err == null)
                err = partialUpdateException();

            err.add(putMap != null ? putMap.keySet() : rmvKeys, e);

            return err;
        }

        boolean intercept = ctx.config().getInterceptor() != null;

        for (int i = 0; i < entries.size(); i++) {
            GridCacheEntryEx<K, V> entry = entries.get(i);

            assert Thread.holdsLock(entry);

            if (entry.obsolete() || (storeErr != null && storeErr.failedKeys().contains(entry.key())))
                continue;

            try {
                // We are holding java-level locks on entries at this point.
                V writeVal = op == UPDATE ? putMap.get(entry.key()) : null;

                assert writeVal != null || op == DELETE : "null write value found.";

                GridTuple3<Boolean, V, EntryProcessorResult<Object>> t = entry.innerUpdateLocal(
                    ver,
                    op,
                    writeVal,
                    null,
                    false,
                    false,
                    expiryPlc,
                    true,
                    true,
                    null,
                    false,
                    subjId,
                    taskName);

                if (intercept) {
                    if (op == UPDATE)
                        ctx.config().getInterceptor().onAfterPut(entry.key(), writeVal);
                    else
                        ctx.config().getInterceptor().onAfterRemove(entry.key(), t.get2());
                }
            }
            catch (GridCacheEntryRemovedException ignore) {
                assert false : "Entry cannot become obsolete while holding lock.";
            }
            catch (IgniteCheckedException e) {
                if (err == null)
                    err = partialUpdateException();

                err.add(Collections.singleton(entry.key()), e);
            }
        }

        return err;
    }

    /**
     * Acquires java-level locks on cache entries.
     *
     * @param keys Keys to lock.
     * @return Collection of locked entries.
     */
    private List<GridCacheEntryEx<K, V>> lockEntries(Collection<? extends K> keys) {
        List<GridCacheEntryEx<K, V>> locked = new ArrayList<>(keys.size());

        while (true) {
            for (K key : keys) {
                if (key == null)
                    throw new NullPointerException("Null key.");

                GridCacheEntryEx<K, V> entry = entryEx(key);

                locked.add(entry);
            }

            for (int i = 0; i < locked.size(); i++) {
                GridCacheEntryEx<K, V> entry = locked.get(i);

                UNSAFE.monitorEnter(entry);

                if (entry.obsolete()) {
                    // Unlock all locked.
                    for (int j = 0; j <= i; j++)
                        UNSAFE.monitorExit(locked.get(j));

                    // Clear entries.
                    locked.clear();

                    // Retry.
                    break;
                }
            }

            if (!locked.isEmpty())
                return locked;
        }
    }

    /**
     * Releases java-level locks on cache entries.
     *
     * @param locked Locked entries.
     */
    private void unlockEntries(Iterable<GridCacheEntryEx<K, V>> locked) {
        for (GridCacheEntryEx<K, V> entry : locked)
            UNSAFE.monitorExit(entry);

        long topVer = ctx.affinity().affinityTopologyVersion();

        for (GridCacheEntryEx<K, V> entry : locked)
            ctx.evicts().touch(entry, topVer);
    }

    /**
     * @return New partial update exception.
     */
    private static CachePartialUpdateCheckedException partialUpdateException() {
        return new CachePartialUpdateCheckedException("Failed to update keys (retry update if possible).");
    }

    /** {@inheritDoc} */
    @Override public IgniteInternalFuture<Boolean> txLockAsync(Collection<? extends K> keys,
        long timeout,
        IgniteTxLocalEx<K, V> tx,
        boolean isRead,
        boolean retval,
        IgniteTxIsolation isolation,
        boolean invalidate,
        long accessTtl,
        IgnitePredicate<Cache.Entry<K, V>>[] filter) {
        return new GridFinishedFutureEx<>(new UnsupportedOperationException("Locks are not supported for " +
            "CacheAtomicityMode.ATOMIC mode (use CacheAtomicityMode.TRANSACTIONAL instead)"));
    }

    /** {@inheritDoc} */
    @SuppressWarnings("unchecked")
    @Override public IgniteInternalFuture<Boolean> lockAllAsync(@Nullable Collection<? extends K> keys,
        long timeout,
        @Nullable IgnitePredicate<Cache.Entry<K, V>>... filter) {
        return new GridFinishedFutureEx<>(new UnsupportedOperationException("Locks are not supported for " +
            "CacheAtomicityMode.ATOMIC mode (use CacheAtomicityMode.TRANSACTIONAL instead)"));
    }

    /** {@inheritDoc} */
    @SuppressWarnings("unchecked")
    @Override public void unlockAll(@Nullable Collection<? extends K> keys,
        @Nullable IgnitePredicate<Cache.Entry<K, V>>... filter) throws IgniteCheckedException {
        throw new UnsupportedOperationException("Locks are not supported for " +
            "CacheAtomicityMode.ATOMIC mode (use CacheAtomicityMode.TRANSACTIONAL instead)");
    }

    /**
     * @return Expiry policy.
     */
    @Nullable private ExpiryPolicy expiryPerCall() {
        GridCacheProjectionImpl<K, V> prj = ctx.projectionPerCall();

        ExpiryPolicy expiry = prj != null ? prj.expiry() : null;

        if (expiry == null)
            expiry = ctx.expiry();

        return expiry;
    }

    /**
     * @param op Operation closure.
     * @return Future.
     */
    @SuppressWarnings("unchecked")
    protected IgniteInternalFuture asyncOp(final Callable<?> op) {
        IgniteInternalFuture fail = asyncOpAcquire();

        if (fail != null)
            return fail;

        FutureHolder holder = lastFut.get();

        holder.lock();

        try {
            IgniteInternalFuture fut = holder.future();

            if (fut != null && !fut.isDone()) {
                IgniteInternalFuture f = new GridEmbeddedFuture(fut,
                    new C2<Object, Exception, IgniteInternalFuture>() {
                        @Override public IgniteInternalFuture apply(Object t, Exception e) {
                            return ctx.closures().callLocalSafe(op);
                        }
                    }, ctx.kernalContext());

                saveFuture(holder, f);

                return f;
            }

            IgniteInternalFuture f = ctx.closures().callLocalSafe(op);

            saveFuture(holder, f);

            return f;
        }
        finally {
            holder.unlock();
        }
    }

    /** {@inheritDoc} */
    @Override public void onDeferredDelete(GridCacheEntryEx<K, V> entry, GridCacheVersion ver) {
        assert false : "Should not be called";
    }
}<|MERGE_RESOLUTION|>--- conflicted
+++ resolved
@@ -483,12 +483,7 @@
     /** {@inheritDoc} */
 
     @SuppressWarnings("unchecked")
-<<<<<<< HEAD
     @Override @Nullable public V get(K key, boolean deserializePortable) throws IgniteCheckedException {
-=======
-    @Override @Nullable public V get(K key, boolean deserializePortable,
-        @Nullable IgnitePredicate<Cache.Entry<K, V>> filter) throws IgniteCheckedException {
->>>>>>> 422ffb14
         ctx.denyOnFlag(LOCAL);
 
         String taskName = ctx.kernalContext().job().currentTaskName();
@@ -506,12 +501,7 @@
 
     /** {@inheritDoc} */
     @SuppressWarnings("unchecked")
-<<<<<<< HEAD
     @Override public final Map<K, V> getAll(Collection<? extends K> keys, boolean deserializePortable)
-=======
-    @Override public final Map<K, V> getAll(Collection<? extends K> keys, boolean deserializePortable,
-        IgnitePredicate<Cache.Entry<K, V>> filter)
->>>>>>> 422ffb14
         throws IgniteCheckedException {
         ctx.denyOnFlag(LOCAL);
 
@@ -539,11 +529,7 @@
         @Nullable UUID subjId,
         final String taskName,
         final boolean deserializePortable,
-<<<<<<< HEAD
         final boolean skipVals
-=======
-        @Nullable final IgnitePredicate<Cache.Entry<K, V>>[] filter
->>>>>>> 422ffb14
     ) {
         ctx.denyOnFlag(LOCAL);
 
@@ -574,10 +560,6 @@
      */
     @SuppressWarnings("ConstantConditions")
     private Map<K, V> getAllInternal(@Nullable Collection<? extends K> keys,
-<<<<<<< HEAD
-=======
-        @Nullable IgnitePredicate<Cache.Entry<K, V>>[] filter,
->>>>>>> 422ffb14
         boolean swapOrOffheap,
         boolean storeEnabled,
         boolean clone,
