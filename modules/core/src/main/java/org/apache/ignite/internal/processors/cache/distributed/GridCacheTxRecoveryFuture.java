/*
 * Licensed to the Apache Software Foundation (ASF) under one or more
 * contributor license agreements.  See the NOTICE file distributed with
 * this work for additional information regarding copyright ownership.
 * The ASF licenses this file to You under the Apache License, Version 2.0
 * (the "License"); you may not use this file except in compliance with
 * the License.  You may obtain a copy of the License at
 *
 *      http://www.apache.org/licenses/LICENSE-2.0
 *
 * Unless required by applicable law or agreed to in writing, software
 * distributed under the License is distributed on an "AS IS" BASIS,
 * WITHOUT WARRANTIES OR CONDITIONS OF ANY KIND, either express or implied.
 * See the License for the specific language governing permissions and
 * limitations under the License.
 */

package org.apache.ignite.internal.processors.cache.distributed;

import java.util.Collection;
import java.util.HashSet;
import java.util.Map;
import java.util.Set;
import java.util.UUID;
import java.util.concurrent.atomic.AtomicReference;
import org.apache.ignite.IgniteCheckedException;
import org.apache.ignite.IgniteLogger;
import org.apache.ignite.cluster.ClusterNode;
import org.apache.ignite.internal.IgniteInternalFuture;
import org.apache.ignite.internal.cluster.ClusterTopologyCheckedException;
import org.apache.ignite.internal.processors.cache.GridCacheFuture;
import org.apache.ignite.internal.processors.cache.GridCacheSharedContext;
import org.apache.ignite.internal.processors.cache.transactions.IgniteInternalTx;
import org.apache.ignite.internal.util.GridLeanMap;
import org.apache.ignite.internal.util.future.GridCompoundIdentityFuture;
import org.apache.ignite.internal.util.future.GridFutureAdapter;
import org.apache.ignite.internal.util.tostring.GridToStringInclude;
import org.apache.ignite.internal.util.typedef.C1;
import org.apache.ignite.internal.util.typedef.CI1;
import org.apache.ignite.internal.util.typedef.F;
import org.apache.ignite.internal.util.typedef.internal.CU;
import org.apache.ignite.internal.util.typedef.internal.S;
import org.apache.ignite.internal.util.typedef.internal.U;
import org.apache.ignite.lang.IgniteUuid;
import org.jetbrains.annotations.Nullable;

import static org.apache.ignite.transactions.TransactionState.PREPARED;

/**
 * Future verifying that all remote transactions related to transaction were prepared or committed.
 */
public class GridCacheTxRecoveryFuture extends GridCompoundIdentityFuture<Boolean> implements GridCacheFuture<Boolean> {
    /** */         
    private static final long serialVersionUID = 0L;
    
    /** Logger reference. */
    private static final AtomicReference<IgniteLogger> logRef = new AtomicReference<>();

    /** Logger. */
    private static IgniteLogger log;

    /** Trackable flag. */
    private boolean trackable = true;

    /** Context. */
    private final GridCacheSharedContext<?, ?> cctx;

    /** Future ID. */
    private final IgniteUuid futId = IgniteUuid.randomUuid();

    /** Transaction. */
    private final IgniteInternalTx tx;

    /** All involved nodes. */
    private final Map<UUID, ClusterNode> nodes;

    /** ID of failed nodes started transaction. */
    @GridToStringInclude
    private final Set<UUID> failedNodeIds;

    /** Transaction nodes mapping. */
    private final Map<UUID, Collection<UUID>> txNodes;

    /** */
    private final boolean nearTxCheck;

    /**
     * @param cctx Context.
     * @param tx Transaction.
     * @param failedNodeIds IDs of failed nodes started transaction.
     * @param txNodes Transaction mapping.
     */
    @SuppressWarnings("ConstantConditions")
    public GridCacheTxRecoveryFuture(GridCacheSharedContext<?, ?> cctx,
        IgniteInternalTx tx,
<<<<<<< HEAD
        UUID failedNodeId,
=======
        Set<UUID> failedNodeIds,
>>>>>>> 7761e5f5
        Map<UUID, Collection<UUID>> txNodes)
    {
        super(CU.boolReducer());

        this.cctx = cctx;
        this.tx = tx;
        this.txNodes = txNodes;
        this.failedNodeIds = failedNodeIds;

        if (log == null)
            log = U.logger(cctx.kernalContext(), logRef, GridCacheTxRecoveryFuture.class);

        nodes = new GridLeanMap<>();

        UUID locNodeId = cctx.localNodeId();

        for (Map.Entry<UUID, Collection<UUID>> e : tx.transactionNodes().entrySet()) {
            if (!locNodeId.equals(e.getKey()) && !failedNodeIds.contains(e.getKey()) && !nodes.containsKey(e.getKey())) {
                ClusterNode node = cctx.discovery().node(e.getKey());

                if (node != null)
                    nodes.put(node.id(), node);
                else if (log.isDebugEnabled())
                    log.debug("Transaction node left (will ignore) " + e.getKey());
            }

            for (UUID nodeId : e.getValue()) {
                if (!locNodeId.equals(nodeId) && !failedNodeIds.contains(nodeId) && !nodes.containsKey(nodeId)) {
                    ClusterNode node = cctx.discovery().node(nodeId);

                    if (node != null)
                        nodes.put(node.id(), node);
                    else if (log.isDebugEnabled())
                        log.debug("Transaction node left (will ignore) " + e.getKey());
                }
            }
        }

        UUID nearNodeId = tx.eventNodeId();

        nearTxCheck = !failedNodeIds.contains(nearNodeId) && cctx.discovery().alive(nearNodeId);
    }

    /**
     * Initializes future.
     */
    @SuppressWarnings("ConstantConditions")
    public void prepare() {
        if (nearTxCheck) {
            UUID nearNodeId = tx.eventNodeId();

            if (cctx.localNodeId().equals(nearNodeId)) {
                IgniteInternalFuture<Boolean> fut = cctx.tm().txCommitted(tx.nearXidVersion());

                fut.listen(new CI1<IgniteInternalFuture<Boolean>>() {
                    @Override public void apply(IgniteInternalFuture<Boolean> fut) {
                        try {
                            onDone(fut.get());
                        }
                        catch (IgniteCheckedException e) {
                            onDone(e);
                        }
                    }
                });
            }
            else {
                MiniFuture fut = new MiniFuture(tx.eventNodeId());

                add(fut);

                GridCacheTxRecoveryRequest req = new GridCacheTxRecoveryRequest(
                    tx,
                    0,
                    true,
                    futureId(),
                    fut.futureId(),
                    tx.activeCachesDeploymentEnabled());

                try {
                    cctx.io().send(nearNodeId, req, tx.ioPolicy());
                }
                catch (ClusterTopologyCheckedException ignore) {
                    fut.onNodeLeft(nearNodeId);
                }
                catch (IgniteCheckedException e) {
                    fut.onError(e);
                }

                markInitialized();
            }

            return;
        }

        // First check transactions on local node.
        int locTxNum = nodeTransactions(cctx.localNodeId());

        if (locTxNum > 1) {
            IgniteInternalFuture<Boolean> fut = cctx.tm().txsPreparedOrCommitted(tx.nearXidVersion(), locTxNum);

            if (fut == null || fut.isDone()) {
                boolean prepared;

                try {
                    prepared = fut == null ? true : fut.get();
                }
                catch (IgniteCheckedException e) {
                    U.error(log, "Check prepared transaction future failed: " + e, e);

                    prepared = false;
                }

                if (!prepared) {
                    onDone(false);

                    markInitialized();

                    return;
                }
            }
            else {
                fut.listen(new CI1<IgniteInternalFuture<Boolean>>() {
                    @Override public void apply(IgniteInternalFuture<Boolean> fut) {
                        boolean prepared;

                        try {
                            prepared = fut.get();
                        }
                        catch (IgniteCheckedException e) {
                            U.error(log, "Check prepared transaction future failed: " + e, e);

                            prepared = false;
                        }

                        if (!prepared) {
                            onDone(false);

                            markInitialized();
                        }
                        else
                            proceedPrepare();
                    }
                });

                return;
            }
        }

        proceedPrepare();
    }

    /**
     * Process prepare after local check.
     */
    private void proceedPrepare() {
        for (Map.Entry<UUID, Collection<UUID>> entry : txNodes.entrySet()) {
            UUID nodeId = entry.getKey();

            // Skip left nodes and local node.
            if (!nodes.containsKey(nodeId) && nodeId.equals(cctx.localNodeId()))
                continue;

            /*
             * If primary node failed then send message to all backups, otherwise
             * send message only to primary node.
             */

            if (failedNodeIds.contains(nodeId)) {
                for (UUID id : entry.getValue()) {
                    // Skip backup node if it is local node or if it is also was mapped as primary.
                    if (txNodes.containsKey(id) || id.equals(cctx.localNodeId()))
                        continue;

                    MiniFuture fut = new MiniFuture(id);

                    add(fut);

                    GridCacheTxRecoveryRequest req = new GridCacheTxRecoveryRequest(tx,
                        nodeTransactions(id),
                        false,
                        futureId(),
                        fut.futureId(),
                        tx.activeCachesDeploymentEnabled());

                    try {
                        cctx.io().send(id, req, tx.ioPolicy());
                    }
                    catch (ClusterTopologyCheckedException ignored) {
                        fut.onNodeLeft(id);
                    }
                    catch (IgniteCheckedException e) {
                        fut.onError(e);

                        break;
                    }
                }
            }
            else {
                MiniFuture fut = new MiniFuture(nodeId);

                add(fut);

                GridCacheTxRecoveryRequest req = new GridCacheTxRecoveryRequest(
                    tx,
                    nodeTransactions(nodeId),
                    false,
                    futureId(),
                    fut.futureId(),
                    tx.activeCachesDeploymentEnabled());

                try {
                    cctx.io().send(nodeId, req, tx.ioPolicy());
                }
                catch (ClusterTopologyCheckedException ignored) {
                    fut.onNodeLeft(nodeId);
                }
                catch (IgniteCheckedException e) {
                    fut.onError(e);

                    break;
                }
            }
        }

        markInitialized();
    }

    /**
     * @param nodeId Node ID.
     * @return Number of transactions on node.
     */
    private int nodeTransactions(UUID nodeId) {
        int cnt = txNodes.containsKey(nodeId) ? 1 : 0; // +1 if node is primary.

        for (Collection<UUID> backups : txNodes.values()) {
            for (UUID backup : backups) {
                if (backup.equals(nodeId)) {
                    cnt++; // +1 if node is backup.

                    break;
                }
            }
        }

        return cnt;
    }

    /**
     * @param nodeId Node ID.
     * @param res Response.
     */
    public void onResult(UUID nodeId, GridCacheTxRecoveryResponse res) {
        if (!isDone()) {
            MiniFuture mini = miniFuture(res.miniId());

            if (mini != null) {
                assert mini.nodeId().equals(nodeId);

                mini.onResult(res);
            }
        }
    }

    /**
     * Finds pending mini future by the given mini ID.
     *
     * @param miniId Mini ID to find.
     * @return Mini future.
     */
    @SuppressWarnings("ForLoopReplaceableByForEach")
    private MiniFuture miniFuture(IgniteUuid miniId) {
        // We iterate directly over the futs collection here to avoid copy.
        synchronized (futs) {
            // Avoid iterator creation.
            for (int i = 0; i < futs.size(); i++) {
                IgniteInternalFuture<Boolean> fut = futs.get(i);

                if (!isMini(fut))
                    continue;

                MiniFuture mini = (MiniFuture)fut;

                if (mini.futureId().equals(miniId)) {
                    if (!mini.isDone())
                        return mini;
                    else
                        return null;
                }
            }
        }

        return null;
    }

    /**
     * @return Transaction.
     */
    public IgniteInternalTx tx() {
        return tx;
    }

    /** {@inheritDoc} */
    @Override public IgniteUuid futureId() {
        return futId;
    }

    /** {@inheritDoc} */
    @Override public boolean onNodeLeft(final UUID nodeId) {
        for (IgniteInternalFuture<?> fut : futures()) {
            if (isMini(fut)) {
                final MiniFuture f = (MiniFuture)fut;

                if (f.nodeId().equals(nodeId)) {
                    cctx.kernalContext().closure().runLocalSafe(new Runnable() {
                        @Override public void run() {
                            f.onNodeLeft(nodeId);
                        }
                    });
                }
            }
        }

        return true;
    }

    /** {@inheritDoc} */
    @Override public boolean trackable() {
        return trackable;
    }

    /** {@inheritDoc} */
    @Override public void markNotTrackable() {
        trackable = false;
    }

    /** {@inheritDoc} */
    @Override public boolean onDone(@Nullable Boolean res, @Nullable Throwable err) {
        if (super.onDone(res, err)) {
            cctx.mvcc().removeFuture(futId);

            if (err == null) {
                assert res != null;

                cctx.tm().finishTxOnRecovery(tx, res);
            }
            else {
                if (err instanceof ClusterTopologyCheckedException && nearTxCheck) {
                    if (log.isDebugEnabled())
                        log.debug("Failed to check transaction on near node, " +
                            "ignoring [err=" + err + ", tx=" + tx + ']');
                }
                else {
                    if (log.isDebugEnabled())
                        log.debug("Failed to check prepared transactions, " +
                            "invalidating transaction [err=" + err + ", tx=" + tx + ']');

                    cctx.tm().salvageTx(tx);
                }
            }
        }

        return false;
    }

    /**
     * @param f Future.
     * @return {@code True} if mini-future.
     */
    private boolean isMini(IgniteInternalFuture<?> f) {
        return f.getClass().equals(MiniFuture.class);
    }


    /** {@inheritDoc} */
    @Override public String toString() {
        Collection<String> futs = F.viewReadOnly(futures(), new C1<IgniteInternalFuture<?>, String>() {
            @Override public String apply(IgniteInternalFuture<?> f) {
                return "[node=" + ((MiniFuture)f).nodeId +
                    ", done=" + f.isDone() + "]";
            }
        });

        return S.toString(GridCacheTxRecoveryFuture.class, this,
            "innerFuts", futs,
            "super", super.toString());
    }

    /**
     *
     */
    private class MiniFuture extends GridFutureAdapter<Boolean> {
        /** */
        private static final long serialVersionUID = 0L;

        /** Mini future ID. */
        private final IgniteUuid futId = IgniteUuid.randomUuid();

        /** Node ID. */
        private UUID nodeId;

        /**
         * @param nodeId Node ID.
         */
        private MiniFuture(UUID nodeId) {
            this.nodeId = nodeId;
        }

        /**
         * @return Node ID.
         */
        private UUID nodeId() {
            return nodeId;
        }

        /**
         * @return Future ID.
         */
        private IgniteUuid futureId() {
            return futId;
        }

        /**
         * @param e Error.
         */
        private void onError(Throwable e) {
            if (log.isDebugEnabled())
                log.debug("Failed to get future result [fut=" + this + ", err=" + e + ']');

            onDone(e);
        }

        /**
         * @param nodeId Failed node ID.
         */
        private void onNodeLeft(UUID nodeId) {
            if (log.isDebugEnabled())
                log.debug("Transaction node left grid (will ignore) [fut=" + this + ']');

            if (nearTxCheck) {
                if (tx.state() == PREPARED) {
                    Set<UUID> failedNodeIds0 = new HashSet<>(failedNodeIds);
                    failedNodeIds0.add(nodeId);

                    // Near and originating nodes left, need initiate tx check.
                    cctx.tm().commitIfPrepared(tx, failedNodeIds0);
                }

                onDone(new ClusterTopologyCheckedException("Transaction node left grid (will ignore)."));
            }
            else
                onDone(true);
        }

        /**
         * @param res Result callback.
         */
        private void onResult(GridCacheTxRecoveryResponse res) {
            onDone(res.success());
        }

        /** {@inheritDoc} */
        @Override public String toString() {
            return S.toString(MiniFuture.class, this, "done", isDone(), "err", error());
        }
    }
}<|MERGE_RESOLUTION|>--- conflicted
+++ resolved
@@ -93,11 +93,7 @@
     @SuppressWarnings("ConstantConditions")
     public GridCacheTxRecoveryFuture(GridCacheSharedContext<?, ?> cctx,
         IgniteInternalTx tx,
-<<<<<<< HEAD
-        UUID failedNodeId,
-=======
         Set<UUID> failedNodeIds,
->>>>>>> 7761e5f5
         Map<UUID, Collection<UUID>> txNodes)
     {
         super(CU.boolReducer());
