--- conflicted
+++ resolved
@@ -239,11 +239,7 @@
      * @param cntrMap Partition update counters.
      * @return Local partition map if there were evictions or {@code null} otherwise.
      */
-<<<<<<< HEAD
-    public GridDhtPartitionMap2 update(@Nullable GridDhtPartitionsExchangeFuture exchFut,
-=======
-    public GridDhtPartitionMap update(@Nullable GridDhtPartitionExchangeId exchId,
->>>>>>> 86c40587
+    public GridDhtPartitionMap update(@Nullable GridDhtPartitionsExchangeFuture exchFut,
         GridDhtPartitionFullMap partMap,
         @Nullable Map<Integer, T2<Long, Long>> cntrMap,
         Set<Integer> partsToReload);
