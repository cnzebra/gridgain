/*
 * Licensed to the Apache Software Foundation (ASF) under one or more
 * contributor license agreements.  See the NOTICE file distributed with
 * this work for additional information regarding copyright ownership.
 * The ASF licenses this file to You under the Apache License, Version 2.0
 * (the "License"); you may not use this file except in compliance with
 * the License.  You may obtain a copy of the License at
 *
 *      http://www.apache.org/licenses/LICENSE-2.0
 *
 * Unless required by applicable law or agreed to in writing, software
 * distributed under the License is distributed on an "AS IS" BASIS,
 * WITHOUT WARRANTIES OR CONDITIONS OF ANY KIND, either express or implied.
 * See the License for the specific language governing permissions and
 * limitations under the License.
 */

package org.apache.ignite.internal.processors.cache;

import org.apache.ignite.IgniteCache;
import org.apache.ignite.IgniteCheckedException;
import org.apache.ignite.IgniteException;
import org.apache.ignite.cache.eviction.EvictableEntry;
import org.apache.ignite.internal.processors.cache.transactions.IgniteInternalTx;
import org.apache.ignite.internal.util.lang.GridMetadataAwareAdapter;
import org.apache.ignite.internal.util.lang.GridTuple;
import org.apache.ignite.internal.util.tostring.GridToStringInclude;
import org.apache.ignite.internal.util.typedef.internal.S;
import org.apache.ignite.internal.util.typedef.internal.U;
import org.jetbrains.annotations.Nullable;

/**
 * Entry wrapper that never obscures obsolete entries from user.
 */
public class CacheEvictableEntryImpl<K, V> implements EvictableEntry<K, V> {
    /** */
    private static final int META_KEY = GridMetadataAwareAdapter.EntryKey.CACHE_EVICTABLE_ENTRY_KEY.key();

    /** Cached entry. */
    @GridToStringInclude
    protected GridCacheEntryEx cached;

    /**
     * @param cached Cached entry.
     */
    @SuppressWarnings({"TypeMayBeWeakened"})
    protected CacheEvictableEntryImpl(GridCacheEntryEx cached) {
        this.cached = cached;
    }

    /** {@inheritDoc} */
    @Override public K getKey() throws IllegalStateException {
        return cached.key().value(cached.context().cacheObjectContext(), false);
    }

    /** {@inheritDoc} */
    @Override public boolean isCached() {
        return !cached.obsoleteOrDeleted();
    }

    /** {@inheritDoc} */
    @Override public boolean evict() {
        GridCacheContext<K, V> ctx = cached.context();

        try {
            assert ctx != null;
            assert ctx.evicts() != null;

            return ctx.evicts().evict(cached, null, false, null);
        }
        catch (IgniteCheckedException e) {
            U.error(ctx.grid().log(), "Failed to evict entry from cache: " + cached, e);

            return false;
        }
    }

    /**
     * @return Peeks value.
     */
    @Nullable public V peek() {
        try {
            CacheObject val = cached.peek(true, false, false, null);

            return val != null ? val.<V>value(cached.context().cacheObjectContext(), false) : null;
        }
        catch (GridCacheEntryRemovedException e) {
            return null;
        }
        catch (IgniteCheckedException e) {
            throw new IgniteException(e);
        }
    }

    /** {@inheritDoc} */
    public int size() {
        try {
            GridCacheContext<Object, Object> cctx = cached.context();

            KeyCacheObject key = cached.key();

            byte[] keyBytes = key.valueBytes(cctx.cacheObjectContext());

            byte[] valBytes = null;

<<<<<<< HEAD
            CacheObject cacheObj = cached.valueBytes();
=======
            if (cctx.offheapTiered())
                valBytes = cctx.offheap().get(cctx.swap().spaceName(), cached.partition(), key, keyBytes);
            else {
                CacheObject cacheObj = cached.valueBytes();
>>>>>>> e1eb931b

            if (cacheObj != null)
                valBytes = cacheObj.valueBytes(cctx.cacheObjectContext());

            return valBytes == null ? keyBytes.length : keyBytes.length + valBytes.length;
        }
        catch (GridCacheEntryRemovedException e) {
            return 0;
        }
        catch (IgniteCheckedException e) {
            throw new IgniteException(e);
        }
    }

    /** {@inheritDoc} */
    @SuppressWarnings("unchecked")
    @Override public V getValue() {
        try {
            IgniteInternalTx tx = cached.context().tm().userTx();

            if (tx != null) {
                GridTuple<CacheObject> peek = tx.peek(cached.context(), false, cached.key());

                if (peek != null)
                    return peek.get().value(cached.context().cacheObjectContext(), false);
            }

            if (cached.detached()) {
                CacheObject val = cached.rawGet();

                return val != null ? val.<V>value(cached.context().cacheObjectContext(), false) : null;
            }

            for (;;) {
                GridCacheEntryEx e = cached.context().cache().peekEx(cached.key());

                if (e == null)
                    return null;

                try {
                    CacheObject val = e.peek(true, false, false, null);

                    return val != null ? val.<V>value(cached.context().cacheObjectContext(), false) : null;
                }
                catch (GridCacheEntryRemovedException ignored) {
                    // No-op.
                }
                catch (IgniteCheckedException ex) {
                    throw new IgniteException(ex);
                }
            }
        }
        catch (GridCacheFilterFailedException ignored) {
            throw new IgniteException("Should never happen.");
        }
    }

    /** {@inheritDoc} */
    @Nullable @Override public <T> T addMeta(T val) {
        return cached.addMeta(META_KEY, val);
    }

    /** {@inheritDoc} */
    @Nullable @Override public <T> T meta() {
        return cached.meta(META_KEY);
    }

    /** {@inheritDoc} */
    @Nullable @Override public <T> T removeMeta() {
        return cached.removeMeta(META_KEY);
    }

    /** {@inheritDoc} */
    @Override public <T> boolean removeMeta(T val) {
        return cached.removeMeta(META_KEY, val);
    }

    /** {@inheritDoc} */
    @Nullable @Override public <T> T putMetaIfAbsent(T val) {
        return cached.putMetaIfAbsent(META_KEY, val);
    }

    /** {@inheritDoc} */
    @Override public <T> boolean replaceMeta(T curVal, T newVal) {
        return cached.replaceMeta(META_KEY,curVal, newVal);
    }

    /** {@inheritDoc} */
    @SuppressWarnings("unchecked")
    @Override public <T> T unwrap(Class<T> clazz) {
        if (clazz.isAssignableFrom(IgniteCache.class))
            return (T)cached.context().grid().cache(cached.context().name());

        if(clazz.isAssignableFrom(getClass()))
            return clazz.cast(this);

        throw new IllegalArgumentException();
    }

    /** {@inheritDoc} */
    @Override public int hashCode() {
        return cached.key().hashCode();
    }

    /** {@inheritDoc} */
    @SuppressWarnings({"unchecked"})
    @Override public boolean equals(Object obj) {
        if (obj == this)
            return true;

        if (obj instanceof CacheEvictableEntryImpl) {
            CacheEvictableEntryImpl<K, V> other = (CacheEvictableEntryImpl<K, V>)obj;

            return cached.key().equals(other.cached.key());
        }

        return false;
    }

    /** {@inheritDoc} */
    @Override public String toString() {
        return S.toString(CacheEvictableEntryImpl.class, this);
    }
}<|MERGE_RESOLUTION|>--- conflicted
+++ resolved
@@ -103,14 +103,7 @@
 
             byte[] valBytes = null;
 
-<<<<<<< HEAD
             CacheObject cacheObj = cached.valueBytes();
-=======
-            if (cctx.offheapTiered())
-                valBytes = cctx.offheap().get(cctx.swap().spaceName(), cached.partition(), key, keyBytes);
-            else {
-                CacheObject cacheObj = cached.valueBytes();
->>>>>>> e1eb931b
 
             if (cacheObj != null)
                 valBytes = cacheObj.valueBytes(cctx.cacheObjectContext());
