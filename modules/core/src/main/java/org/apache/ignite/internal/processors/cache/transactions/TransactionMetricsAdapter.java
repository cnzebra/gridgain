/*
 * Copyright 2019 GridGain Systems, Inc. and Contributors.
 *
 * Licensed under the GridGain Community Edition License (the "License");
 * you may not use this file except in compliance with the License.
 * You may obtain a copy of the License at
 *
 *     https://www.gridgain.com/products/software/community-edition/gridgain-community-edition-license
 *
 * Unless required by applicable law or agreed to in writing, software
 * distributed under the License is distributed on an "AS IS" BASIS,
 * WITHOUT WARRANTIES OR CONDITIONS OF ANY KIND, either express or implied.
 * See the License for the specific language governing permissions and
 * limitations under the License.
 */

package org.apache.ignite.internal.processors.cache.transactions;

import java.io.Externalizable;
import java.io.IOException;
import java.io.ObjectInput;
import java.io.ObjectOutput;
import java.util.Collection;
import java.util.HashMap;
import java.util.Map;
import java.util.Set;
import java.util.UUID;
import org.apache.ignite.cluster.ClusterNode;
import org.apache.ignite.internal.GridKernalContext;
import org.apache.ignite.internal.processors.cache.GridCacheMvccManager;
import org.apache.ignite.internal.processors.cache.distributed.near.GridNearTxLocal;
import org.apache.ignite.internal.processors.metric.MetricRegistry;
import org.apache.ignite.internal.processors.metric.impl.AtomicLongMetric;
import org.apache.ignite.internal.processors.metric.impl.HistogramMetric;
import org.apache.ignite.internal.processors.metric.impl.IntMetricImpl;
import org.apache.ignite.internal.processors.metric.impl.LongAdderMetric;
import org.apache.ignite.internal.util.GridStringBuilder;
import org.apache.ignite.internal.util.typedef.F;
import org.apache.ignite.internal.util.typedef.internal.S;
import org.apache.ignite.internal.util.typedef.internal.U;
import org.apache.ignite.lang.IgniteClosure;
import org.apache.ignite.lang.IgnitePredicate;
import org.apache.ignite.transactions.TransactionMetrics;
import org.apache.ignite.transactions.TransactionState;

import static org.apache.ignite.internal.processors.metric.GridMetricManager.TX_METRICS;

/**
 * Tx metrics adapter.
 */
public class TransactionMetricsAdapter implements TransactionMetrics {
    /** Metric name for total system time on node. */
    public static final String METRIC_TOTAL_SYSTEM_TIME = "totalNodeSystemTime";

    /** Metric name for system time histogram on node. */
    public static final String METRIC_SYSTEM_TIME_HISTOGRAM = "nodeSystemTimeHistogram";

    /** Metric name for total user time on node. */
    public static final String METRIC_TOTAL_USER_TIME = "totalNodeUserTime";

    /** Metric name for user time histogram on node. */
    public static final String METRIC_USER_TIME_HISTOGRAM = "nodeUserTimeHistogram";

    /** Histogram buckets for metrics of system and user time. */
    public static final long[] METRIC_TIME_BUCKETS =
        new long[] { 1, 2, 4, 8, 16, 25, 50, 75, 100, 250, 500, 750, 1000, 3000, 5000, 10000, 25000, 60000};

    /** Grid kernal context. */
    private final GridKernalContext gridKernalCtx;

    /** Number of transaction commits. */
    private final IntMetricImpl txCommits;

    /** Number of transaction rollbacks. */
    private final IntMetricImpl txRollbacks;

    /** Last commit time. */
    private final AtomicLongMetric commitTime;

    /** Last rollback time. */
    private final AtomicLongMetric rollbackTime;

    /** Holds the reference to metric for total system time on node.*/
    private LongAdderMetric totalTxSystemTime;

    /** Holds the reference to metric for total user time on node. */
    private LongAdderMetric totalTxUserTime;

    /** Holds the reference to metric for system time histogram on node. */
    private HistogramMetric txSystemTimeHistogram;

    /** Holds the reference to metric for user time histogram on node. */
    private HistogramMetric txUserTimeHistogram;

    /**
     * @param ctx Kernal context.
     */
    public TransactionMetricsAdapter(GridKernalContext ctx) {
        gridKernalCtx = ctx;

        MetricRegistry mreg = ctx.metric().registry(TX_METRICS);

        txCommits = mreg.intMetric("txCommits", "Number of transaction commits.");
        txRollbacks = mreg.intMetric("txRollbacks", "Number of transaction rollbacks.");
        commitTime = mreg.longMetric("commitTime", "Last commit time.");
        rollbackTime = mreg.longMetric("rollbackTime", "Last rollback time.");
        totalTxSystemTime = mreg.longAdderMetric(METRIC_TOTAL_SYSTEM_TIME, "Total transactions system time on node.");
        totalTxUserTime = mreg.longAdderMetric(METRIC_TOTAL_USER_TIME, "Total transactions user time on node.");

        txSystemTimeHistogram = mreg.histogram(
            METRIC_SYSTEM_TIME_HISTOGRAM,
            METRIC_TIME_BUCKETS,
            "Transactions system times on node represented as histogram."
        );

        txUserTimeHistogram = mreg.histogram(
            METRIC_USER_TIME_HISTOGRAM,
            METRIC_TIME_BUCKETS,
            "Transactions user times on node represented as histogram."
        );
    }

    /** Callback invoked when {@link IgniteTxManager} started. */
    public void onTxManagerStarted() {
        MetricRegistry mreg = gridKernalCtx.metric().registry(TX_METRICS);

        mreg.register("AllOwnerTransactions",
            this::getAllOwnerTransactions,
            Map.class,
            "Map of local node owning transactions.");

        mreg.register("TransactionsHoldingLockNumber",
            this::getTransactionsHoldingLockNumber,
            "The number of active transactions holding at least one key lock.");

        mreg.register("LockedKeysNumber",
            this::txLockedKeysNum,
            "The number of keys locked on the node.");

        mreg.register("OwnerTransactionsNumber",
            this::nearTxNum,
            "The number of active transactions for which this node is the initiator.");
    }

    /** {@inheritDoc} */
    @Override public long commitTime() {
        return commitTime.value();
    }

    /** {@inheritDoc} */
    @Override public long rollbackTime() {
        return rollbackTime.value();
    }

    /** {@inheritDoc} */
    @Override public int txCommits() {
        return txCommits.value();
    }

    /** {@inheritDoc} */
    @Override public int txRollbacks() {
        return txRollbacks.value();
    }

    /** {@inheritDoc} */
    @Override public Map<String, String> getAllOwnerTransactions() {
        return getNearTxs(0);
    }

    /** {@inheritDoc} */
    @Override public Map<String, String> getLongRunningOwnerTransactions(final int duration) {
        return getNearTxs(duration);
    }

    /** {@inheritDoc} */
    @Override public long getTransactionsCommittedNumber() {
        return gridKernalCtx.cache().context().txMetrics().txCommits();
    }

    /** {@inheritDoc} */
    @Override public long getTransactionsRolledBackNumber() {
        return gridKernalCtx.cache().context().txMetrics().txRollbacks();
    }

    /** {@inheritDoc} */
    @Override public long getTransactionsHoldingLockNumber() {
        return txHoldingLockNum();
    }

    /** {@inheritDoc} */
    @Override public long getLockedKeysNumber() {
        return txLockedKeysNum();
    }

    /** {@inheritDoc} */
    @Override public long getOwnerTransactionsNumber() {
        return nearTxNum();
    }

    /**
     * Transaction commit callback.
     */
    public void onTxCommit() {
        commitTime.value(U.currentTimeMillis());

        txCommits.increment();
    }

    /**
     * Transaction rollback callback.
     */
    public void onTxRollback() {
        rollbackTime.value(U.currentTimeMillis());

        txRollbacks.increment();
    }

    /**
     * Callback for completion of near transaction. Writes metrics of single near transaction.
     *
     * @param systemTime Transaction system time.
     * @param userTime Transaction user time.
     */
    public void onNearTxComplete(long systemTime, long userTime) {
        if (systemTime >= 0) {
            totalTxSystemTime.add(systemTime);

            txSystemTimeHistogram.value(systemTime);
        }

        if (userTime >= 0) {
            totalTxUserTime.add(userTime);

            txUserTimeHistogram.value(userTime);
        }
    }

    /**
     * Reset.
     */
    public void reset() {
        commitTime.reset();
        txCommits.reset();
        rollbackTime.reset();
        txRollbacks.reset();
    }

    /** @return Current metrics values. */
    public TransactionMetrics snapshot() {
        return new TransactionMetricsSnapshot(this);
    }

    /**
     * @param duration Duration.
     */
    private Map<String, String> getNearTxs(long duration) {
        final Collection<GridNearTxLocal> txs = nearTxs(duration);

        final HashMap<String, String> res = new HashMap<>(txs.size());

        for (GridNearTxLocal tx : txs)
            res.put(tx.xid().toString(), composeTx(tx));

        return res;
    }

    /**
     * @param id Id.
     */
    private String composeNodeInfo(final UUID id) {
        final ClusterNode node = gridKernalCtx.discovery().node(id);
        if (node == null)
            return "";

        return String.format("%s %s",
            node.id(),
            node.hostNames());
    }

    /**
     * @param ids Ids.
     */
    private String composeNodeInfo(final Set<UUID> ids) {
        final GridStringBuilder sb = new GridStringBuilder();

        sb.a("[");

        String delim = "";

        for (UUID id : ids) {
            sb
                .a(delim)
                .a(composeNodeInfo(id));
            delim = ", ";
        }

        sb.a("]");

        return sb.toString();
    }

    /**
     * @param tx Transaction.
     */
    private String composeTx(final GridNearTxLocal tx) {
        final TransactionState txState = tx.state();

        String top = txState + ", NEAR, ";

        if (txState == TransactionState.PREPARING) {
            final Map<UUID, Collection<UUID>> transactionNodes = tx.transactionNodes();
            if (!F.isEmpty(transactionNodes)) {
                final Set<UUID> primaryNodes = transactionNodes.keySet();
                if (!F.isEmpty(primaryNodes))
                    top += "PRIMARY: " + composeNodeInfo(primaryNodes) + ", ";
            }
        }

        long duration = System.currentTimeMillis() - tx.startTime();

        return top + "DURATION: " + duration;
    }

    /**
     *
     */
    private Collection<GridNearTxLocal> nearTxs(long duration) {
        final long start = System.currentTimeMillis();

        IgniteClosure<IgniteInternalTx, GridNearTxLocal> c = new IgniteClosure<IgniteInternalTx, GridNearTxLocal>() {
            @Override public GridNearTxLocal apply(IgniteInternalTx tx) {
                return ((GridNearTxLocal)tx);
            }
        };

        IgnitePredicate<IgniteInternalTx> pred = new IgnitePredicate<IgniteInternalTx>() {
            @Override public boolean apply(IgniteInternalTx tx) {
                return tx.local() && tx.near() && start - tx.startTime() >= duration;
            }
        };

        return F.viewReadOnly(gridKernalCtx.cache().context().tm().activeTransactions(), c, pred);
    }

    /**
     *
     */
    private long nearTxNum() {
        IgnitePredicate<IgniteInternalTx> pred = new IgnitePredicate<IgniteInternalTx>() {
            @Override public boolean apply(IgniteInternalTx tx) {
                return tx.local() && tx.near();
            }
        };

        return F.size(gridKernalCtx.cache().context().tm().activeTransactions(), pred);
    }

    /**
     * Count total number of holding locks on local node.
     */
    private long txHoldingLockNum() {
        long holdingLockCntr = 0;

        IgniteTxManager tm = gridKernalCtx.cache().context().tm();

        for (IgniteInternalTx tx : tm.activeTransactions()) {
            if ((tx.optimistic() && tx.state() == TransactionState.ACTIVE) || tx.empty() || !tx.local())
                continue;

            holdingLockCntr++;
        }

        return holdingLockCntr;
    }

    /**
     * Count total number of locked keys on local node.
     */
    private long txLockedKeysNum() {
        GridCacheMvccManager mvccMgr = gridKernalCtx.cache().context().mvcc();

<<<<<<< HEAD
        return mvccMgr.lockedKeys().size() + mvccMgr.nearLockedKeys().size();
=======
        if (mvccManager == null)
            return 0;

        return mvccManager.lockedKeys().size() + mvccManager.nearLockedKeys().size();
>>>>>>> 0d9d3458
    }

    /** {@inheritDoc} */
    @Override public String toString() {
        return S.toString(TransactionMetricsAdapter.class, this);
    }

    /** Transaction metrics snapshot. */
    public static class TransactionMetricsSnapshot implements TransactionMetrics, Externalizable {
        /** */
        private static final long serialVersionUID = 0L;

        /** Number of transaction commits. */
        private volatile int txCommits;

        /** Number of transaction rollbacks. */
        private volatile int txRollbacks;

        /** Last commit time. */
        private volatile long commitTime;

        /** Last rollback time. */
        private volatile long rollbackTime;

        /** Transaction metrics adapter. */
        private volatile TransactionMetricsAdapter adapter;

        /** Required by {@link Externalizable}. */
        public TransactionMetricsSnapshot() {
            this(null);
        }

        /**
         * @param adapter Transaction metrics adapter.
         */
        public TransactionMetricsSnapshot(TransactionMetricsAdapter adapter) {
            this.adapter = adapter;
        }

        /** {@inheritDoc} */
        @Override public long commitTime() {
            return adapter != null ? adapter.commitTime() : commitTime;
        }

        /** {@inheritDoc} */
        @Override public long rollbackTime() {
            return adapter != null ? adapter.rollbackTime() : rollbackTime;
        }

        /** {@inheritDoc} */
        @Override public int txCommits() {
            return adapter != null ? adapter.txCommits() : txCommits;
        }

        /** {@inheritDoc} */
        @Override public int txRollbacks() {
            return adapter != null ? adapter.txRollbacks() : txRollbacks;
        }

        /** {@inheritDoc} */
        @Override public Map<String, String> getAllOwnerTransactions() {
            return adapter != null ? adapter.getAllOwnerTransactions() : null;
        }

        /** {@inheritDoc} */
        @Override public Map<String, String> getLongRunningOwnerTransactions(int duration) {
            return adapter != null ? adapter.getLongRunningOwnerTransactions(duration) : null;
        }

        /** {@inheritDoc} */
        @Override public long getTransactionsCommittedNumber() {
            return adapter != null ? adapter.getTransactionsCommittedNumber() : 0;
        }

        /** {@inheritDoc} */
        @Override public long getTransactionsRolledBackNumber() {
            return adapter != null ? adapter.getTransactionsRolledBackNumber() : 0;
        }

        /** {@inheritDoc} */
        @Override public long getTransactionsHoldingLockNumber() {
            return adapter != null ? adapter.getTransactionsHoldingLockNumber() : 0;
        }

        /** {@inheritDoc} */
        @Override public long getLockedKeysNumber() {
            return adapter != null ? adapter.getLockedKeysNumber() : 0;
        }

        /** {@inheritDoc} */
        @Override public long getOwnerTransactionsNumber() {
            return adapter != null ? adapter.getOwnerTransactionsNumber() : 0;
        }

        /** {@inheritDoc} */
        @Override public void writeExternal(ObjectOutput out) throws IOException {
            out.writeLong(commitTime);
            out.writeLong(rollbackTime);
            out.writeInt(txCommits);
            out.writeInt(txRollbacks);
        }

        /** {@inheritDoc} */
        @Override public void readExternal(ObjectInput in) throws IOException, ClassNotFoundException {
            commitTime = in.readLong();
            rollbackTime = in.readLong();
            txCommits = in.readInt();
            txRollbacks = in.readInt();
        }
    }
}<|MERGE_RESOLUTION|>--- conflicted
+++ resolved
@@ -98,7 +98,7 @@
     public TransactionMetricsAdapter(GridKernalContext ctx) {
         gridKernalCtx = ctx;
 
-        MetricRegistry mreg = ctx.metric().registry(TX_METRICS);
+        MetricRegistry mreg = gridKernalCtx.metric().registry(TX_METRICS);
 
         txCommits = mreg.intMetric("txCommits", "Number of transaction commits.");
         txRollbacks = mreg.intMetric("txRollbacks", "Number of transaction rollbacks.");
@@ -316,7 +316,7 @@
             }
         }
 
-        long duration = System.currentTimeMillis() - tx.startTime();
+        final Long duration = System.currentTimeMillis() - tx.startTime();
 
         return top + "DURATION: " + duration;
     }
@@ -359,7 +359,7 @@
      * Count total number of holding locks on local node.
      */
     private long txHoldingLockNum() {
-        long holdingLockCntr = 0;
+        long holdingLockCounter = 0;
 
         IgniteTxManager tm = gridKernalCtx.cache().context().tm();
 
@@ -367,26 +367,22 @@
             if ((tx.optimistic() && tx.state() == TransactionState.ACTIVE) || tx.empty() || !tx.local())
                 continue;
 
-            holdingLockCntr++;
-        }
-
-        return holdingLockCntr;
+            holdingLockCounter++;
+        }
+
+        return holdingLockCounter;
     }
 
     /**
      * Count total number of locked keys on local node.
      */
     private long txLockedKeysNum() {
-        GridCacheMvccManager mvccMgr = gridKernalCtx.cache().context().mvcc();
-
-<<<<<<< HEAD
-        return mvccMgr.lockedKeys().size() + mvccMgr.nearLockedKeys().size();
-=======
+        GridCacheMvccManager mvccManager = gridKernalCtx.cache().context().mvcc();
+
         if (mvccManager == null)
             return 0;
 
         return mvccManager.lockedKeys().size() + mvccManager.nearLockedKeys().size();
->>>>>>> 0d9d3458
     }
 
     /** {@inheritDoc} */
