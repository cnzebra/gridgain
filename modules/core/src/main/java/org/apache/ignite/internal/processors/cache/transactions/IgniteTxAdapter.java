--- conflicted
+++ resolved
@@ -42,11 +42,8 @@
 import java.util.concurrent.locks.*;
 
 import static org.apache.ignite.events.IgniteEventType.*;
-<<<<<<< HEAD
 import static org.apache.ignite.internal.managers.communication.GridIoPolicy.*;
-=======
 import static org.apache.ignite.internal.processors.cache.GridCacheOperation.*;
->>>>>>> 9f04e64d
 import static org.apache.ignite.internal.processors.cache.GridCacheUtils.*;
 import static org.apache.ignite.transactions.IgniteTxConcurrency.*;
 import static org.apache.ignite.transactions.IgniteTxIsolation.*;
@@ -506,7 +503,8 @@
     }
 
     /** {@inheritDoc} */
-    @Override public boolean markPreparing() {
+    @Override
+    public boolean markPreparing() {
         return preparing.compareAndSet(false, true);
     }
 
