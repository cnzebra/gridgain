/*
 * Copyright 2019 GridGain Systems, Inc. and Contributors.
 *
 * Licensed under the GridGain Community Edition License (the "License");
 * you may not use this file except in compliance with the License.
 * You may obtain a copy of the License at
 *
 *     https://www.gridgain.com/products/software/community-edition/gridgain-community-edition-license
 *
 * Unless required by applicable law or agreed to in writing, software
 * distributed under the License is distributed on an "AS IS" BASIS,
 * WITHOUT WARRANTIES OR CONDITIONS OF ANY KIND, either express or implied.
 * See the License for the specific language governing permissions and
 * limitations under the License.
 */

package org.apache.ignite.spi.discovery.tcp.messages;

import java.util.Collection;
import java.util.Map;
import java.util.UUID;
import org.apache.ignite.cluster.ClusterNode;
<<<<<<< HEAD
import org.apache.ignite.internal.processors.tracing.messages.TraceContainer;
=======
import org.apache.ignite.internal.processors.tracing.messages.SpanContainer;
>>>>>>> 1c1233d6
import org.apache.ignite.internal.processors.tracing.messages.TraceableMessage;
import org.apache.ignite.internal.util.tostring.GridToStringInclude;
import org.apache.ignite.internal.util.typedef.internal.S;
import org.apache.ignite.lang.IgniteUuid;
import org.apache.ignite.spi.discovery.tcp.internal.DiscoveryDataPacket;
import org.apache.ignite.spi.discovery.tcp.internal.TcpDiscoveryNode;
import org.jetbrains.annotations.NotNull;
import org.jetbrains.annotations.Nullable;

/**
 * Message telling nodes that new node should be added to topology.
 * When newly added node receives the message it connects to its next and finishes
 * join process.
 */
@TcpDiscoveryEnsureDelivery
@TcpDiscoveryRedirectToClient
public class TcpDiscoveryNodeAddedMessage extends TcpDiscoveryAbstractMessage implements TraceableMessage {
    /** */
    private static final long serialVersionUID = 0L;

    /** Added node. */
    private final TcpDiscoveryNode node;

    /** */
    private DiscoveryDataPacket dataPacket;

    /** Pending messages from previous node. */
    private Collection<TcpDiscoveryAbstractMessage> msgs;

    /** Discarded message ID. */
    private IgniteUuid discardMsgId;

    /** Discarded message ID. */
    private IgniteUuid discardCustomMsgId;

    /** Current topology. Initialized by coordinator. */
    @GridToStringInclude
    private Collection<TcpDiscoveryNode> top;

    /** */
    @GridToStringInclude
    private transient Collection<TcpDiscoveryNode> clientTop;

    /** Topology snapshots history. */
    private Map<Long, Collection<ClusterNode>> topHist;

    /** Start time of the first grid node. */
    private final long gridStartTime;

<<<<<<< HEAD
    private TraceContainer traceContainer = new TraceContainer();
=======
    /** Span container. */
    private SpanContainer spanContainer = new SpanContainer();
>>>>>>> 1c1233d6

    /**
     * Constructor.
     *
     * @param creatorNodeId Creator node ID.
     * @param node Node to add to topology.
     * @param dataPacket container for collecting discovery data across the cluster.
     * @param gridStartTime Start time of the first grid node.
     */
    public TcpDiscoveryNodeAddedMessage(UUID creatorNodeId,
        TcpDiscoveryNode node,
        DiscoveryDataPacket dataPacket,
        long gridStartTime)
    {
        super(creatorNodeId);

        assert node != null;
        assert gridStartTime > 0;

        this.node = node;
        this.dataPacket = dataPacket;
        this.gridStartTime = gridStartTime;
    }

    /**
     * @param msg Message.
     */
    public TcpDiscoveryNodeAddedMessage(TcpDiscoveryNodeAddedMessage msg) {
        super(msg);

        this.node = msg.node;
        this.msgs = msg.msgs;
        this.discardMsgId = msg.discardMsgId;
        this.discardCustomMsgId = msg.discardCustomMsgId;
        this.top = msg.top;
        this.clientTop = msg.clientTop;
        this.topHist = msg.topHist;
        this.dataPacket = msg.dataPacket;
        this.gridStartTime = msg.gridStartTime;
<<<<<<< HEAD
        this.traceContainer = msg.traceContainer;
=======
        this.spanContainer = msg.spanContainer;
>>>>>>> 1c1233d6
    }

    /**
     * Gets newly added node.
     *
     * @return New node.
     */
    public TcpDiscoveryNode node() {
        return node;
    }

    /**
     * Gets pending messages sent to new node by its previous.
     *
     * @return Pending messages from previous node.
     */
    @Nullable public Collection<TcpDiscoveryAbstractMessage> messages() {
        return msgs;
    }

    /**
     * Gets discarded message ID.
     *
     * @return Discarded message ID.
     */
    @Nullable public IgniteUuid discardedMessageId() {
        return discardMsgId;
    }

    /**
     * Gets discarded custom message ID.
     *
     * @return Discarded message ID.
     */
    @Nullable public IgniteUuid discardedCustomMessageId() {
        return discardCustomMsgId;
    }

    /**
     * Sets pending messages to send to new node.
     *
     * @param msgs Pending messages to send to new node.
     * @param discardMsgId Discarded message ID.
     * @param discardCustomMsgId Discarded custom message ID.
     */
    public void messages(
        @Nullable Collection<TcpDiscoveryAbstractMessage> msgs,
        @Nullable IgniteUuid discardMsgId,
        @Nullable IgniteUuid discardCustomMsgId
    ) {
        this.msgs = msgs;
        this.discardMsgId = discardMsgId;
        this.discardCustomMsgId = discardCustomMsgId;
    }

    /**
     * Gets topology.
     *
     * @return Current topology.
     */
    @Nullable public Collection<TcpDiscoveryNode> topology() {
        return top;
    }

    /**
     * Sets topology.
     *
     * @param top Current topology.
     */
    public void topology(@Nullable Collection<TcpDiscoveryNode> top) {
        this.top = top;
    }

    /**
     * @param top Topology at the moment when client joined.
     */
    public void clientTopology(Collection<TcpDiscoveryNode> top) {
        assert top != null && !top.isEmpty() : top;

        this.clientTop = top;
    }

    /**
     * @return Topology at the moment when client joined.
     */
    public Collection<TcpDiscoveryNode> clientTopology() {
        return clientTop;
    }

    /**
     * Gets topology snapshots history.
     *
     * @return Map with topology snapshots history.
     */
    public Map<Long, Collection<ClusterNode>> topologyHistory() {
        return topHist;
    }

    /**
     * Sets topology snapshots history.
     *
     * @param topHist Map with topology snapshots history.
     */
    public void topologyHistory(@Nullable Map<Long, Collection<ClusterNode>> topHist) {
        this.topHist = topHist;
    }

    /**
     * @return {@link DiscoveryDataPacket} carried by this message.
     */
    public DiscoveryDataPacket gridDiscoveryData() {
        return dataPacket;
    }

    /**
     * Clears discovery data to minimize message size.
     */
    public void clearDiscoveryData() {
        dataPacket = null;
    }

    /**
     * Clears unmarshalled discovery data to minimize message size.
     * These data are used only on "collect" stage and are not part of persistent state.
     */
    public void clearUnmarshalledDiscoveryData() {
        if (dataPacket != null)
            dataPacket.clearUnmarshalledJoiningNodeData();
    }

    /**
     * @return First grid node start time.
     */
    public long gridStartTime() {
        return gridStartTime;
    }

    /** {@inheritDoc} */
    @Override public String toString() {
        return S.toString(TcpDiscoveryNodeAddedMessage.class, this, "super", super.toString());
    }

<<<<<<< HEAD
    @Override public @NotNull TraceContainer trace() {
        return traceContainer;
    }

    @Override public String traceName() {
        return "node.join.add";
=======
    /** {@inheritDoc} */
    @Override public SpanContainer spanContainer() {
        return spanContainer;
>>>>>>> 1c1233d6
    }
}<|MERGE_RESOLUTION|>--- conflicted
+++ resolved
@@ -20,18 +20,13 @@
 import java.util.Map;
 import java.util.UUID;
 import org.apache.ignite.cluster.ClusterNode;
-<<<<<<< HEAD
-import org.apache.ignite.internal.processors.tracing.messages.TraceContainer;
-=======
 import org.apache.ignite.internal.processors.tracing.messages.SpanContainer;
->>>>>>> 1c1233d6
 import org.apache.ignite.internal.processors.tracing.messages.TraceableMessage;
 import org.apache.ignite.internal.util.tostring.GridToStringInclude;
 import org.apache.ignite.internal.util.typedef.internal.S;
 import org.apache.ignite.lang.IgniteUuid;
 import org.apache.ignite.spi.discovery.tcp.internal.DiscoveryDataPacket;
 import org.apache.ignite.spi.discovery.tcp.internal.TcpDiscoveryNode;
-import org.jetbrains.annotations.NotNull;
 import org.jetbrains.annotations.Nullable;
 
 /**
@@ -74,12 +69,8 @@
     /** Start time of the first grid node. */
     private final long gridStartTime;
 
-<<<<<<< HEAD
-    private TraceContainer traceContainer = new TraceContainer();
-=======
     /** Span container. */
     private SpanContainer spanContainer = new SpanContainer();
->>>>>>> 1c1233d6
 
     /**
      * Constructor.
@@ -119,11 +110,7 @@
         this.topHist = msg.topHist;
         this.dataPacket = msg.dataPacket;
         this.gridStartTime = msg.gridStartTime;
-<<<<<<< HEAD
-        this.traceContainer = msg.traceContainer;
-=======
         this.spanContainer = msg.spanContainer;
->>>>>>> 1c1233d6
     }
 
     /**
@@ -266,17 +253,8 @@
         return S.toString(TcpDiscoveryNodeAddedMessage.class, this, "super", super.toString());
     }
 
-<<<<<<< HEAD
-    @Override public @NotNull TraceContainer trace() {
-        return traceContainer;
-    }
-
-    @Override public String traceName() {
-        return "node.join.add";
-=======
     /** {@inheritDoc} */
     @Override public SpanContainer spanContainer() {
         return spanContainer;
->>>>>>> 1c1233d6
     }
 }