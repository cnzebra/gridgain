/*
 * Licensed to the Apache Software Foundation (ASF) under one or more
 * contributor license agreements.  See the NOTICE file distributed with
 * this work for additional information regarding copyright ownership.
 * The ASF licenses this file to You under the Apache License, Version 2.0
 * (the "License"); you may not use this file except in compliance with
 * the License.  You may obtain a copy of the License at
 *
 *      http://www.apache.org/licenses/LICENSE-2.0
 *
 * Unless required by applicable law or agreed to in writing, software
 * distributed under the License is distributed on an "AS IS" BASIS,
 * WITHOUT WARRANTIES OR CONDITIONS OF ANY KIND, either express or implied.
 * See the License for the specific language governing permissions and
 * limitations under the License.
 */

package org.apache.ignite.internal.processors.cache.distributed.dht.atomic;

import java.io.Externalizable;
import java.nio.ByteBuffer;
import java.util.Arrays;
import java.util.UUID;
import org.apache.ignite.IgniteCheckedException;
import org.apache.ignite.cache.CacheWriteSynchronizationMode;
import org.apache.ignite.internal.processors.affinity.AffinityTopologyVersion;
import org.apache.ignite.internal.processors.cache.CacheEntryPredicate;
import org.apache.ignite.internal.processors.cache.GridCacheContext;
import org.apache.ignite.internal.processors.cache.GridCacheOperation;
import org.apache.ignite.internal.processors.cache.GridCacheSharedContext;
import org.apache.ignite.internal.processors.cache.version.GridCacheVersion;
import org.apache.ignite.internal.util.typedef.internal.S;
import org.apache.ignite.plugin.extensions.communication.MessageCollectionItemType;
import org.apache.ignite.plugin.extensions.communication.MessageReader;
import org.apache.ignite.plugin.extensions.communication.MessageWriter;
import org.jetbrains.annotations.NotNull;
import org.jetbrains.annotations.Nullable;

/**
 *
 */
public class GridNearAtomicSingleUpdateFilterRequest extends GridNearAtomicSingleUpdateRequest {
    /** */
    private static final long serialVersionUID = 0L;

    /** Filter. */
    private CacheEntryPredicate[] filter;

    /**
     * Empty constructor required by {@link Externalizable}.
     */
    public GridNearAtomicSingleUpdateFilterRequest() {
        // No-op.
    }

    /**
     * Constructor.
     *
     * @param cacheId Cache ID.
     * @param nodeId Node ID.
     * @param futId Future ID.
     * @param topVer Topology version.
     * @param topLocked Topology locked flag.
     * @param syncMode Synchronization mode.
     * @param op Cache update operation.
     * @param retval Return value required flag.
     * @param filter Optional filter for atomic check.
     * @param subjId Subject ID.
     * @param taskNameHash Task name hash code.
     * @param needPrimaryRes {@code True} if client expects primary node response.
     * @param skipStore Skip write-through to a persistent storage.
     * @param keepBinary Keep binary flag.
     * @param addDepInfo Deployment info flag.
     */
    GridNearAtomicSingleUpdateFilterRequest(
        int cacheId,
        UUID nodeId,
        long futId,
        @NotNull AffinityTopologyVersion topVer,
        boolean topLocked,
        CacheWriteSynchronizationMode syncMode,
        GridCacheOperation op,
        boolean retval,
        @Nullable CacheEntryPredicate[] filter,
        @Nullable UUID subjId,
        int taskNameHash,
        boolean needPrimaryRes,
        boolean skipStore,
        boolean keepBinary,
<<<<<<< HEAD
        boolean recovery,
        boolean clientReq,
=======
>>>>>>> 48e78a99
        boolean addDepInfo
    ) {
        super(
            cacheId,
            nodeId,
            futId,
            topVer,
            topLocked,
            syncMode,
            op,
            retval,
            subjId,
            taskNameHash,
            needPrimaryRes,
            skipStore,
            keepBinary,
<<<<<<< HEAD
            recovery,
            clientReq,
=======
>>>>>>> 48e78a99
            addDepInfo
        );

        assert filter != null && filter.length > 0;

        this.filter = filter;
    }

    /** {@inheritDoc} */
    @Override @Nullable public CacheEntryPredicate[] filter() {
        return filter;
    }

    /** {@inheritDoc} */
    @Override public void prepareMarshal(GridCacheSharedContext ctx) throws IgniteCheckedException {
        super.prepareMarshal(ctx);

        GridCacheContext cctx = ctx.cacheContext(cacheId);

        if (filter != null) {
            boolean hasFilter = false;

            for (CacheEntryPredicate p : filter) {
                if (p != null) {
                    hasFilter = true;

                    p.prepareMarshal(cctx);
                }
            }

            if (!hasFilter)
                filter = null;
        }
    }

    /** {@inheritDoc} */
    @Override public void finishUnmarshal(GridCacheSharedContext ctx, ClassLoader ldr) throws IgniteCheckedException {
        super.finishUnmarshal(ctx, ldr);

        if (filter != null) {
            GridCacheContext cctx = ctx.cacheContext(cacheId);

            for (CacheEntryPredicate p : filter) {
                if (p != null)
                    p.finishUnmarshal(cctx, ldr);
            }
        }
    }

    /** {@inheritDoc} */
    @Override public boolean writeTo(ByteBuffer buf, MessageWriter writer) {
        writer.setBuffer(buf);

        if (!super.writeTo(buf, writer))
            return false;

        if (!writer.isHeaderWritten()) {
            if (!writer.writeHeader(directType(), fieldsCount()))
                return false;

            writer.onHeaderWritten();
        }

        switch (writer.state()) {
            case 12:
                if (!writer.writeObjectArray("filter", filter, MessageCollectionItemType.MSG))
                    return false;

                writer.incrementState();

        }

        return true;
    }

    /** {@inheritDoc} */
    @Override public boolean readFrom(ByteBuffer buf, MessageReader reader) {
        reader.setBuffer(buf);

        if (!reader.beforeMessageRead())
            return false;

        if (!super.readFrom(buf, reader))
            return false;

        switch (reader.state()) {
            case 12:
                filter = reader.readObjectArray("filter", MessageCollectionItemType.MSG, CacheEntryPredicate.class);

                if (!reader.isLastRead())
                    return false;

                reader.incrementState();

        }

        return reader.afterMessageRead(GridNearAtomicSingleUpdateFilterRequest.class);
    }

    /** {@inheritDoc} */
    @Override public byte directType() {
        return 127;
    }

    /** {@inheritDoc} */
    @Override public byte fieldsCount() {
        return 13;
    }

    /** {@inheritDoc} */
    @Override public String toString() {
        return S.toString(GridNearAtomicSingleUpdateFilterRequest.class, this, "filter", Arrays.toString(filter),
            "parent", super.toString());
    }
}<|MERGE_RESOLUTION|>--- conflicted
+++ resolved
@@ -87,11 +87,7 @@
         boolean needPrimaryRes,
         boolean skipStore,
         boolean keepBinary,
-<<<<<<< HEAD
         boolean recovery,
-        boolean clientReq,
-=======
->>>>>>> 48e78a99
         boolean addDepInfo
     ) {
         super(
@@ -108,11 +104,7 @@
             needPrimaryRes,
             skipStore,
             keepBinary,
-<<<<<<< HEAD
             recovery,
-            clientReq,
-=======
->>>>>>> 48e78a99
             addDepInfo
         );
 
