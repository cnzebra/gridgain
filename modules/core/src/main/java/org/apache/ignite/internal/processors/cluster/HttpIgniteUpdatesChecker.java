/*
 *                   GridGain Community Edition Licensing
 *                   Copyright 2019 GridGain Systems, Inc.
<<<<<<< HEAD
 *
 * Licensed under the Apache License, Version 2.0 (the "License") modified with Commons Clause
 * Restriction; you may not use this file except in compliance with the License. You may obtain a
 * copy of the License at
 *
 * http://www.apache.org/licenses/LICENSE-2.0
 *
=======
 * 
 * Licensed under the Apache License, Version 2.0 (the "License") modified with Commons Clause
 * Restriction; you may not use this file except in compliance with the License. You may obtain a
 * copy of the License at
 * 
 * http://www.apache.org/licenses/LICENSE-2.0
 * 
>>>>>>> 507fe2a6
 * Unless required by applicable law or agreed to in writing, software distributed under the
 * License is distributed on an "AS IS" BASIS, WITHOUT WARRANTIES OR CONDITIONS OF ANY
 * KIND, either express or implied. See the License for the specific language governing permissions
 * and limitations under the License.
<<<<<<< HEAD
 *
 * Commons Clause Restriction
 *
 * The Software is provided to you by the Licensor under the License, as defined below, subject to
 * the following condition.
 *
=======
 * 
 * Commons Clause Restriction
 * 
 * The Software is provided to you by the Licensor under the License, as defined below, subject to
 * the following condition.
 * 
>>>>>>> 507fe2a6
 * Without limiting other conditions in the License, the grant of rights under the License will not
 * include, and the License does not grant to you, the right to Sell the Software.
 * For purposes of the foregoing, “Sell” means practicing any or all of the rights granted to you
 * under the License to provide to third parties, for a fee or other consideration (including without
 * limitation fees for hosting or consulting/ support services related to the Software), a product or
 * service whose value derives, entirely or substantially, from the functionality of the Software.
 * Any license notice or attribution required by the License must also include this Commons Clause
 * License Condition notice.
<<<<<<< HEAD
 *
=======
 * 
>>>>>>> 507fe2a6
 * For purposes of the clause above, the “Licensor” is Copyright 2019 GridGain Systems, Inc.,
 * the “License” is the Apache License, Version 2.0, and the Software is the GridGain Community
 * Edition software provided with this notice.
 */

package org.apache.ignite.internal.processors.cluster;

import java.io.BufferedReader;
import java.io.IOException;
import java.io.InputStream;
import java.io.InputStreamReader;
import java.io.OutputStream;
import java.net.URL;
import java.net.URLConnection;

/**
 * This class is responsible for getting GridGain updates information via HTTP
 */
public class HttpIgniteUpdatesChecker {
    /** Url for request updates. */
    private final String url;

    /** Charset for encoding requests/responses */
    private final String charset;

    /**
     * Creates new HTTP Ignite updates checker with following parameters
     * @param url URL for getting Ignite updates information
     * @param charset Charset for encoding
     */
    HttpIgniteUpdatesChecker(String url, String charset) {
        this.url = url;
        this.charset = charset;
    }

    /**
     * Gets information about Ignite updates via HTTP
     * @param updateReq HTTP Request parameters
     * @return Information about Ignite updates separated by line endings
     * @throws IOException If HTTP request was failed
     */
    public String getUpdates(String updateReq) throws IOException {
        URLConnection conn = new URL(url).openConnection();
        conn.setDoOutput(true);
        conn.setRequestProperty("Accept-Charset", charset);
        conn.setRequestProperty("Content-Type", "application/x-www-form-urlencoded;charset=" + charset);
        conn.setRequestProperty("user-agent", "");

        conn.setConnectTimeout(3000);
        conn.setReadTimeout(3000);

        try (OutputStream os = conn.getOutputStream()) {
            os.write(updateReq.getBytes(charset));
        }

        try (InputStream in = conn.getInputStream()) {
            if (in == null)
                return null;

            BufferedReader reader = new BufferedReader(new InputStreamReader(in, charset));

            StringBuilder res = new StringBuilder();

            for (String line; (line = reader.readLine()) != null; )
                res.append(line).append('\n');

            return res.toString();
        }
    }
}<|MERGE_RESOLUTION|>--- conflicted
+++ resolved
@@ -1,15 +1,6 @@
 /*
  *                   GridGain Community Edition Licensing
  *                   Copyright 2019 GridGain Systems, Inc.
-<<<<<<< HEAD
- *
- * Licensed under the Apache License, Version 2.0 (the "License") modified with Commons Clause
- * Restriction; you may not use this file except in compliance with the License. You may obtain a
- * copy of the License at
- *
- * http://www.apache.org/licenses/LICENSE-2.0
- *
-=======
  * 
  * Licensed under the Apache License, Version 2.0 (the "License") modified with Commons Clause
  * Restriction; you may not use this file except in compliance with the License. You may obtain a
@@ -17,26 +8,16 @@
  * 
  * http://www.apache.org/licenses/LICENSE-2.0
  * 
->>>>>>> 507fe2a6
  * Unless required by applicable law or agreed to in writing, software distributed under the
  * License is distributed on an "AS IS" BASIS, WITHOUT WARRANTIES OR CONDITIONS OF ANY
  * KIND, either express or implied. See the License for the specific language governing permissions
  * and limitations under the License.
-<<<<<<< HEAD
- *
- * Commons Clause Restriction
- *
- * The Software is provided to you by the Licensor under the License, as defined below, subject to
- * the following condition.
- *
-=======
  * 
  * Commons Clause Restriction
  * 
  * The Software is provided to you by the Licensor under the License, as defined below, subject to
  * the following condition.
  * 
->>>>>>> 507fe2a6
  * Without limiting other conditions in the License, the grant of rights under the License will not
  * include, and the License does not grant to you, the right to Sell the Software.
  * For purposes of the foregoing, “Sell” means practicing any or all of the rights granted to you
@@ -45,11 +26,7 @@
  * service whose value derives, entirely or substantially, from the functionality of the Software.
  * Any license notice or attribution required by the License must also include this Commons Clause
  * License Condition notice.
-<<<<<<< HEAD
- *
-=======
  * 
->>>>>>> 507fe2a6
  * For purposes of the clause above, the “Licensor” is Copyright 2019 GridGain Systems, Inc.,
  * the “License” is the Apache License, Version 2.0, and the Software is the GridGain Community
  * Edition software provided with this notice.
@@ -61,16 +38,18 @@
 import java.io.IOException;
 import java.io.InputStream;
 import java.io.InputStreamReader;
-import java.io.OutputStream;
 import java.net.URL;
 import java.net.URLConnection;
 
 /**
- * This class is responsible for getting GridGain updates information via HTTP
+ * This class is responsible for getting Ignite updates information via HTTP
  */
 public class HttpIgniteUpdatesChecker {
     /** Url for request updates. */
     private final String url;
+
+    /** Params. */
+    private final String params;
 
     /** Charset for encoding requests/responses */
     private final String charset;
@@ -80,30 +59,25 @@
      * @param url URL for getting Ignite updates information
      * @param charset Charset for encoding
      */
-    HttpIgniteUpdatesChecker(String url, String charset) {
+    HttpIgniteUpdatesChecker(String url, String params, String charset) {
         this.url = url;
+        this.params = params;
         this.charset = charset;
     }
 
     /**
      * Gets information about Ignite updates via HTTP
-     * @param updateReq HTTP Request parameters
      * @return Information about Ignite updates separated by line endings
      * @throws IOException If HTTP request was failed
      */
-    public String getUpdates(String updateReq) throws IOException {
-        URLConnection conn = new URL(url).openConnection();
-        conn.setDoOutput(true);
+    public String getUpdates(boolean first) throws IOException {
+        String addr = first ? url + params : url;
+
+        URLConnection conn = new URL(addr).openConnection();
         conn.setRequestProperty("Accept-Charset", charset);
-        conn.setRequestProperty("Content-Type", "application/x-www-form-urlencoded;charset=" + charset);
-        conn.setRequestProperty("user-agent", "");
 
         conn.setConnectTimeout(3000);
         conn.setReadTimeout(3000);
-
-        try (OutputStream os = conn.getOutputStream()) {
-            os.write(updateReq.getBytes(charset));
-        }
 
         try (InputStream in = conn.getInputStream()) {
             if (in == null)
