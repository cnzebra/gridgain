--- conflicted
+++ resolved
@@ -769,16 +769,12 @@
                 }
             }
 
-<<<<<<< HEAD
             exchangeType = exchange;
 
             for (PartitionsExchangeAware comp : cctx.exchange().exchangeAwareComponents())
                 comp.onInitBeforeTopologyLock(this);
 
-            updateTopologies(crdNode);
-=======
             updateTopologies(crd, crdNode, cctx.coordinators().currentCoordinator());
->>>>>>> 7e9fd4e1
 
             switch (exchange) {
                 case ALL: {
@@ -1865,14 +1861,12 @@
         if (!cctx.localNode().isClient())
             tryToPerformLocalSnapshotOperation();
 
-<<<<<<< HEAD
-        for (PartitionsExchangeAware comp : cctx.exchange().exchangeAwareComponents())
-            comp.onDoneBeforeTopologyUnlock(this);
-=======
         if (err == null)
             cctx.coordinators().onExchangeDone(exchCtx.newMvccCoordinator(), exchCtx.events().discoveryCache(),
                 exchCtx.activeQueries());
->>>>>>> 7e9fd4e1
+
+        for (PartitionsExchangeAware comp : cctx.exchange().exchangeAwareComponents())
+            comp.onDoneBeforeTopologyUnlock(this);
 
         cctx.cache().onExchangeDone(initialVersion(), exchActions, err);
 
