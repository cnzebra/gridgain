/*
 * Licensed to the Apache Software Foundation (ASF) under one or more
 * contributor license agreements.  See the NOTICE file distributed with
 * this work for additional information regarding copyright ownership.
 * The ASF licenses this file to You under the Apache License, Version 2.0
 * (the "License"); you may not use this file except in compliance with
 * the License.  You may obtain a copy of the License at
 *
 *      http://www.apache.org/licenses/LICENSE-2.0
 *
 * Unless required by applicable law or agreed to in writing, software
 * distributed under the License is distributed on an "AS IS" BASIS,
 * WITHOUT WARRANTIES OR CONDITIONS OF ANY KIND, either express or implied.
 * See the License for the specific language governing permissions and
 * limitations under the License.
 */

package org.apache.ignite.internal.processors.cache.distributed.dht.preloader;

import java.util.ArrayList;
import java.util.Collection;
import java.util.Collections;
import java.util.HashMap;
import java.util.HashSet;
import java.util.List;
import java.util.Map;
import java.util.Set;
import java.util.UUID;
import java.util.concurrent.ConcurrentMap;
import java.util.concurrent.CountDownLatch;
import java.util.concurrent.TimeUnit;
import java.util.concurrent.atomic.AtomicBoolean;
import java.util.concurrent.atomic.AtomicReference;
import java.util.concurrent.locks.ReadWriteLock;
import org.apache.ignite.IgniteCheckedException;
import org.apache.ignite.IgniteLogger;
import org.apache.ignite.IgniteSystemProperties;
import org.apache.ignite.cluster.ClusterNode;
import org.apache.ignite.events.CacheEvent;
import org.apache.ignite.events.DiscoveryEvent;
import org.apache.ignite.events.Event;
import org.apache.ignite.events.EventType;
import org.apache.ignite.internal.IgniteFutureTimeoutCheckedException;
import org.apache.ignite.internal.IgniteInternalFuture;
import org.apache.ignite.internal.IgniteInterruptedCheckedException;
import org.apache.ignite.internal.cluster.ClusterTopologyCheckedException;
import org.apache.ignite.internal.events.DiscoveryCustomEvent;
import org.apache.ignite.internal.managers.discovery.DiscoveryCustomMessage;
import org.apache.ignite.internal.managers.discovery.GridDiscoveryTopologySnapshot;
import org.apache.ignite.internal.processors.affinity.AffinityTopologyVersion;
import org.apache.ignite.internal.processors.affinity.GridAffinityAssignmentCache;
import org.apache.ignite.internal.processors.cache.CacheAffinityChangeMessage;
import org.apache.ignite.internal.processors.cache.CacheInvalidStateException;
<<<<<<< HEAD
import org.apache.ignite.internal.processors.cache.DynamicCacheChangeBatch;
=======
import org.apache.ignite.internal.processors.cache.CacheState;
>>>>>>> 0c657c24
import org.apache.ignite.internal.processors.cache.DynamicCacheChangeRequest;
import org.apache.ignite.internal.processors.cache.DynamicCacheDescriptor;
import org.apache.ignite.internal.processors.cache.GridCacheContext;
import org.apache.ignite.internal.processors.cache.GridCacheMvccCandidate;
import org.apache.ignite.internal.processors.cache.GridCacheSharedContext;
import org.apache.ignite.internal.processors.cache.distributed.dht.GridClientPartitionTopology;
import org.apache.ignite.internal.processors.cache.distributed.dht.GridDhtLocalPartition;
import org.apache.ignite.internal.processors.cache.distributed.dht.GridDhtPartitionState;
import org.apache.ignite.internal.processors.cache.distributed.dht.GridDhtPartitionTopology;
import org.apache.ignite.internal.processors.cache.distributed.dht.GridDhtTopologyFuture;
import org.apache.ignite.internal.processors.cache.transactions.IgniteTxKey;
import org.apache.ignite.internal.processors.cache.version.GridCacheVersion;
import org.apache.ignite.internal.processors.timeout.GridTimeoutObjectAdapter;
import org.apache.ignite.internal.util.future.GridFutureAdapter;
import org.apache.ignite.internal.util.tostring.GridToStringExclude;
import org.apache.ignite.internal.util.tostring.GridToStringInclude;
import org.apache.ignite.internal.util.typedef.CI1;
import org.apache.ignite.internal.util.typedef.F;
import org.apache.ignite.internal.util.typedef.internal.CU;
import org.apache.ignite.internal.util.typedef.internal.LT;
import org.apache.ignite.internal.util.typedef.internal.S;
import org.apache.ignite.internal.util.typedef.internal.U;
import org.apache.ignite.lang.IgniteInClosure;
import org.apache.ignite.lang.IgniteRunnable;
import org.apache.ignite.spi.discovery.tcp.messages.TcpDiscoveryNodeActivatedMessage;
import org.jetbrains.annotations.Nullable;
import org.jsr166.ConcurrentHashMap8;

import static org.apache.ignite.events.EventType.EVT_NODE_FAILED;
import static org.apache.ignite.events.EventType.EVT_NODE_JOINED;
import static org.apache.ignite.events.EventType.EVT_NODE_LEFT;
import static org.apache.ignite.internal.events.DiscoveryCustomEvent.EVT_DISCOVERY_CUSTOM_EVT;
import static org.apache.ignite.internal.managers.communication.GridIoPolicy.SYSTEM_POOL;

/**
 * Future for exchanging partition maps.
 */
public class GridDhtPartitionsExchangeFuture extends GridFutureAdapter<AffinityTopologyVersion>
    implements Comparable<GridDhtPartitionsExchangeFuture>, GridDhtTopologyFuture {
    /** */
    private static final int DUMP_PENDING_OBJECTS_THRESHOLD =
        IgniteSystemProperties.getInteger(IgniteSystemProperties.IGNITE_DUMP_PENDING_OBJECTS_THRESHOLD, 10);

    /** */
    private static final long serialVersionUID = 0L;

    /** Dummy flag. */
    private final boolean dummy;

    /** Force preload flag. */
    private final boolean forcePreload;

    /** Dummy reassign flag. */
    private final boolean reassign;

    /** Discovery event. */
    private volatile DiscoveryEvent discoEvt;

    /** */
    @GridToStringInclude
    private final Set<UUID> remaining = new HashSet<>();

    /** */
    private List<ClusterNode> srvNodes;

    /** */
    private ClusterNode crd;

    /** ExchangeFuture id. */
    private final GridDhtPartitionExchangeId exchId;

    /** Cache context. */
    private final GridCacheSharedContext<?, ?> cctx;

    /** Busy lock to prevent activities from accessing exchanger while it's stopping. */
    private ReadWriteLock busyLock;

    /** */
    private AtomicBoolean added = new AtomicBoolean(false);

    /** Event latch. */
    @GridToStringExclude
    private CountDownLatch evtLatch = new CountDownLatch(1);

    /** */
    private GridFutureAdapter<Boolean> initFut;

    /** */
    private final List<IgniteRunnable> discoEvts = new ArrayList<>();

    /** */
    private boolean init;

    /** Topology snapshot. */
    private AtomicReference<GridDiscoveryTopologySnapshot> topSnapshot = new AtomicReference<>();

    /** Last committed cache version before next topology version use. */
    private AtomicReference<GridCacheVersion> lastVer = new AtomicReference<>();

    /**
     * Messages received on non-coordinator are stored in case if this node
     * becomes coordinator.
     */
    private final Map<ClusterNode, GridDhtPartitionsSingleMessage> singleMsgs = new ConcurrentHashMap8<>();

    /** Messages received from new coordinator. */
    private final Map<ClusterNode, GridDhtPartitionsFullMessage> fullMsgs = new ConcurrentHashMap8<>();

    /** */
    @SuppressWarnings({"FieldCanBeLocal", "UnusedDeclaration"})
    @GridToStringInclude
    private volatile IgniteInternalFuture<?> partReleaseFut;

    /** */
    private final Object mux = new Object();

    /** Logger. */
    private IgniteLogger log;

    /** Dynamic cache change requests. */
    private Collection<DynamicCacheChangeRequest> reqs;

    /** */
    private CacheAffinityChangeMessage affChangeMsg;

    /** Cache validation results. */
    private volatile Map<Integer, Boolean> cacheValidRes;

    /** Skip preload flag. */
    private boolean skipPreload;

    /** */
    private boolean clientOnlyExchange;

    /** Init timestamp. Used to track the amount of time spent to complete the future. */
    private long initTs;

    /** */
    private boolean centralizedAff;

<<<<<<< HEAD
    /** */
    private final ConcurrentMap<UUID, GridDhtPartitionsSingleMessage> msgs = new ConcurrentHashMap8<>();
=======
    private final ConcurrentMap<UUID, GridDhtPartitionsAbstractMessage> msgs = new ConcurrentHashMap8<>();
>>>>>>> 0c657c24

    /**
     * Dummy future created to trigger reassignments if partition
     * topology changed while preloading.
     *
     * @param cctx Cache context.
     * @param reassign Dummy reassign flag.
     * @param discoEvt Discovery event.
     * @param exchId Exchange id.
     */
    public GridDhtPartitionsExchangeFuture(
        GridCacheSharedContext cctx,
        boolean reassign,
        DiscoveryEvent discoEvt,
        GridDhtPartitionExchangeId exchId
    ) {
        dummy = true;
        forcePreload = false;

        this.exchId = exchId;
        this.reassign = reassign;
        this.discoEvt = discoEvt;
        this.cctx = cctx;

        onDone(exchId.topologyVersion());
    }

    /**
     * Force preload future created to trigger reassignments if partition
     * topology changed while preloading.
     *
     * @param cctx Cache context.
     * @param discoEvt Discovery event.
     * @param exchId Exchange id.
     */
    public GridDhtPartitionsExchangeFuture(GridCacheSharedContext cctx, DiscoveryEvent discoEvt,
        GridDhtPartitionExchangeId exchId) {
        dummy = false;
        forcePreload = true;

        this.exchId = exchId;
        this.discoEvt = discoEvt;
        this.cctx = cctx;

        reassign = true;

        onDone(exchId.topologyVersion());
    }

    /**
     * @param cctx Cache context.
     * @param busyLock Busy lock.
     * @param exchId Exchange ID.
     * @param reqs Cache change requests.
     * @param affChangeMsg Affinity change message.
     */
    public GridDhtPartitionsExchangeFuture(
        GridCacheSharedContext cctx,
        ReadWriteLock busyLock,
        GridDhtPartitionExchangeId exchId,
        Collection<DynamicCacheChangeRequest> reqs,
        CacheAffinityChangeMessage affChangeMsg
    ) {
        assert busyLock != null;
        assert exchId != null;

        dummy = false;
        forcePreload = false;
        reassign = false;

        this.cctx = cctx;
        this.busyLock = busyLock;
        this.exchId = exchId;
        this.reqs = reqs;
        this.affChangeMsg = affChangeMsg;

        log = cctx.logger(getClass());

        initFut = new GridFutureAdapter<>();

        if (log.isDebugEnabled())
            log.debug("Creating exchange future [localNode=" + cctx.localNodeId() + ", fut=" + this + ']');
    }

    /**
     * @param reqs Cache change requests.
     */
    public void cacheChangeRequests(Collection<DynamicCacheChangeRequest> reqs) {
        this.reqs = reqs;
    }

    /**
     * @param affChangeMsg Affinity change message.
     */
    public void affinityChangeMessage(CacheAffinityChangeMessage affChangeMsg) {
        this.affChangeMsg = affChangeMsg;
    }

    /** {@inheritDoc} */
    @Override public AffinityTopologyVersion topologyVersion() {
        return exchId.topologyVersion();
    }

    /**
     * @return Skip preload flag.
     */
    public boolean skipPreload() {
        return skipPreload;
    }

    /**
     * @return Dummy flag.
     */
    public boolean dummy() {
        return dummy;
    }

    /**
     * @return Force preload flag.
     */
    public boolean forcePreload() {
        return forcePreload;
    }

    /**
     * @return Dummy reassign flag.
     */
    public boolean reassign() {
        return reassign;
    }

    /**
     * @return {@code True} if dummy reassign.
     */
    public boolean dummyReassign() {
        return (dummy() || forcePreload()) && reassign();
    }

    /**
     * @param cacheId Cache ID to check.
     * @param topVer Topology version.
     * @return {@code True} if cache was added during this exchange.
     */
    public boolean isCacheAdded(int cacheId, AffinityTopologyVersion topVer) {
        if (cacheStarted(cacheId))
            return true;

        GridCacheContext<?, ?> cacheCtx = cctx.cacheContext(cacheId);

        return cacheCtx != null && F.eq(cacheCtx.startTopologyVersion(), topVer);
    }

    /**
     * @param cacheId Cache ID.
     * @return {@code True} if non-client cache was added during this exchange.
     */
    public boolean cacheStarted(int cacheId) {
        if (!F.isEmpty(reqs)) {
            for (DynamicCacheChangeRequest req : reqs) {
                if (req.start() && !req.clientStartOnly()) {
                    if (CU.cacheId(req.cacheName()) == cacheId)
                        return true;
                }
            }
        }

        return false;
    }

    /**
     * @return {@code True}
     */
    public boolean onAdded() {
        return added.compareAndSet(false, true);
    }

    /**
     * Event callback.
     *
     * @param exchId Exchange ID.
     * @param discoEvt Discovery event.
     */
    public void onEvent(GridDhtPartitionExchangeId exchId, DiscoveryEvent discoEvt) {
        assert exchId.equals(this.exchId);

        this.discoEvt = discoEvt;

        evtLatch.countDown();
    }

    /**
     * @return Discovery event.
     */
    public DiscoveryEvent discoveryEvent() {
        return discoEvt;
    }

    /**
     * @return Exchange ID.
     */
    public GridDhtPartitionExchangeId exchangeId() {
        return exchId;
    }

    /**
     * @return {@code true} if entered to busy state.
     */
    private boolean enterBusy() {
        if (busyLock.readLock().tryLock())
            return true;

        if (log.isDebugEnabled())
            log.debug("Failed to enter busy state (exchanger is stopping): " + this);

        return false;
    }

    /**
     *
     */
    private void leaveBusy() {
        busyLock.readLock().unlock();
    }

    /**
     * Starts activity.
     *
     * @throws IgniteInterruptedCheckedException If interrupted.
     */
    public void init() throws IgniteInterruptedCheckedException {
        if (isDone())
            return;

        initTs = U.currentTimeMillis();

        U.await(evtLatch);

        assert discoEvt != null : this;
        assert exchId.nodeId().equals(discoEvt.eventNode().id()) : this;
        assert !dummy && !forcePreload : this;

        try {
            srvNodes = new ArrayList<>(cctx.discovery().serverNodes(topologyVersion()));

            remaining.addAll(F.nodeIds(F.view(srvNodes, F.remoteNodes(cctx.localNodeId()))));

            crd = srvNodes.isEmpty() ? null : srvNodes.get(0);

            boolean crdNode = crd != null && crd.isLocal();

            skipPreload = cctx.kernalContext().clientNode();

            ExchangeType exchange;

            Collection<DynamicCacheDescriptor> receivedCaches;

            if (discoEvt.type() == EVT_DISCOVERY_CUSTOM_EVT) {
                assert discoEvt instanceof DiscoveryCustomEvent;

                DiscoveryCustomMessage customMessage = ((DiscoveryCustomEvent)discoEvt).customMessage();

                if (customMessage instanceof TcpDiscoveryNodeActivatedMessage) {
                    assert !CU.clientNode(discoEvt.eventNode());

                    exchange = onServerNodeEvent(crdNode);
                }
                else if (!F.isEmpty(reqs))
                    exchange = onCacheChangeRequest(crdNode);
                else {
                    assert affChangeMsg != null : this;

                    exchange = onAffinityChangeRequest(crdNode);
                }
            }
            else {
                if (discoEvt.type() == EVT_NODE_JOINED) {
                    receivedCaches = cctx.cache().startReceivedCaches(topologyVersion());

                    if (!discoEvt.eventNode().isLocal())
                        cctx.affinity().initStartedCaches(crdNode, this, receivedCaches);
                }

                if (CU.clientNode(discoEvt.eventNode()))
                    exchange = onClientNodeEvent(crdNode);
                else
                    exchange = onServerNodeEvent(crdNode);
            }

            updateTopologies(crdNode);

            cctx.database().beforeExchange(discoEvt);

            // Possible if there are no active nodes.
            if (exchange == ExchangeType.ALL && crd == null)
                exchange = ExchangeType.NONE;

            switch (exchange) {
                case ALL: {
                    distributedExchange();

                    break;
                }

                case CLIENT: {
                    initTopologies();

                    clientOnlyExchange();

                    break;
                }

                case NONE: {
                    initTopologies();

                    onDone(topologyVersion());

                    break;
                }

                default:
                    assert false;
            }
        }
        catch (IgniteInterruptedCheckedException e) {
            onDone(e);

            throw e;
        }
        catch (Throwable e) {
            U.error(log, "Failed to reinitialize local partitions (preloading will be stopped): " + exchId, e);

            onDone(e);

            if (e instanceof Error)
                throw (Error)e;
        }
    }

    /**
     * @throws IgniteCheckedException If failed.
     */
    private void initTopologies() throws IgniteCheckedException {
        if (crd != null) {
            for (GridCacheContext cacheCtx : cctx.cacheContexts()) {
                if (cacheCtx.isLocal())
                    continue;

                cacheCtx.topology().beforeExchange(this, !centralizedAff);
            }
        }
    }

    /**
     * @param crd Coordinator flag.
     * @throws IgniteCheckedException If failed.
     */
    private void updateTopologies(boolean crd) throws IgniteCheckedException {
        for (GridCacheContext cacheCtx : cctx.cacheContexts()) {
            if (cacheCtx.isLocal())
                continue;

            GridClientPartitionTopology clientTop = cctx.exchange().clearClientTopology(cacheCtx.cacheId());

            long updSeq = clientTop == null ? -1 : clientTop.lastUpdateSequence();

            GridDhtPartitionTopology top = cacheCtx.topology();

            if (crd) {
                boolean updateTop = !cacheCtx.isLocal() &&
                    exchId.topologyVersion().equals(cacheCtx.startTopologyVersion());

                if (updateTop && clientTop != null)
                    cacheCtx.topology().update(exchId, clientTop.partitionMap(true), clientTop.updateCounters());
            }

            top.updateTopologyVersion(exchId, this, updSeq, stopping(cacheCtx.cacheId()));
        }

        for (GridClientPartitionTopology top : cctx.exchange().clientTopologies())
            top.updateTopologyVersion(exchId, this, -1, stopping(top.cacheId()));
    }

    /**
     * @param crd Coordinator flag.
     * @throws IgniteCheckedException If failed.
     * @return Exchange type.
     */
    private ExchangeType onCacheChangeRequest(boolean crd) throws IgniteCheckedException {
        assert !F.isEmpty(reqs) : this;

        boolean clientOnly = cctx.affinity().onCacheChangeRequest(this, crd, reqs);

        if (clientOnly) {
            boolean clientCacheStarted = false;

            for (DynamicCacheChangeRequest req : reqs) {
                if (req.start() && req.clientStartOnly() && req.initiatingNodeId().equals(cctx.localNodeId())) {
                    clientCacheStarted = true;

                    break;
                }
            }

            if (clientCacheStarted)
                return ExchangeType.CLIENT;
            else
                return ExchangeType.NONE;
        }
        else
            return cctx.kernalContext().clientNode() ? ExchangeType.CLIENT : ExchangeType.ALL;
    }

    /**
     * @param crd Coordinator flag.
     * @throws IgniteCheckedException If failed.
     * @return Exchange type.
     */
    private ExchangeType onAffinityChangeRequest(boolean crd) throws IgniteCheckedException {
        assert affChangeMsg != null : this;

        cctx.affinity().onChangeAffinityMessage(this, crd, affChangeMsg);

        if (cctx.kernalContext().clientNode())
            return ExchangeType.CLIENT;

        return ExchangeType.ALL;
    }

    /**
     * @param crd Coordinator flag.
     * @throws IgniteCheckedException If failed.
     * @return Exchange type.
     */
    private ExchangeType onClientNodeEvent(boolean crd) throws IgniteCheckedException {
        assert CU.clientNode(discoEvt.eventNode()) : this;

        if (discoEvt.type() == EVT_NODE_LEFT || discoEvt.type() == EVT_NODE_FAILED) {
            onLeft();

            assert !discoEvt.eventNode().isLocal() : discoEvt;
        }
        else
            assert discoEvt.type() == EVT_NODE_JOINED : discoEvt;

        cctx.affinity().onClientEvent(this, crd);

        if (discoEvt.eventNode().isLocal())
            return ExchangeType.CLIENT;
        else
            return ExchangeType.NONE;
    }

    /**
     * @param crd Coordinator flag.
     * @throws IgniteCheckedException If failed.
     * @return Exchange type.
     */
    private ExchangeType onServerNodeEvent(boolean crd) throws IgniteCheckedException {
        assert !CU.clientNode(discoEvt.eventNode()) : this;

        if (discoEvt.type() == EVT_NODE_LEFT || discoEvt.type() == EVT_NODE_FAILED) {
            onLeft();

            warnNoAffinityNodes();

            centralizedAff = cctx.affinity().onServerLeft(this);
        }
        else {
            assert discoEvt.type() == EVT_NODE_JOINED || discoEvt.type() == EVT_DISCOVERY_CUSTOM_EVT : discoEvt;

            cctx.affinity().onServerJoin(this, crd);
        }

        if (cctx.kernalContext().clientNode())
            return ExchangeType.CLIENT;
        else
            return ExchangeType.ALL;
    }

    /**
     * @throws IgniteCheckedException If failed.
     */
    private void clientOnlyExchange() throws IgniteCheckedException {
        clientOnlyExchange = true;

        if (crd != null) {
            if (crd.isLocal()) {
                for (GridCacheContext cacheCtx : cctx.cacheContexts()) {
                    boolean updateTop = !cacheCtx.isLocal() &&
                        exchId.topologyVersion().equals(cacheCtx.startTopologyVersion());

                    if (updateTop) {
                        for (GridClientPartitionTopology top : cctx.exchange().clientTopologies()) {
                            if (top.cacheId() == cacheCtx.cacheId()) {
                                cacheCtx.topology().update(exchId,
                                    top.partitionMap(true),
                                    top.updateCounters());

                                break;
                            }
                        }
                    }
                }
            }
            else {
                if (!centralizedAff)
                    sendLocalPartitions(crd, exchId);

                initDone();

                return;
            }
        }
        else {
            if (centralizedAff) { // Last server node failed.
                for (GridCacheContext cacheCtx : cctx.cacheContexts()) {
                    GridAffinityAssignmentCache aff = cacheCtx.affinity().affinityCache();

                    aff.initialize(topologyVersion(), aff.idealAssignment());
                }
            }
        }

        onDone(topologyVersion());
    }

    /**
     * @throws IgniteCheckedException If failed.
     */
    private void distributedExchange() throws IgniteCheckedException {
        assert crd != null;

        assert !cctx.kernalContext().clientNode();

        for (GridCacheContext cacheCtx : cctx.cacheContexts()) {
            if (cacheCtx.isLocal())
                continue;

            cacheCtx.preloader().onTopologyChanged(this);
        }

        waitPartitionRelease();

        boolean topChanged = discoEvt.type() != EVT_DISCOVERY_CUSTOM_EVT || affChangeMsg != null;

        for (GridCacheContext cacheCtx : cctx.cacheContexts()) {
            if (cacheCtx.isLocal() || stopping(cacheCtx.cacheId()))
                continue;

            if (topChanged) {
                cacheCtx.continuousQueries().beforeExchange(exchId.topologyVersion());

                // Partition release future is done so we can flush the write-behind store.
                cacheCtx.store().forceFlush();
            }

            cacheCtx.topology().beforeExchange(this, !centralizedAff);
        }

        if (crd.isLocal()) {
            if (remaining.isEmpty())
                onAllReceived(false);
        }
        else
            sendPartitions(crd);

        initDone();
    }

    /**
     * @throws IgniteCheckedException If failed.
     */
    private void waitPartitionRelease() throws IgniteCheckedException {
        IgniteInternalFuture<?> partReleaseFut = cctx.partitionReleaseFuture(topologyVersion());

        // Assign to class variable so it will be included into toString() method.
        this.partReleaseFut = partReleaseFut;

        if (exchId.isLeft())
            cctx.mvcc().removeExplicitNodeLocks(exchId.nodeId(), exchId.topologyVersion());

        if (log.isDebugEnabled())
            log.debug("Before waiting for partition release future: " + this);

        int dumpedObjects = 0;

        while (true) {
            try {
                partReleaseFut.get(2 * cctx.gridConfig().getNetworkTimeout(), TimeUnit.MILLISECONDS);

                break;
            }
            catch (IgniteFutureTimeoutCheckedException ignored) {
                // Print pending transactions and locks that might have led to hang.
                if (dumpedObjects < DUMP_PENDING_OBJECTS_THRESHOLD) {
                    dumpPendingObjects();

                    dumpedObjects++;
                }
            }
        }

        if (log.isDebugEnabled())
            log.debug("After waiting for partition release future: " + this);

        IgniteInternalFuture<?> locksFut = cctx.mvcc().finishLocks(exchId.topologyVersion());

        dumpedObjects = 0;

        while (true) {
            try {
                locksFut.get(2 * cctx.gridConfig().getNetworkTimeout(), TimeUnit.MILLISECONDS);

                break;
            }
            catch (IgniteFutureTimeoutCheckedException ignored) {
                if (dumpedObjects < DUMP_PENDING_OBJECTS_THRESHOLD) {
                    U.warn(log, "Failed to wait for locks release future. " +
                        "Dumping pending objects that might be the cause: " + cctx.localNodeId());

                    U.warn(log, "Locked keys:");

                    for (IgniteTxKey key : cctx.mvcc().lockedKeys())
                        U.warn(log, "Locked key: " + key);

                    for (IgniteTxKey key : cctx.mvcc().nearLockedKeys())
                        U.warn(log, "Locked near key: " + key);

                    Map<IgniteTxKey, Collection<GridCacheMvccCandidate>> locks =
                        cctx.mvcc().unfinishedLocks(exchId.topologyVersion());

                    for (Map.Entry<IgniteTxKey, Collection<GridCacheMvccCandidate>> e : locks.entrySet())
                        U.warn(log, "Awaited locked entry [key=" + e.getKey() + ", mvcc=" + e.getValue() + ']');

                    dumpedObjects++;
                }
            }
        }
    }

    /**
     *
     */
    private void onLeft() {
        for (GridCacheContext cacheCtx : cctx.cacheContexts()) {
            if (cacheCtx.isLocal())
                continue;

            cacheCtx.preloader().unwindUndeploys();
        }

        cctx.mvcc().removeExplicitNodeLocks(exchId.nodeId(), exchId.topologyVersion());
    }

    /**
     *
     */
    private void warnNoAffinityNodes() {
        List<String> cachesWithoutNodes = null;

        for (String name : cctx.cache().cacheNames()) {
            if (cctx.discovery().cacheAffinityNodes(name, topologyVersion()).isEmpty()) {
                if (cachesWithoutNodes == null)
                    cachesWithoutNodes = new ArrayList<>();

                cachesWithoutNodes.add(name);

                // Fire event even if there is no client cache started.
                if (cctx.gridEvents().isRecordable(EventType.EVT_CACHE_NODES_LEFT)) {
                    Event evt = new CacheEvent(
                        name,
                        cctx.localNode(),
                        cctx.localNode(),
                        "All server nodes have left the cluster.",
                        EventType.EVT_CACHE_NODES_LEFT,
                        0,
                        false,
                        null,
                        null,
                        null,
                        null,
                        false,
                        null,
                        false,
                        null,
                        null,
                        null
                    );

                    cctx.gridEvents().record(evt);
                }
            }
        }

        if (cachesWithoutNodes != null) {
            StringBuilder sb =
                new StringBuilder("All server nodes for the following caches have left the cluster: ");

            for (int i = 0; i < cachesWithoutNodes.size(); i++) {
                String cache = cachesWithoutNodes.get(i);

                sb.append('\'').append(cache).append('\'');

                if (i != cachesWithoutNodes.size() - 1)
                    sb.append(", ");
            }

            U.quietAndWarn(log, sb.toString());

            U.quietAndWarn(log, "Must have server nodes for caches to operate.");
        }
    }

    /**
     *
     */
    private void dumpPendingObjects() {
        U.warn(log, "Failed to wait for partition release future [topVer=" + topologyVersion() +
            ", node=" + cctx.localNodeId() + "]. Dumping pending objects that might be the cause: ");

        cctx.exchange().dumpDebugInfo(topologyVersion());
    }

    /**
     * @param cacheId Cache ID to check.
     * @return {@code True} if cache is stopping by this exchange.
     */
    public boolean stopping(int cacheId) {
        boolean stopping = false;

        if (!F.isEmpty(reqs)) {
            for (DynamicCacheChangeRequest req : reqs) {
                if (cacheId == CU.cacheId(req.cacheName())) {
                    stopping = req.stop();

                    break;
                }
            }
        }

        return stopping;
    }

    /**
     * @param node Node.
     * @param id ID.
     * @throws IgniteCheckedException If failed.
     */
    private void sendLocalPartitions(ClusterNode node, @Nullable GridDhtPartitionExchangeId id)
        throws IgniteCheckedException {
        GridDhtPartitionsSingleMessage m = new GridDhtPartitionsSingleMessage(id,
            clientOnlyExchange,
            cctx.versions().last());

        for (GridCacheContext cacheCtx : cctx.cacheContexts()) {
            if (!cacheCtx.isLocal()) {
                GridDhtPartitionMap2 locMap = cacheCtx.topology().localPartitionMap();

                if (node.version().compareTo(GridDhtPartitionMap2.SINCE) < 0)
                    locMap = new GridDhtPartitionMap(locMap.nodeId(), locMap.updateSequence(), locMap.map());

                m.addLocalPartitionMap(cacheCtx.cacheId(), locMap);

                m.partitionUpdateCounters(cacheCtx.cacheId(), cacheCtx.topology().updateCounters());
            }
        }

        if (log.isDebugEnabled())
            log.debug("Sending local partitions [nodeId=" + node.id() + ", exchId=" + exchId + ", msg=" + m + ']');

        try {
            cctx.io().send(node, m, SYSTEM_POOL);
        }
        catch (ClusterTopologyCheckedException e) {
            if (log.isDebugEnabled())
                log.debug("Node left during partition exchange [nodeId=" + node.id() + ", exchId=" + exchId + ']');
        }
    }

    /**
     * @param nodes Target nodes.
     * @return Message;
     */
    private GridDhtPartitionsFullMessage createPartitionsMessage(Collection<ClusterNode> nodes) {
        GridCacheVersion last = lastVer.get();

        GridDhtPartitionsFullMessage m = new GridDhtPartitionsFullMessage(exchangeId(),
            last != null ? last : cctx.versions().last(),
            topologyVersion());

        boolean useOldApi = false;

        if (nodes != null) {
            for (ClusterNode node : nodes) {
                if (node.version().compareTo(GridDhtPartitionMap2.SINCE) < 0)
                    useOldApi = true;
            }
        }

        for (GridCacheContext cacheCtx : cctx.cacheContexts()) {
            if (!cacheCtx.isLocal()) {
                AffinityTopologyVersion startTopVer = cacheCtx.startTopologyVersion();

                boolean ready = startTopVer == null || startTopVer.compareTo(topologyVersion()) <= 0;

                if (ready) {
                    GridDhtPartitionFullMap locMap = cacheCtx.topology().partitionMap(true);

                    if (useOldApi)
                        locMap = new GridDhtPartitionFullMap(locMap.nodeId(), locMap.nodeOrder(), locMap.updateSequence(), locMap);

                    m.addFullPartitionsMap(cacheCtx.cacheId(), locMap);

                    m.addPartitionUpdateCounters(cacheCtx.cacheId(), cacheCtx.topology().updateCounters());
                }
            }
        }

        // It is important that client topologies be added after contexts.
        for (GridClientPartitionTopology top : cctx.exchange().clientTopologies()) {
            m.addFullPartitionsMap(top.cacheId(), top.partitionMap(true));

            m.addPartitionUpdateCounters(top.cacheId(), top.updateCounters());
        }

        return m;
    }

    /**
     * @param nodes Nodes.
     * @throws IgniteCheckedException If failed.
     */
    private void sendAllPartitions(Collection<ClusterNode> nodes) throws IgniteCheckedException {
        GridDhtPartitionsFullMessage m = createPartitionsMessage(nodes);

        if (log.isDebugEnabled())
            log.debug("Sending full partition map [nodeIds=" + F.viewReadOnly(nodes, F.node2id()) +
                ", exchId=" + exchId + ", msg=" + m + ']');

        cctx.io().safeSend(nodes, m, SYSTEM_POOL, null);
    }

    /**
     * @param oldestNode Oldest node.
     */
    private void sendPartitions(ClusterNode oldestNode) {
        try {
            sendLocalPartitions(oldestNode, exchId);
        }
        catch (ClusterTopologyCheckedException ignore) {
            if (log.isDebugEnabled())
                log.debug("Oldest node left during partition exchange [nodeId=" + oldestNode.id() +
                    ", exchId=" + exchId + ']');
        }
        catch (IgniteCheckedException e) {
            U.error(log, "Failed to send local partitions to oldest node (will retry after timeout) [oldestNodeId=" +
                oldestNode.id() + ", exchId=" + exchId + ']', e);
        }
    }

    /** {@inheritDoc} */
    @Override public boolean onDone(@Nullable AffinityTopologyVersion res, @Nullable Throwable err) {
        boolean realExchange = !dummy && !forcePreload;

        if (err == null && realExchange) {
            for (GridCacheContext cacheCtx : cctx.cacheContexts()) {
                if (cacheCtx.isLocal())
                    continue;

                try {
                    if (centralizedAff)
                        cacheCtx.topology().initPartitions(this);
                }
                catch (IgniteInterruptedCheckedException e) {
                    U.error(log, "Failed to initialize partitions.", e);
                }

                GridCacheContext drCacheCtx = cacheCtx.isNear() ? cacheCtx.near().dht().context() : cacheCtx;

                if (drCacheCtx.isDrEnabled()) {
                    try {
                        drCacheCtx.dr().onExchange(topologyVersion(), exchId.isLeft());
                    }
                    catch (IgniteCheckedException e) {
                        U.error(log, "Failed to notify DR: " + e, e);
                    }
                }
            }

            Map<Integer, Boolean> m = null;

            for (GridCacheContext cacheCtx : cctx.cacheContexts()) {
                if (cacheCtx.config().getTopologyValidator() != null && !CU.isSystemCache(cacheCtx.name())) {
                    if (m == null)
                        m = new HashMap<>();

                    m.put(cacheCtx.cacheId(), cacheCtx.config().getTopologyValidator().validate(discoEvt.topologyNodes()));
                }
            }

            cacheValidRes = m != null ? m : Collections.<Integer, Boolean>emptyMap();
        }

        cctx.cache().onExchangeDone(exchId.topologyVersion(), reqs, err);

        cctx.exchange().onExchangeDone(this, err);

        if (super.onDone(res, err) && realExchange) {
            if (log.isDebugEnabled())
                log.debug("Completed partition exchange [localNode=" + cctx.localNodeId() + ", exchange= " + this +
                    "duration=" + duration() + ", durationFromInit=" + (U.currentTimeMillis() - initTs) + ']');

            initFut.onDone(err == null);

            if (exchId.isLeft()) {
                for (GridCacheContext cacheCtx : cctx.cacheContexts())
                    cacheCtx.config().getAffinity().removeNode(exchId.nodeId());
            }

            reqs = null;

            if (discoEvt instanceof DiscoveryCustomEvent)
                ((DiscoveryCustomEvent)discoEvt).customMessage(null);

            return true;
        }

        return dummy;
    }

    /** {@inheritDoc} */
    @Nullable @Override public Throwable validateCache(GridCacheContext cctx) {
        return validateCache(cctx, Collections.<Integer>emptySet());
    }

    @Nullable @Override public Throwable validateCache(GridCacheContext cctx, Set<Integer> partitions) {
        Throwable err = error();

<<<<<<< HEAD
        // TODO GG-11122: store cache state in exchange future.
        if (!cctx.cache().state().active())
=======
        if (err != null)
            return err;

        CacheState state = cctx.cache().state();

        if (!state.active())
>>>>>>> 0c657c24
            return new CacheInvalidStateException("Failed to perform cache operation " +
                "(cache state is not valid): " + cctx.name());

        for (Integer p : partitions) {
            if (state.lostPartitions().contains(p))
                return new CacheInvalidStateException("Failed to perform cache operation " +
                    "(cache state is not valid): " + cctx.name());
        }

        if (cctx.config().getTopologyValidator() != null) {
            Boolean res = cacheValidRes.get(cctx.cacheId());

            if (res != null && !res) {
                return new IgniteCheckedException("Failed to perform cache operation " +
                    "(cache topology is not valid): " + cctx.name());
            }
        }

        return null;
    }

    /**
     * Cleans up resources to avoid excessive memory usage.
     */
    public void cleanUp() {
        topSnapshot.set(null);
        singleMsgs.clear();
        fullMsgs.clear();
        crd = null;
        partReleaseFut = null;
    }

    /**
     * @param ver Version.
     */
    private void updateLastVersion(GridCacheVersion ver) {
        assert ver != null;

        while (true) {
            GridCacheVersion old = lastVer.get();

            if (old == null || Long.compare(old.order(), ver.order()) < 0) {
                if (lastVer.compareAndSet(old, ver))
                    break;
            }
            else
                break;
        }
    }

    /**
     * @param node Sender node.
     * @param msg Single partition info.
     */
    public void onReceive(final ClusterNode node, final GridDhtPartitionsSingleMessage msg) {
        assert msg != null;
        assert msg.exchangeId().equals(exchId) : msg;
        assert msg.lastVersion() != null : msg;

        if (!msg.client())
            updateLastVersion(msg.lastVersion());

        if (isDone()) {
            if (log.isDebugEnabled())
                log.debug("Received message for finished future (will reply only to sender) [msg=" + msg +
                    ", fut=" + this + ']');

            if (!centralizedAff)
                sendAllPartitions(node.id(), cctx.gridConfig().getNetworkSendRetryCount());
        }
        else {
            initFut.listen(new CI1<IgniteInternalFuture<Boolean>>() {
                @Override public void apply(IgniteInternalFuture<Boolean> f) {
                    try {
                        if (!f.get())
                            return;
                    }
                    catch (IgniteCheckedException e) {
                        U.error(log, "Failed to initialize exchange future: " + this, e);

                        return;
                    }

                    processMessage(node, msg);
                }
            });
        }
    }

    /**
     * @param node Sender node.
     * @param msg Message.
     */
    private void processMessage(ClusterNode node, GridDhtPartitionsSingleMessage msg) {
        boolean allReceived = false;

        synchronized (mux) {
            assert crd != null;

            if (crd.isLocal()) {
                if (remaining.remove(node.id())) {
                    updatePartitionSingleMap(msg);

                    allReceived = remaining.isEmpty();
                }
            }
            else
                singleMsgs.put(node, msg);
        }

        if (allReceived)
            onAllReceived(false);
    }

    /**
     * @param fut Affinity future.
     */
    private void onAffinityInitialized(IgniteInternalFuture<Map<Integer, Map<Integer, List<UUID>>>> fut) {
        try {
            assert fut.isDone();

            Map<Integer, Map<Integer, List<UUID>>> assignmentChange = fut.get();

            GridDhtPartitionsFullMessage m = createPartitionsMessage(null);

            CacheAffinityChangeMessage msg = new CacheAffinityChangeMessage(exchId, m, assignmentChange);

            if (log.isDebugEnabled())
                log.debug("Centralized affinity exchange, send affinity change message: " + msg);

            cctx.discovery().sendCustomEvent(msg);
        }
        catch (IgniteCheckedException e) {
            onDone(e);
        }
    }

    /**
     * Assign node roles by partition update counters.
     */
    private void assignRolesByCounters() {
        assert crd.isLocal();

        if (msgs.isEmpty())
            return;

        for (GridCacheContext cacheCtx : cctx.cacheContexts()) {
            assignRolesByCounters(cacheCtx.topology());
        }

        for (GridClientPartitionTopology top : cctx.exchange().clientTopologies()) {
            assignRolesByCounters(top);
        }
    }

    /**
     * Assign node roles by partition update counters for a given topology.
     * @param top Topology.
     */
    private void assignRolesByCounters(GridDhtPartitionTopology top) {
        Map<Integer, Long> maxCntrs = new HashMap<>();

<<<<<<< HEAD
        for (Map.Entry<UUID, GridDhtPartitionsSingleMessage> e : msgs.entrySet()) {
            assert e.getValue().partitionUpdateCounters(top.cacheId()) != null;
=======
        for (Map.Entry<UUID, GridDhtPartitionsAbstractMessage> e : msgs.entrySet()) {
            if (e.getValue().partitionUpdateCounters(cacheCtx.cacheId()) == null)
                continue;
>>>>>>> 0c657c24

            for (Map.Entry<Integer, Long> e0 : e.getValue().partitionUpdateCounters(top.cacheId()).entrySet()) {
                int p = e0.getKey();

                Long cntr = e.getValue().partitionUpdateCounters(top.cacheId()).get(p);

                if (cntr == null)
                    continue;

                Long maxCntr = maxCntrs.get(p);

                if (maxCntr == null || cntr > maxCntr)
                    maxCntrs.put(p, cntr);
            }
        }

<<<<<<< HEAD
        for (Map.Entry<Integer, Long> e : maxCntrs.entrySet()) {
            int p = e.getKey();
            long maxCntr = e.getValue();

            if (maxCntr == 0)
                continue;

            Set<UUID> owners = new HashSet<>();
=======
        for (Map.Entry<UUID, GridDhtPartitionsAbstractMessage> e : msgs.entrySet()) {
            GridDhtPartitionsAbstractMessage msg = e.getValue();

            if (msg.partitionUpdateCounters(cacheCtx.cacheId()) == null)
                continue;

            if (msg.partitionUpdateCounters(cacheCtx.cacheId()).containsKey(p))
                continue;

            Long cntr = msg.partitionUpdateCounters(cacheCtx.cacheId()).get(p);
>>>>>>> 0c657c24

            for (Map.Entry<UUID, GridDhtPartitionsSingleMessage> e0 : msgs.entrySet()) {
                assert e0.getValue().partitionUpdateCounters(top.cacheId()) != null;

                Long cntr = e0.getValue().partitionUpdateCounters(top.cacheId()).get(p);

                if (cntr == null)
                    continue;

                assert cntr <= maxCntr;

                if (cntr == maxCntr)
                    owners.add(e0.getKey());
            }

            top.setOwners(p, owners);
        }
    }

    private void detectLostPartitions() {
        assert crd.isLocal();

        for (GridCacheContext cacheCtx : cctx.cacheContexts()) {
            if (cacheCtx.cache().state().active())
                checkPartitionLost(cacheCtx);
        }
    }

    private void checkPartitionLost(GridCacheContext cacheCtx) {
        int parts = cacheCtx.affinity().partitions();
        Set<Integer> partsWithOwner = new HashSet<>();

        GridDhtPartitionTopology top = cacheCtx.topology();

        for (GridDhtLocalPartition part : top.currentLocalPartitions()) {
            if (part.state() == GridDhtPartitionState.OWNING)
                partsWithOwner.add(part.id());
        }

        for (int p = 0; p < parts; p++) {
            if (partsWithOwner.contains(p))
                continue;

            for (Map.Entry<UUID, GridDhtPartitionsAbstractMessage> e : msgs.entrySet()) {
                GridDhtPartitionsAbstractMessage msg = e.getValue();

                if (msg instanceof GridDhtPartitionsSingleMessage) {
                    GridDhtPartitionsSingleMessage singleMsg = (GridDhtPartitionsSingleMessage) msg;

                    if (!singleMsg.partitions().containsKey(cacheCtx.cacheId()))
                        continue;

                    if (!singleMsg.partitions().get(cacheCtx.cacheId()).containsKey(p))
                        continue;

                    if (singleMsg.partitions().get(cacheCtx.cacheId()).get(p) == GridDhtPartitionState.OWNING) {
                        partsWithOwner.add(p);
                    }
                }
                else if (msg instanceof GridDhtPartitionsFullMessage) {
                    GridDhtPartitionsFullMessage fullMsg = (GridDhtPartitionsFullMessage) msg;

                    for (Map.Entry<UUID, GridDhtPartitionMap2> e0 : fullMsg.partitions().get(cacheCtx.cacheId()).entrySet()) {
                        if (!e0.getValue().containsKey(p))
                            continue;

                        if (e0.getValue().get(p) == GridDhtPartitionState.OWNING) {
                            partsWithOwner.add(p);
                            break;
                        }
                    }
                }
            }
        }

        if (partsWithOwner.size() == parts)
            return;

        Set<Integer> lostParts = new HashSet<>();

        for (int p = 0; p < parts; p++) {
            if (!partsWithOwner.contains(p))
                lostParts.add(p);
        }

        CacheState state = cacheCtx.cache().state();

        if (state.lostPartitions().containsAll(lostParts))
            return;

        lostParts.addAll(state.lostPartitions());

        cctx.cache().changeCacheState(cacheCtx.name(), new CacheState(state.active(), lostParts));
    }

    /**
     * @param discoThread If {@code true} completes future from another thread (to do not block discovery thread).
     */
    private void onAllReceived(boolean discoThread) {
        try {
            assert crd.isLocal();

            if (!crd.equals(cctx.discovery().serverNodes(topologyVersion()).get(0))) {
                for (GridCacheContext cacheCtx : cctx.cacheContexts()) {
                    if (!cacheCtx.isLocal())
                        cacheCtx.topology().beforeExchange(GridDhtPartitionsExchangeFuture.this, !centralizedAff);
                }
            }

            if (discoEvt.type() == EVT_NODE_JOINED) {
                assignRolesByCounters();
            }
            else if (discoEvt.type() == EVT_DISCOVERY_CUSTOM_EVT) {
                assert discoEvt instanceof DiscoveryCustomEvent;

                if (((DiscoveryCustomEvent)discoEvt).customMessage() instanceof DynamicCacheChangeBatch)
                    assignRolesByCounters();
            }

            if (discoEvt.type() != EventType.EVT_NODE_JOINED && discoEvt.type() != 18)
                detectLostPartitions();

            updateLastVersion(cctx.versions().last());

            cctx.versions().onExchange(lastVer.get().order());

            if (centralizedAff) {
                IgniteInternalFuture<Map<Integer, Map<Integer, List<UUID>>>> fut = cctx.affinity().initAffinityOnNodeLeft(this);

                if (!fut.isDone()) {
                    fut.listen(new IgniteInClosure<IgniteInternalFuture<Map<Integer, Map<Integer, List<UUID>>>>>() {
                        @Override public void apply(IgniteInternalFuture<Map<Integer, Map<Integer, List<UUID>>>> fut) {
                            onAffinityInitialized(fut);
                        }
                    });
                }
                else
                    onAffinityInitialized(fut);
            }
            else {
                List<ClusterNode> nodes;

                synchronized (mux) {
                    srvNodes.remove(cctx.localNode());

                    nodes = new ArrayList<>(srvNodes);
                }

                if (!nodes.isEmpty())
                    sendAllPartitions(nodes);

                onDone(exchangeId().topologyVersion());
            }
        }
        catch (IgniteCheckedException e) {
            onDone(e);
        }
    }

    /**
     * @param nodeId Node ID.
     * @param retryCnt Number of retries.
     */
    private void sendAllPartitions(final UUID nodeId, final int retryCnt) {
        ClusterNode n = cctx.node(nodeId);

        try {
            if (n != null)
                sendAllPartitions(F.asList(n));
        }
        catch (IgniteCheckedException e) {
            if (e instanceof ClusterTopologyCheckedException || !cctx.discovery().alive(n)) {
                log.debug("Failed to send full partition map to node, node left grid " +
                    "[rmtNode=" + nodeId + ", exchangeId=" + exchId + ']');

                return;
            }

            if (retryCnt > 0) {
                long timeout = cctx.gridConfig().getNetworkSendRetryDelay();

                LT.error(log, e, "Failed to send full partition map to node (will retry after timeout) " +
                    "[node=" + nodeId + ", exchangeId=" + exchId + ", timeout=" + timeout + ']');

                cctx.time().addTimeoutObject(new GridTimeoutObjectAdapter(timeout) {
                    @Override public void onTimeout() {
                        sendAllPartitions(nodeId, retryCnt - 1);
                    }
                });
            }
            else
                U.error(log, "Failed to send full partition map [node=" + n + ", exchangeId=" + exchId + ']', e);
        }
    }

    /**
     * @param node Sender node.
     * @param msg Full partition info.
     */
    public void onReceive(final ClusterNode node, final GridDhtPartitionsFullMessage msg) {
        assert msg != null;

        final UUID nodeId = node.id();

        if (isDone()) {
            if (log.isDebugEnabled())
                log.debug("Received message for finished future [msg=" + msg + ", fut=" + this + ']');

            return;
        }

        if (log.isDebugEnabled())
            log.debug("Received full partition map from node [nodeId=" + nodeId + ", msg=" + msg + ']');

        initFut.listen(new CI1<IgniteInternalFuture<Boolean>>() {
            @Override public void apply(IgniteInternalFuture<Boolean> f) {
                try {
                    if (!f.get())
                        return;
                }
                catch (IgniteCheckedException e) {
                    U.error(log, "Failed to initialize exchange future: " + this, e);

                    return;
                }

                processMessage(node, msg);
            }
        });
    }

    /**
     * @param node Sender node.
     * @param msg Message.
     */
    private void processMessage(ClusterNode node, GridDhtPartitionsFullMessage msg) {
        assert msg.exchangeId().equals(exchId) : msg;
        assert msg.lastVersion() != null : msg;

        synchronized (mux) {
            if (crd == null)
                return;

            if (!crd.equals(node)) {
                msgs.put(node.id(), msg);

                if (log.isDebugEnabled())
                    log.debug("Received full partition map from unexpected node [oldest=" + crd.id() +
                        ", nodeId=" + node.id() + ']');

                if (node.order() > crd.order())
                    fullMsgs.put(node, msg);

                return;
            }
        }

        updatePartitionFullMap(msg);

        onDone(exchId.topologyVersion());
    }

    /**
     * Updates partition map in all caches.
     *
     * @param msg Partitions full messages.
     */
    private void updatePartitionFullMap(GridDhtPartitionsFullMessage msg) {
        cctx.versions().onExchange(msg.lastVersion().order());

        for (Map.Entry<Integer, GridDhtPartitionFullMap> entry : msg.partitions().entrySet()) {
            Integer cacheId = entry.getKey();

            Map<Integer, Long> cntrMap = msg.partitionUpdateCounters(cacheId);

            GridCacheContext cacheCtx = cctx.cacheContext(cacheId);

            if (cacheCtx != null)
                cacheCtx.topology().update(exchId, entry.getValue(), cntrMap);
            else {
                ClusterNode oldest = CU.oldestAliveCacheServerNode(cctx, AffinityTopologyVersion.NONE);

                if (oldest != null && oldest.isLocal())
                    cctx.exchange().clientTopology(cacheId, this).update(exchId, entry.getValue(), cntrMap);
            }
        }
    }

    /**
     * Updates partition map in all caches.
     *
     * @param msg Partitions single message.
     */
    private void updatePartitionSingleMap(GridDhtPartitionsSingleMessage msg) {
        msgs.put(msg.exchangeId().nodeId(), msg);

        for (Map.Entry<Integer, GridDhtPartitionMap2> entry : msg.partitions().entrySet()) {
            Integer cacheId = entry.getKey();
            GridCacheContext cacheCtx = cctx.cacheContext(cacheId);

            GridDhtPartitionTopology top = cacheCtx != null ? cacheCtx.topology() :
                cctx.exchange().clientTopology(cacheId, this);

            top.update(exchId, entry.getValue(), msg.partitionUpdateCounters(cacheId));
        }
    }

    /**
     * Affinity change message callback, processed from the same thread as {@link #onNodeLeft}.
     *
     * @param node Message sender node.
     * @param msg Message.
     */
    public void onAffinityChangeMessage(final ClusterNode node, final CacheAffinityChangeMessage msg) {
        assert exchId.equals(msg.exchangeId()) : msg;

        onDiscoveryEvent(new IgniteRunnable() {
            @Override public void run() {
                if (isDone() || !enterBusy())
                    return;

                try {
                    assert centralizedAff;

                    if (crd.equals(node)) {
                        cctx.affinity().onExchangeChangeAffinityMessage(GridDhtPartitionsExchangeFuture.this,
                            crd.isLocal(),
                            msg);

                        if (!crd.isLocal()) {
                            GridDhtPartitionsFullMessage partsMsg = msg.partitionsMessage();

                            assert partsMsg != null : msg;
                            assert partsMsg.lastVersion() != null : partsMsg;

                            updatePartitionFullMap(partsMsg);
                        }

                        onDone(topologyVersion());
                    }
                    else {
                        if (log.isDebugEnabled()) {
                            log.debug("Ignore affinity change message, coordinator changed [node=" + node.id() +
                                ", crd=" + crd.id() +
                                ", msg=" + msg +
                                ']');
                        }
                    }
                }
                finally {
                    leaveBusy();
                }
            }
        });
    }

    /**
     * @param c Closure.
     */
    private void onDiscoveryEvent(IgniteRunnable c) {
        synchronized (discoEvts) {
            if (!init) {
                discoEvts.add(c);

                return;
            }

            assert discoEvts.isEmpty() : discoEvts;
        }

        c.run();
    }

    /**
     *
     */
    private void initDone() {
        while (!isDone()) {
            List<IgniteRunnable> evts;

            synchronized (discoEvts) {
                if (discoEvts.isEmpty()) {
                    init = true;

                    break;
                }

                evts = new ArrayList<>(discoEvts);

                discoEvts.clear();
            }

            for (IgniteRunnable c : evts)
                c.run();
        }

        initFut.onDone(true);
    }

    /**
     * Node left callback, processed from the same thread as {@link #onAffinityChangeMessage}.
     *
     * @param node Left node.
     */
    public void onNodeLeft(final ClusterNode node) {
        if (isDone() || !enterBusy())
            return;

        try {
            onDiscoveryEvent(new IgniteRunnable() {
                @Override public void run() {
                    if (isDone() || !enterBusy())
                        return;

                    try {
                        boolean crdChanged = false;
                        boolean allReceived = false;

                        ClusterNode crd0;

                        synchronized (mux) {
                            if (!srvNodes.remove(node))
                                return;

                            boolean rmvd = remaining.remove(node.id());

                            if (node.equals(crd)) {
                                crdChanged = true;

                                crd = srvNodes.size() > 0 ? srvNodes.get(0) : null;
                            }

                            if (crd != null && crd.isLocal() && rmvd)
                                allReceived = remaining.isEmpty();

                            crd0 = crd;
                        }

                        if (crd0 == null) {
                            assert cctx.kernalContext().clientNode() || cctx.localNode().isDaemon() : cctx.localNode();

                            List<ClusterNode> empty = Collections.emptyList();

                            for (GridCacheContext cacheCtx : cctx.cacheContexts()) {
                                List<List<ClusterNode>> affAssignment = new ArrayList<>(cacheCtx.affinity().partitions());

                                for (int i = 0; i < cacheCtx.affinity().partitions(); i++)
                                    affAssignment.add(empty);

                                cacheCtx.affinity().affinityCache().initialize(topologyVersion(), affAssignment);
                            }

                            onDone(topologyVersion());

                            return;
                        }

                        if (crd0.isLocal()) {
                            if (allReceived) {
                                onAllReceived(true);

                                return;
                            }

                            for (Map.Entry<ClusterNode, GridDhtPartitionsSingleMessage> m : singleMsgs.entrySet())
                                processMessage(m.getKey(), m.getValue());
                        }
                        else {
                            if (crdChanged) {
                                sendPartitions(crd0);

                                for (Map.Entry<ClusterNode, GridDhtPartitionsFullMessage> m : fullMsgs.entrySet())
                                    processMessage(m.getKey(), m.getValue());
                            }
                        }
                    }
                    finally {
                        leaveBusy();
                    }
                }
            });
        }
        finally {
            leaveBusy();
        }
    }

    /** {@inheritDoc} */
    @Override public int compareTo(GridDhtPartitionsExchangeFuture fut) {
        return exchId.compareTo(fut.exchId);
    }

    /** {@inheritDoc} */
    @Override public boolean equals(Object o) {
        if (this == o)
            return true;

        GridDhtPartitionsExchangeFuture fut = (GridDhtPartitionsExchangeFuture)o;

        return exchId.equals(fut.exchId);
    }

    /** {@inheritDoc} */
    @Override public int hashCode() {
        return exchId.hashCode();
    }

    /**
     *
     */
    enum ExchangeType {
        /** */
        CLIENT,
        /** */
        ALL,
        /** */
        NONE
    }

    /** {@inheritDoc} */
    @Override public String toString() {
        ClusterNode oldestNode;
        Set<UUID> remaining;

        synchronized (mux) {
            oldestNode = this.crd;
            remaining = new HashSet<>(this.remaining);
        }

        return S.toString(GridDhtPartitionsExchangeFuture.class, this,
            "oldest", oldestNode == null ? "null" : oldestNode.id(),
            "oldestOrder", oldestNode == null ? "null" : oldestNode.order(),
            "evtLatch", evtLatch == null ? "null" : evtLatch.getCount(),
            "remaining", remaining,
            "super", super.toString());
    }
}<|MERGE_RESOLUTION|>--- conflicted
+++ resolved
@@ -51,11 +51,8 @@
 import org.apache.ignite.internal.processors.affinity.GridAffinityAssignmentCache;
 import org.apache.ignite.internal.processors.cache.CacheAffinityChangeMessage;
 import org.apache.ignite.internal.processors.cache.CacheInvalidStateException;
-<<<<<<< HEAD
+import org.apache.ignite.internal.processors.cache.CacheState;
 import org.apache.ignite.internal.processors.cache.DynamicCacheChangeBatch;
-=======
-import org.apache.ignite.internal.processors.cache.CacheState;
->>>>>>> 0c657c24
 import org.apache.ignite.internal.processors.cache.DynamicCacheChangeRequest;
 import org.apache.ignite.internal.processors.cache.DynamicCacheDescriptor;
 import org.apache.ignite.internal.processors.cache.GridCacheContext;
@@ -196,12 +193,8 @@
     /** */
     private boolean centralizedAff;
 
-<<<<<<< HEAD
     /** */
     private final ConcurrentMap<UUID, GridDhtPartitionsSingleMessage> msgs = new ConcurrentHashMap8<>();
-=======
-    private final ConcurrentMap<UUID, GridDhtPartitionsAbstractMessage> msgs = new ConcurrentHashMap8<>();
->>>>>>> 0c657c24
 
     /**
      * Dummy future created to trigger reassignments if partition
@@ -1140,17 +1133,17 @@
     @Nullable @Override public Throwable validateCache(GridCacheContext cctx, Set<Integer> partitions) {
         Throwable err = error();
 
-<<<<<<< HEAD
         // TODO GG-11122: store cache state in exchange future.
         if (!cctx.cache().state().active())
-=======
+            return new CacheInvalidStateException("Failed to perform cache operation " +
+                "(cache state is not valid): " + cctx.name());
+
         if (err != null)
             return err;
 
         CacheState state = cctx.cache().state();
 
         if (!state.active())
->>>>>>> 0c657c24
             return new CacheInvalidStateException("Failed to perform cache operation " +
                 "(cache state is not valid): " + cctx.name());
 
@@ -1313,14 +1306,8 @@
     private void assignRolesByCounters(GridDhtPartitionTopology top) {
         Map<Integer, Long> maxCntrs = new HashMap<>();
 
-<<<<<<< HEAD
-        for (Map.Entry<UUID, GridDhtPartitionsSingleMessage> e : msgs.entrySet()) {
+        for (Map.Entry<UUID, GridDhtPartitionsAbstractMessage> e : msgs.entrySet()) {
             assert e.getValue().partitionUpdateCounters(top.cacheId()) != null;
-=======
-        for (Map.Entry<UUID, GridDhtPartitionsAbstractMessage> e : msgs.entrySet()) {
-            if (e.getValue().partitionUpdateCounters(cacheCtx.cacheId()) == null)
-                continue;
->>>>>>> 0c657c24
 
             for (Map.Entry<Integer, Long> e0 : e.getValue().partitionUpdateCounters(top.cacheId()).entrySet()) {
                 int p = e0.getKey();
@@ -1337,7 +1324,6 @@
             }
         }
 
-<<<<<<< HEAD
         for (Map.Entry<Integer, Long> e : maxCntrs.entrySet()) {
             int p = e.getKey();
             long maxCntr = e.getValue();
@@ -1346,20 +1332,8 @@
                 continue;
 
             Set<UUID> owners = new HashSet<>();
-=======
-        for (Map.Entry<UUID, GridDhtPartitionsAbstractMessage> e : msgs.entrySet()) {
-            GridDhtPartitionsAbstractMessage msg = e.getValue();
-
-            if (msg.partitionUpdateCounters(cacheCtx.cacheId()) == null)
-                continue;
-
-            if (msg.partitionUpdateCounters(cacheCtx.cacheId()).containsKey(p))
-                continue;
-
-            Long cntr = msg.partitionUpdateCounters(cacheCtx.cacheId()).get(p);
->>>>>>> 0c657c24
-
-            for (Map.Entry<UUID, GridDhtPartitionsSingleMessage> e0 : msgs.entrySet()) {
+
+            for (Map.Entry<UUID, GridDhtPartitionsAbstractMessage> e0 : msgs.entrySet()) {
                 assert e0.getValue().partitionUpdateCounters(top.cacheId()) != null;
 
                 Long cntr = e0.getValue().partitionUpdateCounters(top.cacheId()).get(p);
