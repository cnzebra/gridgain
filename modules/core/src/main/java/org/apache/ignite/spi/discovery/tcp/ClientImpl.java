--- conflicted
+++ resolved
@@ -69,15 +69,10 @@
 import org.apache.ignite.internal.IgniteNodeAttributes;
 import org.apache.ignite.internal.managers.discovery.CustomMessageWrapper;
 import org.apache.ignite.internal.managers.discovery.DiscoveryServerOnlyCustomMessage;
-<<<<<<< HEAD
-import org.apache.ignite.internal.processors.tracing.messages.TraceContainer;
-import org.apache.ignite.internal.processors.tracing.messages.TraceableMessage;
-=======
 import org.apache.ignite.internal.processors.tracing.SpanTags;
 import org.apache.ignite.internal.processors.tracing.messages.SpanContainer;
 import org.apache.ignite.internal.processors.tracing.messages.TraceableMessage;
 import org.apache.ignite.internal.processors.tracing.messages.TraceableMessagesTable;
->>>>>>> 1c1233d6
 import org.apache.ignite.internal.util.future.GridFutureAdapter;
 import org.apache.ignite.internal.util.tostring.GridToStringExclude;
 import org.apache.ignite.internal.util.typedef.F;
@@ -498,11 +493,7 @@
                     new DiscoveryNotification(
                         EVT_NODE_FAILED, topVer, n, top, new TreeMap<>(topHist), null, null
                     )
-<<<<<<< HEAD
-                    ).get();
-=======
                 ).get();
->>>>>>> 1c1233d6
             }
         }
 
@@ -762,14 +753,6 @@
                     if (discoveryData == null)
                         discoveryData = spi.collectExchangeData(new DiscoveryDataPacket(getLocalNodeId()));
 
-<<<<<<< HEAD
-                    TcpDiscoveryJoinRequestMessage joinMsg = new TcpDiscoveryJoinRequestMessage(node, discoveryData);
-
-                    joinMsg.trace().span(
-                        tracing.create(joinMsg.traceName())
-                            .addTag("event.node.id", node.id().toString())
-                            .addTag("event.node.consistent.id", node.consistentId().toString())
-=======
                     TcpDiscoveryJoinRequestMessage joinReqMsg = new TcpDiscoveryJoinRequestMessage(node, discoveryData);
 
                     joinReqMsg.spanContainer().span(
@@ -777,16 +760,11 @@
                             .addTag(SpanTags.tag(SpanTags.EVENT_NODE, SpanTags.ID), node.id().toString())
                             .addTag(SpanTags.tag(SpanTags.EVENT_NODE, SpanTags.CONSISTENT_ID),
                                 node.consistentId().toString())
->>>>>>> 1c1233d6
                             .addLog("Created")
                             .end()
                     );
 
-<<<<<<< HEAD
-                    msg = joinMsg;
-=======
                     msg = joinReqMsg;
->>>>>>> 1c1233d6
 
                     // During marshalling, SPI didn't know whether all nodes support compression as we didn't join yet.
                     // The only way to know is passing flag directly with handshake response.
@@ -1761,12 +1739,8 @@
 
                                 state = SEGMENTED;
 
-<<<<<<< HEAD
-                                notifyDiscovery(EVT_NODE_SEGMENTED, topVer, locNode, allVisibleNodes(), null);
-=======
                                 notifyDiscovery(
                                     EVT_NODE_SEGMENTED, topVer, locNode, allVisibleNodes(), null);
->>>>>>> 1c1233d6
                             }
                         }
                     }
@@ -1892,12 +1866,8 @@
 
                                 state = SEGMENTED;
 
-<<<<<<< HEAD
-                                notifyDiscovery(EVT_NODE_SEGMENTED, topVer, locNode, allVisibleNodes(), null);
-=======
                                 notifyDiscovery(
                                     EVT_NODE_SEGMENTED, topVer, locNode, allVisibleNodes(), null);
->>>>>>> 1c1233d6
                             }
                         }
                         else {
@@ -1973,12 +1943,8 @@
 
                                     state = SEGMENTED;
 
-<<<<<<< HEAD
-                                    notifyDiscovery(EVT_NODE_SEGMENTED, topVer, locNode, allVisibleNodes(), null);
-=======
                                     notifyDiscovery(
                                         EVT_NODE_SEGMENTED, topVer, locNode, allVisibleNodes(), null);
->>>>>>> 1c1233d6
                                 }
                                 else
                                     joinError(err);
@@ -2306,11 +2272,7 @@
 
                     Collection<ClusterNode> nodes = updateTopologyHistory(topVer, msg);
 
-<<<<<<< HEAD
-                    notifyDiscovery(EVT_NODE_JOINED, topVer, locNode, nodes, msg.trace());
-=======
                     notifyDiscovery(EVT_NODE_JOINED, topVer, locNode, nodes, msg.spanContainer());
->>>>>>> 1c1233d6
 
                     boolean disconnected = disconnected();
 
@@ -2382,11 +2344,7 @@
                     }
 
                     if (evt) {
-<<<<<<< HEAD
-                        notifyDiscovery(EVT_NODE_JOINED, topVer, node, top, msg.trace());
-=======
                         notifyDiscovery(EVT_NODE_JOINED, topVer, node, top, msg.spanContainer());
->>>>>>> 1c1233d6
 
                         spi.stats.onNodeJoined();
                     }
@@ -2431,11 +2389,7 @@
                         return;
                     }
 
-<<<<<<< HEAD
-                    notifyDiscovery(EVT_NODE_LEFT, msg.topologyVersion(), node, top, msg.trace());
-=======
                     notifyDiscovery(EVT_NODE_LEFT, msg.topologyVersion(), node, top, msg.spanContainer());
->>>>>>> 1c1233d6
 
                     spi.stats.onNodeLeft();
                 }
@@ -2499,11 +2453,7 @@
                             ", msg=" + msg.warning() + ']');
                     }
 
-<<<<<<< HEAD
-                    notifyDiscovery(EVT_NODE_FAILED, msg.topologyVersion(), node, top, msg.trace());
-=======
                     notifyDiscovery(EVT_NODE_FAILED, msg.topologyVersion(), node, top, msg.spanContainer());
->>>>>>> 1c1233d6
 
                     spi.stats.onNodeFailed();
                 }
@@ -2611,12 +2561,8 @@
                             DiscoverySpiCustomMessage msgObj = msg.message(spi.marshaller(),
                                 U.resolveClassLoader(spi.ignite().configuration()));
 
-<<<<<<< HEAD
-                            notifyDiscovery(EVT_DISCOVERY_CUSTOM_EVT, topVer, node, allVisibleNodes(), msgObj, msg.trace());
-=======
                             notifyDiscovery(
                                 EVT_DISCOVERY_CUSTOM_EVT, topVer, node, allVisibleNodes(), msgObj, msg.spanContainer());
->>>>>>> 1c1233d6
                         }
                         catch (Throwable e) {
                             U.error(log, "Failed to unmarshal discovery custom message.", e);
@@ -2689,10 +2635,6 @@
          * @param top Topology snapshot.
          * @param spanContainer Span container.
          */
-<<<<<<< HEAD
-        private void notifyDiscovery(int type, long topVer, ClusterNode node, Collection<ClusterNode> top, TraceContainer traceContainer) {
-            notifyDiscovery(type, topVer, node, top, null, traceContainer);
-=======
         private void notifyDiscovery(
             int type,
             long topVer,
@@ -2701,7 +2643,6 @@
             SpanContainer spanContainer
         ) {
             notifyDiscovery(type, topVer, node, top, null, spanContainer);
->>>>>>> 1c1233d6
         }
 
         /**
@@ -2717,11 +2658,7 @@
             ClusterNode node,
             Collection<ClusterNode> top,
             @Nullable DiscoverySpiCustomMessage data,
-<<<<<<< HEAD
-            TraceContainer traceContainer
-=======
             SpanContainer spanContainer
->>>>>>> 1c1233d6
         ) {
             DiscoverySpiListener lsnr = spi.lsnr;
 
@@ -2733,11 +2670,7 @@
                         ", topVer=" + topVer + ']');
 
                 lsnr.onDiscovery(
-<<<<<<< HEAD
-                    new DiscoveryNotification(type, topVer, node, top, new TreeMap<>(topHist), data, traceContainer)
-=======
                     new DiscoveryNotification(type, topVer, node, top, new TreeMap<>(topHist), data, spanContainer)
->>>>>>> 1c1233d6
                 ).get();
             }
             else if (debugLog.isDebugEnabled())
