--- conflicted
+++ resolved
@@ -32,12 +32,9 @@
 import org.apache.ignite.IgniteException;
 import org.apache.ignite.IgniteLogger;
 import org.apache.ignite.internal.IgniteInternalFuture;
-<<<<<<< HEAD
 import org.apache.ignite.internal.IgniteInterruptedCheckedException;
 import org.apache.ignite.internal.NodeStoppingException;
 import org.apache.ignite.internal.pagemem.wal.record.delta.PartitionMetaStateRecord;
-=======
->>>>>>> 0b996e62
 import org.apache.ignite.internal.processors.affinity.AffinityTopologyVersion;
 import org.apache.ignite.internal.processors.cache.CacheEntryPredicate;
 import org.apache.ignite.internal.processors.cache.CacheObject;
@@ -52,20 +49,14 @@
 import org.apache.ignite.internal.processors.cache.distributed.dht.preloader.GridDhtPreloader;
 import org.apache.ignite.internal.processors.cache.extras.GridCacheObsoleteEntryExtras;
 import org.apache.ignite.internal.processors.cache.version.GridCacheVersion;
-<<<<<<< HEAD
 import org.apache.ignite.internal.util.GridCircularBuffer;
-=======
 import org.apache.ignite.internal.processors.query.GridQueryProcessor;
->>>>>>> 0b996e62
 import org.apache.ignite.internal.util.future.GridFutureAdapter;
 import org.apache.ignite.internal.util.lang.GridIterator;
 import org.apache.ignite.internal.util.tostring.GridToStringExclude;
-<<<<<<< HEAD
 import org.apache.ignite.internal.util.typedef.CI1;
 import org.apache.ignite.internal.util.typedef.T2;
-=======
 import org.apache.ignite.internal.util.typedef.F;
->>>>>>> 0b996e62
 import org.apache.ignite.internal.util.typedef.internal.CU;
 import org.apache.ignite.internal.util.typedef.internal.S;
 import org.apache.ignite.internal.util.typedef.internal.U;
@@ -178,8 +169,9 @@
         int delQueueSize = CU.isSystemCache(cctx.name()) ? 100 :
             Math.max(MAX_DELETE_QUEUE_SIZE / cctx.affinity().partitions(), 20);
 
-<<<<<<< HEAD
-        rmvQueue = new GridCircularBuffer<>(U.ceilPow2(delQueueSize));
+        rmvQueueMaxSize = U.ceilPow2(delQueueSize);
+
+        rmvdEntryTtl = Long.getLong(IGNITE_CACHE_REMOVED_ENTRIES_TTL, 10_000);
 
         try {
             store = cctx.offheap().createCacheDataStore(id);
@@ -195,11 +187,6 @@
      */
     public CacheDataStore dataStore() {
         return store;
-=======
-        rmvQueueMaxSize = U.ceilPow2(delQueueSize);
-
-        rmvdEntryTtl = Long.getLong(IGNITE_CACHE_REMOVED_ENTRIES_TTL, 10_000);
->>>>>>> 0b996e62
     }
 
     /**
@@ -1000,17 +987,8 @@
 
                         break; // Partition is already concurrently cleared and evicted.
                     }
-<<<<<<< HEAD
                     finally {
                         cctx.shared().database().checkpointReadUnlock();
-=======
-                    catch (GridCacheEntryRemovedException ignored) {
-                        if (log.isDebugEnabled())
-                            log.debug("Got removed entry: " + lastEntry);
-                    }
-                    catch (IgniteCheckedException e) {
-                        throw new CacheException(e);
->>>>>>> 0b996e62
                     }
                 }
             }
