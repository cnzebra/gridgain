/*
 * Licensed to the Apache Software Foundation (ASF) under one or more
 * contributor license agreements.  See the NOTICE file distributed with
 * this work for additional information regarding copyright ownership.
 * The ASF licenses this file to You under the Apache License, Version 2.0
 * (the "License"); you may not use this file except in compliance with
 * the License.  You may obtain a copy of the License at
 *
 *      http://www.apache.org/licenses/LICENSE-2.0
 *
 * Unless required by applicable law or agreed to in writing, software
 * distributed under the License is distributed on an "AS IS" BASIS,
 * WITHOUT WARRANTIES OR CONDITIONS OF ANY KIND, either express or implied.
 * See the License for the specific language governing permissions and
 * limitations under the License.
 */

package org.apache.ignite.internal.processors.cache;

import java.io.Serializable;
import java.util.ArrayList;
import java.util.Collection;
import java.util.Collections;
import java.util.Comparator;
import java.util.HashSet;
import java.util.Iterator;
import java.util.List;
import java.util.Map;
import java.util.UUID;
import java.util.concurrent.Callable;
import javax.cache.CacheException;
import org.apache.ignite.IgniteCache;
import org.apache.ignite.cache.CacheAtomicityMode;
import org.apache.ignite.cache.CacheMode;
import org.apache.ignite.cache.CacheRebalanceMode;
import org.apache.ignite.cache.CacheWriteSynchronizationMode;
import org.apache.ignite.cache.affinity.AffinityKey;
import org.apache.ignite.cache.query.QueryCursor;
import org.apache.ignite.cache.query.SqlFieldsQuery;
import org.apache.ignite.cache.query.annotations.QuerySqlField;
import org.apache.ignite.configuration.CacheConfiguration;
import org.apache.ignite.configuration.IgniteConfiguration;
import org.apache.ignite.internal.IgniteKernal;
import org.apache.ignite.internal.binary.BinaryMarshaller;
import org.apache.ignite.internal.processors.cache.query.GridCacheSqlIndexMetadata;
import org.apache.ignite.internal.processors.cache.query.GridCacheSqlMetadata;
import org.apache.ignite.internal.processors.datastructures.GridCacheAtomicLongValue;
import org.apache.ignite.internal.processors.datastructures.GridCacheInternalKeyImpl;
import org.apache.ignite.internal.processors.query.GridQueryFieldMetadata;
import org.apache.ignite.internal.processors.query.h2.sql.GridSqlQuerySplitter;
import org.apache.ignite.internal.util.typedef.F;
import org.apache.ignite.internal.util.typedef.X;
import org.apache.ignite.spi.discovery.DiscoverySpi;
import org.apache.ignite.spi.discovery.tcp.TcpDiscoverySpi;
import org.apache.ignite.spi.discovery.tcp.ipfinder.TcpDiscoveryIpFinder;
import org.apache.ignite.spi.discovery.tcp.ipfinder.vm.TcpDiscoveryVmIpFinder;
import org.apache.ignite.testframework.GridTestUtils;
import org.apache.ignite.testframework.junits.common.GridCommonAbstractTest;

import static org.apache.ignite.cache.CacheAtomicityMode.TRANSACTIONAL;
import static org.apache.ignite.cache.CacheMode.PARTITIONED;
import static org.apache.ignite.cache.CacheMode.REPLICATED;

/**
 * Tests for fields queries.
 */
public abstract class IgniteCacheAbstractFieldsQuerySelfTest extends GridCommonAbstractTest {
    /** IP finder. */
    private static final TcpDiscoveryIpFinder IP_FINDER = new TcpDiscoveryVmIpFinder(true);

    /** */
    private static IgniteCache<String, Organization> orgCache;

    /** Cache name. */
    protected static final String CACHE = "cache";

    /** */
    private static IgniteCache<AffinityKey<String>, Person> personCache;

    /** */
    private static IgniteCache<String, String> strCache;

    /** */
    protected static IgniteCache<Integer, Integer> intCache;

    /** Flag indicating if starting node should have cache. */
    protected boolean hasCache;

    /** Whether BinaryMarshaller is set. */
    protected boolean binaryMarshaller;

    /** {@inheritDoc} */
    @Override protected IgniteConfiguration getConfiguration(String igniteInstanceName) throws Exception {
        IgniteConfiguration cfg = super.getConfiguration(igniteInstanceName);

        cfg.setPeerClassLoadingEnabled(false);

        cfg.setDiscoverySpi(discovery());

        if (hasCache)
            cfg.setCacheConfiguration(cacheConfiguration());
        else
            cfg.setCacheConfiguration();

        return cfg;
    }

    /**
     * @return Cache configuration.
     */
    protected CacheConfiguration cacheConfiguration() {
        CacheConfiguration ccfg = defaultCacheConfiguration();

        ccfg.setCacheMode(cacheMode());
        ccfg.setAtomicityMode(atomicityMode());
        ccfg.setWriteSynchronizationMode(CacheWriteSynchronizationMode.FULL_SYNC);
        ccfg.setRebalanceMode(CacheRebalanceMode.SYNC);

        if (cacheMode() == PARTITIONED)
            ccfg.setBackups(1);

        return ccfg;
    }

    /** @return Discovery SPI. */
    private DiscoverySpi discovery() {
        TcpDiscoverySpi spi = new TcpDiscoverySpi();

        spi.setIpFinder(IP_FINDER);

        return spi;
    }

    /**
     * @param clsK Class k.
     * @param clsV Class v.
     */
    protected <K, V> IgniteCache<K, V> jcache(Class<K> clsK, Class<V> clsV) {
        return jcache(grid(0), cacheConfiguration(), clsK, clsV);
    }

    /**
     * @param name Name.
     * @param clsK Class k.
     * @param clsV Class v.
     */
    protected <K, V> IgniteCache<K, V> jcache(String name, Class<K> clsK, Class<V> clsV) {
        return jcache(grid(0), cacheConfiguration(), name, clsK, clsV);
    }

    /** {@inheritDoc} */
    @Override protected void beforeTestsStarted() throws Exception {
        hasCache = true;

        startGridsMultiThreaded(gridCount());

        hasCache = false;

        startGrid(gridCount());

        orgCache = jcache(String.class, Organization.class);

        assert orgCache != null;

        orgCache.put("o1", new Organization(1, "A"));
        orgCache.put("o2", new Organization(2, "B"));

        IgniteCache<?, ?> c = jcache(AffinityKey.class, Person.class);
        personCache = (IgniteCache<AffinityKey<String>, Person>)c;

        assert personCache != null;

        personCache.put(new AffinityKey<>("p1", "o1"), new Person("John White", 25, 1));
        personCache.put(new AffinityKey<>("p2", "o1"), new Person("Joe Black", 35, 1));
        personCache.put(new AffinityKey<>("p3", "o2"), new Person("Mike Green", 40, 2));

        strCache = jcache(String.class, String.class);

        assert strCache != null;

        strCache.put("key", "val");

        intCache = jcache(Integer.class, Integer.class);

        assert intCache != null;

        for (int i = 0; i < 200; i++)
            intCache.put(i, i);
    }

    /** {@inheritDoc} */
    @Override protected void beforeTest() throws Exception {
        binaryMarshaller = grid(0).configuration().getMarshaller() instanceof BinaryMarshaller;
    }

    /** {@inheritDoc} */
    @Override protected void afterTestsStopped() throws Exception {
        stopAllGrids();

        orgCache = null;
        personCache = null;
        strCache = null;
        intCache = null;
    }

    /** @return cache mode. */
    protected abstract CacheMode cacheMode();

    /** @return Cache atomicity mode. */
    protected CacheAtomicityMode atomicityMode() {
        return TRANSACTIONAL;
    }

    /** @return Number of grids to start. */
    protected abstract int gridCount();

    /** @throws Exception If failed. */
    public void testCacheMetaData() throws Exception {
        // Put internal key to test filtering of internal objects.

        for (String cacheName : grid(0).cacheNames())
            ((IgniteKernal)grid(0)).getCache(cacheName).getAndPut(new GridCacheInternalKeyImpl("LONG"), new GridCacheAtomicLongValue(0));

        try {
            Collection<GridCacheSqlMetadata> metas =
                ((IgniteKernal)grid(0)).getCache(intCache.getName()).context().queries().sqlMetadata();

            assert metas != null;

            for (GridCacheSqlMetadata meta : metas) {
                Collection<String> types = meta.types();

                assertNotNull(types);

                if (personCache.getName().equals(meta.cacheName())) {
                    assertEquals("Invalid types size", 1, types.size());
                    assert types.contains("Person");

                    if (binaryMarshaller) {
                        assert Object.class.getName().equals(meta.keyClass("Person"));
                        assert Object.class.getName().equals(meta.valueClass("Person"));
                    }
                    else {
                        assert AffinityKey.class.getName().equals(meta.keyClass("Person"));
                        assert Person.class.getName().equals(meta.valueClass("Person"));
                    }

                    Map<String, String> fields = meta.fields("Person");

                    assert fields != null;
                    assert fields.size() == 5;

                    if (binaryMarshaller) {
                        assert Object.class.getName().equals(fields.get("_KEY"));
                        assert Object.class.getName().equals(fields.get("_VAL"));
                        assert Integer.class.getName().equals(fields.get("AGE"));
                        assert Integer.class.getName().equals(fields.get("ORGID"));
                    }
                    else {
                        assert AffinityKey.class.getName().equals(fields.get("_KEY"));
                        assert Person.class.getName().equals(fields.get("_VAL"));
                        assert int.class.getName().equals(fields.get("AGE"));
                        assert int.class.getName().equals(fields.get("ORGID"));
                    }

                    assert String.class.getName().equals(fields.get("NAME"));

                    Collection<GridCacheSqlIndexMetadata> indexes = meta.indexes("Person");

                    assertEquals(2, indexes.size());
                }
                else if (orgCache.getName().equals(meta.cacheName())) {
                    assertEquals("Invalid types size", 1, types.size());
                    assert types.contains("Organization");

                    if (binaryMarshaller)
                        assert Object.class.getName().equals(meta.valueClass("Organization"));
                    else
                        assert Organization.class.getName().equals(meta.valueClass("Organization"));

                    assert String.class.getName().equals(meta.keyClass("Organization"));

                    Map<String, String> fields = meta.fields("Organization");

                    assert fields != null;
                    assertEquals("Fields: " + fields, 5, fields.size());

                    if (binaryMarshaller) {
                        assert Object.class.getName().equals(fields.get("_VAL"));
                        assert Integer.class.getName().equals(fields.get("ID"));
                    }
                    else {
                        assert Organization.class.getName().equals(fields.get("_VAL"));
                        assert int.class.getName().equals(fields.get("ID"));
                    }

                    assert String.class.getName().equals(fields.get("_KEY"));
                    assert String.class.getName().equals(fields.get("NAME"));
                }
                else if (intCache.getName().equals(meta.cacheName())) {
                    assertEquals("Invalid types size", 1, types.size());
                    assert types.contains("Integer");

                    assert Integer.class.getName().equals(meta.valueClass("Integer"));
                    assert Integer.class.getName().equals(meta.keyClass("Integer"));

                    Map<String, String> fields = meta.fields("Integer");

                    assert fields != null;
                    assert fields.size() == 2;
                    assert Integer.class.getName().equals(fields.get("_KEY"));
                    assert Integer.class.getName().equals(fields.get("_VAL"));
                }
                else if (strCache.getName().equals(meta.cacheName())) {
                    assertEquals("Invalid types size", 1, types.size());
                    assert types.contains("String");

<<<<<<< HEAD
                    assert String.class.getName().equals(meta.valueClass("String"));
                    assert String.class.getName().equals(meta.keyClass("String"));

                    Map<String, String> fields = meta.fields("String");
=======
                    Collection<GridCacheSqlIndexMetadata> indexes = meta.indexes("Person");

                    assertNotNull("Indexes should be defined", indexes);
                    assertEquals(2, indexes.size());

                    Iterator<GridCacheSqlIndexMetadata> it = indexes.iterator();

                    Collection<String> indFlds = it.next().fields();

                    assertNotNull("Fields for first index should be defined", indFlds);
                    assertEquals("First index should have one field", indFlds.size(), 1);

                    Iterator<String> indFldIt = indFlds.iterator();

                    assertEquals(indFldIt.next(), "AGE");

                    indFlds = it.next().fields();

                    assertNotNull("Fields for second index should be defined", indFlds);
                    assertEquals("Second index should have one field", indFlds.size(), 1);

                    indFldIt = indFlds.iterator();

                    assertEquals(indFldIt.next(), "ORGID");

                    wasNull = true;
                }
                else if (CACHE.equals(meta.cacheName()))
                    wasNamed = true;
                else if (EMPTY_CACHE.equals(meta.cacheName())) {
                    assert meta.types().isEmpty();
>>>>>>> 48e78a99

                    assert fields != null;
                    assert fields.size() == 2;
                    assert String.class.getName().equals(fields.get("_KEY"));
                    assert String.class.getName().equals(fields.get("_VAL"));
                }
                else if (meta.cacheName() == null)
                    assertTrue("Invalid types size", types.isEmpty());
                else
                    fail("Unknown cache: " + meta.cacheName());
            }
        }
        finally {
            ((IgniteKernal)grid(0)).getCache(intCache.getName()).remove(new GridCacheInternalKeyImpl("LONG"));
        }
    }

    /**
     *
     */
    public void testExplain() {
        List<List<?>> res = grid(0).cache(personCache.getName()).query(new SqlFieldsQuery(
            String.format("explain select p.age, p.name, o.name " +
                    "from \"%s\".Person p, \"%s\".Organization o where p.orgId = o.id",
                personCache.getName(), orgCache.getName()))).getAll();

        for (List<?> row : res)
            X.println("____ : " + row);

        if (cacheMode() == PARTITIONED) {
            assertEquals(2, res.size());

            assertTrue(((String)res.get(1).get(0)).contains(GridSqlQuerySplitter.mergeTableIdentifier(0)));
        }
        else
            assertEquals(1, res.size());
    }

    /** @throws Exception If failed. */
    public void testExecuteWithMetaData() throws Exception {
        QueryCursorImpl<List<?>> cursor = (QueryCursorImpl<List<?>>)personCache.query(new SqlFieldsQuery(
            String.format("select p._KEY, p.name, p.age, o.name " +
                    "from \"%s\".Person p, \"%s\".Organization o where p.orgId = o.id",
                personCache.getName(), orgCache.getName())));

        Collection<GridQueryFieldMetadata> meta = cursor.fieldsMeta();

        assertNotNull(meta);
        assertEquals(4, meta.size());

        Iterator<GridQueryFieldMetadata> metaIt = meta.iterator();

        assertNotNull(metaIt);
        assert metaIt.hasNext();

        GridQueryFieldMetadata field = metaIt.next();

        assertNotNull(field);
        assertEquals(personCache.getName(), field.schemaName());
        assertEquals("PERSON", field.typeName());
        assertEquals("_KEY", field.fieldName());
        assertEquals(Object.class.getName(), field.fieldTypeName());

        assert metaIt.hasNext();

        field = metaIt.next();

        assertNotNull(field);
        assertEquals(personCache.getName(), field.schemaName());
        assertEquals("PERSON", field.typeName());
        assertEquals("NAME", field.fieldName());
        assertEquals(String.class.getName(), field.fieldTypeName());

        assert metaIt.hasNext();

        field = metaIt.next();

        assertNotNull(field);
        assertEquals(personCache.getName(), field.schemaName());
        assertEquals("PERSON", field.typeName());
        assertEquals("AGE", field.fieldName());
        assertEquals(Integer.class.getName(), field.fieldTypeName());

        assert metaIt.hasNext();

        field = metaIt.next();

        assert field != null;
        assertNotNull(field);
        assertEquals(orgCache.getName(), field.schemaName());
        assertEquals("ORGANIZATION", field.typeName());
        assertEquals("NAME", field.fieldName());
        assertEquals(String.class.getName(), field.fieldTypeName());

        assert !metaIt.hasNext();

        List<List<?>> res = cursor.getAll();

        dedup(res);

        assertEquals(3, res.size());

        Collections.sort(res, new Comparator<List<?>>() {
            @Override public int compare(List<?> row1, List<?> row2) {
                return ((Integer)row1.get(2)).compareTo((Integer)row2.get(2));
            }
        });

        int cnt = 0;

        for (List<?> row : res) {
            assert row.size() == 4;

            if (cnt == 0) {
                assertEquals(new AffinityKey<>("p1", "o1"), row.get(0));
                assertEquals("John White", row.get(1));
                assertEquals(25, row.get(2));
                assertEquals("A", row.get(3));
            }
            else if (cnt == 1) {
                assertEquals(new AffinityKey<>("p2", "o1"), row.get(0));
                assertEquals("Joe Black", row.get(1));
                assertEquals(35, row.get(2));
                assertEquals("A", row.get(3));
            }
            if (cnt == 2) {
                assertEquals(new AffinityKey<>("p3", "o2"), row.get(0));
                assertEquals("Mike Green", row.get(1));
                assertEquals(40, row.get(2));
                assertEquals("B", row.get(3));
            }

            cnt++;
        }

        assertEquals(3, cnt);
    }

    /** @throws Exception If failed. */
    public void testExecute() throws Exception {
        QueryCursor<List<?>> qry = personCache.query(new SqlFieldsQuery("select _KEY, name, age from Person"));

        List<List<?>> res = new ArrayList<>(qry.getAll());

        assertNotNull(res);

        dedup(res);

        assertEquals(res.size(), 3);

        Collections.sort(res, new Comparator<List<?>>() {
            @Override public int compare(List<?> row1, List<?> row2) {
                return ((Integer)row1.get(2)).compareTo((Integer)row2.get(2));
            }
        });

        int cnt = 0;

        for (List<?> row : res) {
            assertEquals(3, row.size());

            if (cnt == 0) {
                assertEquals(new AffinityKey<>("p1", "o1"), row.get(0));
                assertEquals("John White", row.get(1));
                assertEquals(25, row.get(2));
            }
            else if (cnt == 1) {
                assertEquals(new AffinityKey<>("p2", "o1"), row.get(0));
                assertEquals("Joe Black", row.get(1));
                assertEquals(35, row.get(2));
            }
            if (cnt == 2) {
                assertEquals(new AffinityKey<>("p3", "o2"), row.get(0));
                assertEquals("Mike Green", row.get(1));
                assertEquals(40, row.get(2));
            }

            cnt++;
        }

        assertEquals(3, cnt);
    }

    /** @throws Exception If failed. */
    public void testExecuteWithArguments() throws Exception {
        QueryCursor<List<?>> qry = personCache
            .query(new SqlFieldsQuery("select _KEY, name, age from Person where age > ?").setArgs(30));

        List<List<?>> res = new ArrayList<>(qry.getAll());

        assert res != null;

        dedup(res);

        assertEquals(2, res.size());

        Collections.sort(res, new Comparator<List<?>>() {
            @Override public int compare(List<?> row1, List<?> row2) {
                return ((Integer)row1.get(2)).compareTo((Integer)row2.get(2));
            }
        });

        int cnt = 0;

        for (List<?> row : res) {
            assertEquals(3, row.size());

            if (cnt == 0) {
                assertEquals(new AffinityKey<>("p2", "o1"), row.get(0));
                assertEquals("Joe Black", row.get(1));
                assertEquals(35, row.get(2));
            }
            if (cnt == 1) {
                assertEquals(new AffinityKey<>("p3", "o2"), row.get(0));
                assertEquals("Mike Green", row.get(1));
                assertEquals(40, row.get(2));
            }

            cnt++;
        }

        assert cnt == 2;
    }

    /** @throws Exception If failed. */
    public void testSelectAllJoined() throws Exception {
        QueryCursor<List<?>> qry =
            personCache.query(new SqlFieldsQuery(
                String.format("select * from \"%s\".Person p, \"%s\".Organization o where p.orgId = o.id",
                    personCache.getName(), orgCache.getName())));

        List<List<?>> res = new ArrayList<>(qry.getAll());

        dedup(res);

        assertEquals(3, res.size());

        Collections.sort(res, new Comparator<List<?>>() {
            @Override public int compare(List<?> row1, List<?> row2) {
                return ((Integer)row1.get(3)).compareTo((Integer)row2.get(3));
            }
        });

        int cnt = 0;

        for (List<?> row : res) {
            assertEquals(10, row.size());

            if (cnt == 0) {
                assert new AffinityKey<>("p1", "o1").equals(row.get(0));
                assert Person.class.getName().equals(row.get(1).getClass().getName());
                assert "John White".equals(row.get(2));
                assert row.get(3).equals(25);
                assert row.get(4).equals(1);
                assert "o1".equals(row.get(5));
                assert Organization.class.getName().equals(row.get(6).getClass().getName());
                assert row.get(7).equals(1);
                assert "A".equals(row.get(8));
            }
            else if (cnt == 1) {
                assert new AffinityKey<>("p2", "o1").equals(row.get(0));
                assert Person.class.getName().equals(row.get(1).getClass().getName());
                assert "Joe Black".equals(row.get(2));
                assert row.get(3).equals(35);
                assert row.get(4).equals(1);
                assert "o1".equals(row.get(5));
                assert Organization.class.getName().equals(row.get(6).getClass().getName());
                assert row.get(7).equals(1);
                assert "A".equals(row.get(8));
            }
            if (cnt == 2) {
                assert new AffinityKey<>("p3", "o2").equals(row.get(0));
                assert Person.class.getName().equals(row.get(1).getClass().getName());
                assert "Mike Green".equals(row.get(2));
                assert row.get(3).equals(40);
                assert row.get(4).equals(2);
                assert "o2".equals(row.get(5));
                assert Organization.class.getName().equals(row.get(6).getClass().getName());
                assert row.get(7).equals(2);
                assert "B".equals(row.get(8));
            }

            cnt++;
        }

        assert cnt == 3;
    }

    /** @throws Exception If failed. */
    public void testEmptyResult() throws Exception {
        QueryCursor<List<?>> qry =
            personCache.query(new SqlFieldsQuery("select name from Person where age = 0"));

        Collection<List<?>> res = qry.getAll();

        assert res != null;
        assert res.isEmpty();
    }

    /** @throws Exception If failed. */
    public void testQueryString() throws Exception {
        QueryCursor<List<?>> qry = strCache.query(new SqlFieldsQuery("select * from String"));

        Collection<List<?>> res = qry.getAll();

        assert res != null;
        assert res.size() == 1;

        for (List<?> row : res) {
            assert row != null;
            assert row.size() == 2;
            assert "key".equals(row.get(0));
            assert "val".equals(row.get(1));
        }
    }

    /** @throws Exception If failed. */
    public void testQueryIntegersWithJoin() throws Exception {
        QueryCursor<List<?>> qry = intCache.query(new SqlFieldsQuery(
            "select i._KEY, i._VAL, j._KEY, j._VAL from Integer i join Integer j where i._VAL >= 100"));

        Collection<List<?>> res = qry.getAll();

        assert res != null;

        if (cacheMode() == CacheMode.LOCAL)
            assert res.size() == 20000;
        else
            assert res.size() <= 20000;

        for (List<?> row : res) {
            assert (Integer)row.get(0) >= 100;
            assert (Integer)row.get(1) >= 100;
            assert (Integer)row.get(2) >= 0;
            assert (Integer)row.get(3) >= 0;
        }
    }

    /** @throws Exception If failed. */
    public void testPagination() throws Exception {
        // Query with page size 20.
        QueryCursor<List<?>> qry =
            intCache.query(new SqlFieldsQuery("select * from Integer").setPageSize(20));

        List<List<?>> res = new ArrayList<>(qry.getAll());

        dedup(res);

        Collections.sort(res, new Comparator<List<?>>() {
            @Override public int compare(List<?> r1, List<?> r2) {
                return ((Integer)r1.get(0)).compareTo((Integer)r2.get(0));
            }
        });

        assertEquals(200, res.size());

        for (List<?> row : res)
            assertEquals("Wrong row size: " + row, 2, row.size());
    }

    /** @throws Exception If failed. */
    public void testNamedCache() throws Exception {
        try {
            IgniteCache<Integer, Integer> cache = jcache("tmp_int", Integer.class, Integer.class);

            for (int i = 0; i < 200; i++)
                cache.put(i, i);

            QueryCursor<List<?>> qry = cache.query(new SqlFieldsQuery("select * from Integer"));

            Collection<List<?>> res = qry.getAll();

            assert res != null;
            assert res.size() == 200;
        }
        finally {
            grid(0).destroyCache("tmp_int");
        }
    }

    /** @throws Exception If failed. */
    public void testNoPrimitives() throws Exception {
        try {
            final IgniteCache<Object, Object> cache = grid(0).getOrCreateCache("tmp_without_index");

            cache.put("key", "val");

            GridTestUtils.assertThrows(log, new Callable<Object>() {
                @Override public Object call() throws Exception {
                    return cache.query(new SqlFieldsQuery("select * from String"));
                }
            }, CacheException.class, null);
        }
        finally {
            grid(0).destroyCache("tmp_without_index");
        }
    }

    /** @throws Exception If failed. */
    public void testComplexKeys() throws Exception {
        IgniteCache<PersonKey, Person> cache = jcache(PersonKey.class, Person.class);

        UUID id = UUID.randomUUID();

        PersonKey key = new PersonKey(id);
        Person val = new Person("John", 20, 1);

        cache.put(key, val);

        Collection<List<?>> res = cache.query(new SqlFieldsQuery("select * from Person")).getAll();

        assertEquals(1, res.size());

        for (Collection<?> row : res) {
            int cnt = 0;

            for (Object fieldVal : row) {
                if (cnt == 0)
                    assertEquals(key, fieldVal);
                else if (cnt == 1)
                    assertEquals(val, fieldVal);
                else if (cnt == 2)
                    assertEquals(id, fieldVal);
                else if (cnt == 3)
                    assertEquals("John", fieldVal);
                else if (cnt == 4)
                    assertEquals(20, fieldVal);
                else if (cnt == 5)
                    assertEquals(1, fieldVal);

                cnt++;
            }
        }

        cache.removeAll();
    }

    /**
     * @throws Exception If failed.
     */
    public void testPaginationIterator() throws Exception {
        QueryCursor<List<?>> qry =
            intCache.query(new SqlFieldsQuery("select _key, _val from Integer").setPageSize(10));

        int cnt = 0;

        for (List<?> row : qry) {
            assertEquals(2, row.size());
            assertEquals(row.get(0), row.get(1));
            assertTrue((Integer)row.get(0) >= 0 && (Integer)row.get(0) < 200);

            cnt++;
        }

        int size = 200;

        assertEquals(size, cnt);
    }

    /** @throws Exception If failed. */
    public void testPaginationIteratorKeepAll() throws Exception {
        QueryCursor<List<?>> qry =
            intCache.query(new SqlFieldsQuery("select _key, _val from Integer").setPageSize(10));

        int cnt = 0;

        for (List<?> row : qry) {
            assertEquals(2, row.size());
            assertEquals(row.get(0), row.get(1));
            assertTrue((Integer)row.get(0) >= 0 && (Integer)row.get(0) < 200);

            cnt++;
        }

        int size = 200;

        assertEquals(size, cnt);

        qry = intCache.query(new SqlFieldsQuery("select _key, _val from Integer").setPageSize(10));

        List<List<?>> list = new ArrayList<>(qry.getAll());

        dedup(list);

        Collections.sort(list, new Comparator<List<?>>() {
            @Override public int compare(List<?> r1, List<?> r2) {
                return ((Integer)r1.get(0)).compareTo((Integer)r2.get(0));
            }
        });

        for (int i = 0; i < 200; i++) {
            List<?> r = list.get(i);

            assertEquals(i, r.get(0));
            assertEquals(i, r.get(1));
        }
    }

    /**
     * @throws Exception If failed.
     */
    public void testMethodAnnotationWithoutGet() throws Exception {
        if (!binaryMarshaller) {
            QueryCursor<List<?>> qry =
                orgCache.query(new SqlFieldsQuery("select methodField from Organization where methodField='name-A'")
                    .setPageSize(10));

            List<List<?>> flds = qry.getAll();

            assertEquals(1, flds.size());

            assertEquals("name-A", flds.get(0).get(0));
        }
    }

    /**
     * @throws Exception If failed.
     */
    public void testPaginationGet() throws Exception {
        QueryCursor<List<?>> qry =
            intCache.query(new SqlFieldsQuery("select _key, _val from Integer").setPageSize(10));

        List<List<?>> list = new ArrayList<>(qry.getAll());

        dedup(list);

        Collections.sort(list, new Comparator<List<?>>() {
            @Override public int compare(List<?> r1, List<?> r2) {
                return ((Integer)r1.get(0)).compareTo((Integer)r2.get(0));
            }
        });

        for (int i = 0; i < 200; i++) {
            List<?> row = list.get(i);

            assertEquals(i, row.get(0));
            assertEquals(i, row.get(1));
        }
    }

    /** @throws Exception If failed. */
    public void testEmptyGrid() throws Exception {
        QueryCursor<List<?>> qry = personCache
            .query(new SqlFieldsQuery("select name, age from Person where age = 25"));

        List<?> res = F.first(qry.getAll());

        assert res != null;
        assert res.size() == 2;
        assert "John White".equals(res.get(0));
        assert res.get(1).equals(25);
    }

    /**
     * Dedups result.
     *
     * @param res Result.
     * @throws Exception In case of error.
     */
    private void dedup(Collection<List<?>> res) throws Exception {
        assert res != null;

        if (cacheMode() != REPLICATED)
            return;

        Collection<List<?>> res0 = new ArrayList<>(res.size());

        Collection<Object> keys = new HashSet<>();

        for (List<?> row : res) {
            Object key = row.get(0);

            if (!keys.contains(key)) {
                res0.add(row);
                keys.add(key);
            }
        }

        res.clear();

        res.addAll(res0);
    }

    /**
     * Person key.
     */
    @SuppressWarnings("UnusedDeclaration")
    private static class PersonKey implements Serializable {
        /** ID. */
        @QuerySqlField
        private final UUID id;

        /** @param id ID. */
        private PersonKey(UUID id) {
            assert id != null;

            this.id = id;
        }

        /** {@inheritDoc} */
        @Override public boolean equals(Object o) {
            if (this == o)
                return true;

            if (o == null || getClass() != o.getClass())
                return false;

            PersonKey key = (PersonKey)o;

            return id.equals(key.id);

        }

        /** {@inheritDoc} */
        @Override public int hashCode() {
            return id.hashCode();
        }
    }

    /**
     * Person.
     */
    @SuppressWarnings("UnusedDeclaration")
    private static class Person implements Serializable {
        /** Name. */
        @QuerySqlField(index = false)
        private final String name;

        /** Age. */
        @QuerySqlField(index = true)
        private final int age;

        /** Organization ID. */
        @QuerySqlField(index = true)
        private final int orgId;

        /**
         * @param name Name.
         * @param age Age.
         * @param orgId Organization ID.
         */
        private Person(String name, int age, int orgId) {
            assert !F.isEmpty(name);
            assert age > 0;
            assert orgId > 0;

            this.name = name;
            this.age = age;
            this.orgId = orgId;
        }

        /** {@inheritDoc} */
        @Override public boolean equals(Object o) {
            if (this == o)
                return true;

            if (o == null || getClass() != o.getClass())
                return false;

            Person person = (Person)o;

            return age == person.age && orgId == person.orgId && name.equals(person.name);

        }

        /** {@inheritDoc} */
        @Override public int hashCode() {
            int res = name.hashCode();

            res = 31 * res + age;
            res = 31 * res + orgId;

            return res;
        }
    }

    /**
     * Organization.
     */
    @SuppressWarnings("UnusedDeclaration")
    private static class Organization implements Serializable {
        /** ID. */
        @QuerySqlField
        private final int id;

        /** Name. */
        @QuerySqlField(index = false)
        private final String name;

        /**
         * @param id ID.
         * @param name Name.
         */
        private Organization(int id, String name) {
            assert id > 0;
            assert !F.isEmpty(name);

            this.id = id;
            this.name = name;
        }

        /**
         * @return Generated method value.
         */
        @QuerySqlField
        public String methodField() {
            return "name-" + name;
        }

        /** {@inheritDoc} */
        @Override public boolean equals(Object o) {
            if (this == o)
                return true;

            if (o == null || getClass() != o.getClass())
                return false;

            Organization that = (Organization)o;

            return id == that.id && name.equals(that.name);

        }

        /** {@inheritDoc} */
        @Override public int hashCode() {
            int res = id;

            res = 31 * res + name.hashCode();

            return res;
        }
    }
}<|MERGE_RESOLUTION|>--- conflicted
+++ resolved
@@ -267,7 +267,28 @@
 
                     Collection<GridCacheSqlIndexMetadata> indexes = meta.indexes("Person");
 
+                    assertNotNull("Indexes should be defined", indexes);
                     assertEquals(2, indexes.size());
+
+                    Iterator<GridCacheSqlIndexMetadata> it = indexes.iterator();
+
+                    Collection<String> indFlds = it.next().fields();
+
+                    assertNotNull("Fields for first index should be defined", indFlds);
+                    assertEquals("First index should have one field", indFlds.size(), 1);
+
+                    Iterator<String> indFldIt = indFlds.iterator();
+
+                    assertEquals(indFldIt.next(), "AGE");
+
+                    indFlds = it.next().fields();
+
+                    assertNotNull("Fields for second index should be defined", indFlds);
+                    assertEquals("Second index should have one field", indFlds.size(), 1);
+
+                    indFldIt = indFlds.iterator();
+
+                    assertEquals(indFldIt.next(), "ORGID");
                 }
                 else if (orgCache.getName().equals(meta.cacheName())) {
                     assertEquals("Invalid types size", 1, types.size());
@@ -315,44 +336,10 @@
                     assertEquals("Invalid types size", 1, types.size());
                     assert types.contains("String");
 
-<<<<<<< HEAD
                     assert String.class.getName().equals(meta.valueClass("String"));
                     assert String.class.getName().equals(meta.keyClass("String"));
 
                     Map<String, String> fields = meta.fields("String");
-=======
-                    Collection<GridCacheSqlIndexMetadata> indexes = meta.indexes("Person");
-
-                    assertNotNull("Indexes should be defined", indexes);
-                    assertEquals(2, indexes.size());
-
-                    Iterator<GridCacheSqlIndexMetadata> it = indexes.iterator();
-
-                    Collection<String> indFlds = it.next().fields();
-
-                    assertNotNull("Fields for first index should be defined", indFlds);
-                    assertEquals("First index should have one field", indFlds.size(), 1);
-
-                    Iterator<String> indFldIt = indFlds.iterator();
-
-                    assertEquals(indFldIt.next(), "AGE");
-
-                    indFlds = it.next().fields();
-
-                    assertNotNull("Fields for second index should be defined", indFlds);
-                    assertEquals("Second index should have one field", indFlds.size(), 1);
-
-                    indFldIt = indFlds.iterator();
-
-                    assertEquals(indFldIt.next(), "ORGID");
-
-                    wasNull = true;
-                }
-                else if (CACHE.equals(meta.cacheName()))
-                    wasNamed = true;
-                else if (EMPTY_CACHE.equals(meta.cacheName())) {
-                    assert meta.types().isEmpty();
->>>>>>> 48e78a99
 
                     assert fields != null;
                     assert fields.size() == 2;
