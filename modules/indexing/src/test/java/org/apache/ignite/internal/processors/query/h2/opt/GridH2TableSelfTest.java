/*
 * Licensed to the Apache Software Foundation (ASF) under one or more
 * contributor license agreements.  See the NOTICE file distributed with
 * this work for additional information regarding copyright ownership.
 * The ASF licenses this file to You under the Apache License, Version 2.0
 * (the "License"); you may not use this file except in compliance with
 * the License.  You may obtain a copy of the License at
 *
 *      http://www.apache.org/licenses/LICENSE-2.0
 *
 * Unless required by applicable law or agreed to in writing, software
 * distributed under the License is distributed on an "AS IS" BASIS,
 * WITHOUT WARRANTIES OR CONDITIONS OF ANY KIND, either express or implied.
 * See the License for the specific language governing permissions and
 * limitations under the License.
 */

package org.apache.ignite.internal.processors.query.h2.opt;

import java.sql.Connection;
import java.sql.DriverManager;
import java.sql.PreparedStatement;
import java.sql.ResultSet;
import java.sql.SQLException;
import java.sql.Statement;
import java.sql.Timestamp;
import java.util.ArrayList;
import java.util.Comparator;
import java.util.HashSet;
import java.util.Random;
import java.util.Set;
import java.util.UUID;
import java.util.concurrent.Callable;
import java.util.concurrent.atomic.AtomicInteger;
import org.apache.ignite.IgniteCheckedException;
import org.apache.ignite.internal.processors.query.h2.database.H2RowFactory;
import org.apache.ignite.internal.util.lang.GridCursor;
import org.apache.ignite.internal.util.typedef.F;
import org.apache.ignite.testframework.junits.common.GridCommonAbstractTest;
import org.h2.Driver;
import org.h2.index.Index;
import org.h2.result.Row;
import org.h2.result.SearchRow;
import org.h2.result.SortOrder;
import org.h2.table.IndexColumn;
import org.h2.value.ValueLong;
import org.h2.value.ValueString;
import org.h2.value.ValueTimestamp;
import org.h2.value.ValueUuid;
import org.jetbrains.annotations.Nullable;

/**
 * Tests H2 Table.
 */
@SuppressWarnings({"TypeMayBeWeakened", "FieldAccessedSynchronizedAndUnsynchronized"})
public class GridH2TableSelfTest extends GridCommonAbstractTest {
    /** */
    private static final long MAX_X = 2000;

    /** */
    private static final String DB_URL = "jdbc:h2:mem:gg_table_engine;MULTI_THREADED=1;OPTIMIZE_REUSE_RESULTS=0;" +
        "QUERY_CACHE_SIZE=0;RECOMPILE_ALWAYS=1";

    /** */
    private static final String CREATE_TABLE_SQL = "CREATE TABLE T(ID UUID, T TIMESTAMP, STR VARCHAR, X BIGINT)";

    /** */
    private static final String PK_NAME = "__GG_PK_";

    /** Hash. */
    private static final String HASH = "__GG_HASH";

    /** */
    private static final String STR_IDX_NAME = "__GG_IDX_";

    /** */
    private static final String NON_UNIQUE_IDX_NAME = "__GG_IDX_";

    /** */
    private static final String SCAN_IDX_NAME = GridH2Table.ScanIndex.SCAN_INDEX_NAME_SUFFIX;

    /** */
    private Connection conn;

    /** */
    private GridH2Table tbl;

    /** {@inheritDoc} */
    @Override protected void beforeTest() throws Exception {
        Driver.load();

        conn = DriverManager.getConnection(DB_URL);

        tbl = GridH2Table.Engine.createTable(conn, CREATE_TABLE_SQL, null, new GridH2Table.IndexesFactory() {
            @Override public H2RowFactory createRowFactory(GridH2Table tbl) {
                return null;
            }

            @Override public ArrayList<Index> createIndexes(GridH2Table tbl) {
                ArrayList<Index> idxs = new ArrayList<>();

                IndexColumn id = tbl.indexColumn(0, SortOrder.ASCENDING);
                IndexColumn t = tbl.indexColumn(1, SortOrder.ASCENDING);
                IndexColumn str = tbl.indexColumn(2, SortOrder.DESCENDING);
                IndexColumn x = tbl.indexColumn(3, SortOrder.DESCENDING);

                idxs.add(new GridH2TreeIndex(PK_NAME, tbl, true, F.asList(id)));
                idxs.add(new GridH2TreeIndex(HASH, tbl, true, F.asList(id)));
                idxs.add(new GridH2TreeIndex(NON_UNIQUE_IDX_NAME, tbl, false, F.asList(x, t, id)));
                idxs.add(new GridH2TreeIndex(STR_IDX_NAME, tbl, false, F.asList(str, id)));

                return idxs;
            }
        }, null);
    }

    /** {@inheritDoc} */
    @Override protected void afterTest() throws Exception {
        conn.close();

        conn = null;
        tbl = null;
    }

    /**
     * @param id Id.
     * @param t Timestamp.
     * @param str String.
     * @param x X.
     * @return New row.
     */
    private GridH2Row row(UUID id, long t, String str, long x) {
        return GridH2RowFactory.create(
            ValueUuid.get(id.getMostSignificantBits(), id.getLeastSignificantBits()),
            ValueTimestamp.get(new Timestamp(t)),
            ValueString.get(str),
            ValueLong.get(x));
    }


    /**
     * Simple table test.
     *
     * @throws Exception If failed.
     */
    public void testTable() throws Exception {
        // Test insert.
        long x = MAX_X;

        Random rnd = new Random();

        while(x-- > 0) {
            UUID id = UUID.randomUUID();

            GridH2Row row = row(id, System.currentTimeMillis(), rnd.nextBoolean() ? id.toString() :
                UUID.randomUUID().toString(), rnd.nextInt(100));

            tbl.doUpdate(row, false);
        }

        assertEquals(MAX_X, tbl.getRowCountApproximation());
        assertEquals(MAX_X, tbl.getRowCount(null));

        for (GridH2IndexBase idx : tbl.indexes()) {
            assertEquals(MAX_X, idx.getRowCountApproximation());
            assertEquals(MAX_X, idx.getRowCount(null));
        }

        // Check correct rows order.
        checkOrdered((GridH2TreeIndex)tbl.indexes().get(0), new Comparator<SearchRow>() {
            @Override public int compare(SearchRow o1, SearchRow o2) {
                UUID id1 = (UUID)o1.getValue(0).getObject();
                UUID id2 = (UUID)o2.getValue(0).getObject();

                return id1.compareTo(id2);
            }
        });

        checkOrdered((GridH2TreeIndex)tbl.indexes().get(1), new Comparator<SearchRow>() {
            @Override public int compare(SearchRow o1, SearchRow o2) {
                Long x1 = (Long)o1.getValue(3).getObject();
                Long x2 = (Long)o2.getValue(3).getObject();

                int c = x2.compareTo(x1);

                if (c != 0)
                    return c;

                Timestamp t1 = (Timestamp)o1.getValue(1).getObject();
                Timestamp t2 = (Timestamp)o2.getValue(1).getObject();

                return t1.compareTo(t2);
            }
        });

        checkOrdered((GridH2TreeIndex)tbl.indexes().get(2), new Comparator<SearchRow>() {
            @Override public int compare(SearchRow o1, SearchRow o2) {
                String s1 = (String)o1.getValue(2).getObject();
                String s2 = (String)o2.getValue(2).getObject();

                return s2.compareTo(s1);
            }
        });

        // Indexes data consistency.
        ArrayList<? extends Index> idxs = tbl.indexes();

        checkIndexesConsistent((ArrayList<Index>)idxs, null);

        // Check unique index.
        UUID id = UUID.randomUUID();
        UUID id2 = UUID.randomUUID();

        assertTrue(tbl.doUpdate(row(id, System.currentTimeMillis(), id.toString(), rnd.nextInt(100)), false));
        assertTrue(tbl.doUpdate(row(id2, System.currentTimeMillis(), id2.toString(), rnd.nextInt(100)), false));

        // Check index selection.
        checkQueryPlan(conn, "SELECT * FROM T", SCAN_IDX_NAME);

        checkQueryPlan(conn, "SELECT * FROM T WHERE ID IS NULL", PK_NAME);
        checkQueryPlan(conn, "SELECT * FROM T WHERE ID = RANDOM_UUID()", PK_NAME);
        checkQueryPlan(conn, "SELECT * FROM T WHERE ID > RANDOM_UUID()", PK_NAME);
        checkQueryPlan(conn, "SELECT * FROM T ORDER BY ID", PK_NAME);

        checkQueryPlan(conn, "SELECT * FROM T WHERE STR IS NULL", STR_IDX_NAME);
        checkQueryPlan(conn, "SELECT * FROM T WHERE STR = 'aaaa'", STR_IDX_NAME);
        checkQueryPlan(conn, "SELECT * FROM T WHERE STR > 'aaaa'", STR_IDX_NAME);
        checkQueryPlan(conn, "SELECT * FROM T ORDER BY STR DESC", STR_IDX_NAME);

        checkQueryPlan(conn, "SELECT * FROM T WHERE X IS NULL", NON_UNIQUE_IDX_NAME);
        checkQueryPlan(conn, "SELECT * FROM T WHERE X = 10000", NON_UNIQUE_IDX_NAME);
        checkQueryPlan(conn, "SELECT * FROM T WHERE X > 10000", NON_UNIQUE_IDX_NAME);
        checkQueryPlan(conn, "SELECT * FROM T ORDER BY X DESC", NON_UNIQUE_IDX_NAME);
        checkQueryPlan(conn, "SELECT * FROM T ORDER BY X DESC, T", NON_UNIQUE_IDX_NAME);

        checkQueryPlan(conn, "SELECT * FROM T ORDER BY T, X DESC", SCAN_IDX_NAME);

        // Simple queries.

        Statement s = conn.createStatement();

        ResultSet rs = s.executeQuery("select id from t where x between 0 and 100");

        int i = 0;
        while (rs.next())
            i++;

        assertEquals(MAX_X + 2, i);

        // -----

        rs = s.executeQuery("select id from t where t is not null");

        i = 0;
        while (rs.next())
            i++;

        assertEquals(MAX_X + 2, i);

        // ----

        int cnt = 10 + rnd.nextInt(25);

        long t = System.currentTimeMillis();

        for (i = 0; i < cnt; i++) {
            id = UUID.randomUUID();

            assertTrue(tbl.doUpdate(row(id, t, id.toString(), 51), false));
        }

        rs = s.executeQuery("select x, id from t where x = 51 limit " + cnt);

        i = 0;

        while (rs.next()) {
            assertEquals(51, rs.getInt(1));

            i++;
        }

        assertEquals(cnt, i);
    }

    /**
<<<<<<< HEAD
     * Dumps all table rows for index.
     *
     * @param idx Index.
     */
    private void dumpRows(GridH2TreeIndex idx) throws IgniteCheckedException {
        GridCursor<GridH2Row> cursor = idx.rows();

        while (cursor.next())
            System.out.println(cursor.get().toString());
    }

    /**
=======
>>>>>>> 48e78a99
     * Multithreaded indexes consistency test.
     *
     * @throws Exception If failed.
     */
    public void testIndexesMultiThreadedConsistency() throws Exception {
        final int threads = 19;
        final int iterations = 1500;

        multithreaded(new Callable<Void>() {
            @Override public Void call() throws Exception {
                Random rnd = new Random();

                PreparedStatement ps1 = null;

                for (int i = 0; i < iterations; i++) {
                    UUID id = UUID.randomUUID();

                    int x = rnd.nextInt(50);

                    long t = System.currentTimeMillis();

                    GridH2Row row = row(id, t, rnd.nextBoolean() ? id.toString() : UUID.randomUUID().toString(), x);

                    assertTrue(tbl.doUpdate(row, false));

                    if (rnd.nextInt(100) == 0) {
                        tbl.lock(null, false, false);

                        long cnt = 0;

                        try {
                            ArrayList<Index> idxs = tbl.getIndexes();

                            // Consistency check.
                            Set<Row> rowSet = checkIndexesConsistent(idxs, null);

                            // Order check.
                            checkOrdered(idxs);

                            checkIndexesConsistent(idxs, rowSet);

                            cnt = idxs.get(0).getRowCount(null);
                        }
                        finally {
                            tbl.unlock(null);
                        }

                        // Row count is valid.
                        ResultSet rs = conn.createStatement().executeQuery("select count(*) from t");

                        assertTrue(rs.next());

                        int cnt2 = rs.getInt(1);

                        rs.close();

                        assertTrue(cnt2 + " must be >= " + cnt, cnt2 >= cnt);
                        assertTrue(cnt2 <= threads * iterations);

                        // Search by ID.
                        rs = conn.createStatement().executeQuery("select * from t where id = '" + id.toString() + "'");

                        assertTrue(rs.next());
                        assertFalse(rs.next());

                        rs.close();

                        // Scan search.
                        if (ps1 == null)
                            ps1 = conn.prepareStatement("select id from t where x = ? order by t desc");

                        ps1.setInt(1, x);

                        rs = ps1.executeQuery();

                        for (;;) {
                            assertTrue(rs.next());

                            if (rs.getObject(1).equals(id))
                                break;
                        }

                        rs.close();
                    }
                }
                return null;
            }
        }, threads);
    }

    /**
     * Run test in endless loop.
     *
     * @param args Arguments.
     * @throws Exception If failed.
     */
    @SuppressWarnings("InfiniteLoopStatement")
    public static void main(String ... args) throws Exception {
        for (int i = 0;;) {
            GridH2TableSelfTest t = new GridH2TableSelfTest();

            t.beforeTest();

            t.testDataLoss();

            t.afterTest();

            System.out.println("..." + ++i);
        }
    }

    /**
      * @throws Exception If failed.
     */
    public void testRangeQuery() throws Exception {
        int rows = 3000;
        int xs = 37;

        long t = System.currentTimeMillis();

        Random rnd = new Random();

        for (int i = 0 ; i < rows; i++) {
            UUID id = UUID.randomUUID();

            GridH2Row row = row(id, t++, id.toString(), rnd.nextInt(xs));

            assertTrue(tbl.doUpdate(row, false));
        }

        PreparedStatement ps = conn.prepareStatement("select count(*) from t where x = ?");

        int cnt = 0;

        for (int x = 0; x < xs; x++) {
            ps.setInt(1, x);

            ResultSet rs = ps.executeQuery();

            assertTrue(rs.next());

            cnt += rs.getInt(1);
        }

        assertEquals(rows, cnt);
    }

    /**
     * @throws Exception If failed.
     */
    public void testDataLoss() throws Exception {
        final int threads = 37;
        final int iterations = 15000;

        final AtomicInteger cntr = new AtomicInteger();

        final UUID[] ids = new UUID[threads * iterations];

        for (int i = 0; i < ids.length; i++)
            ids[i] = UUID.randomUUID();

        final long t = System.currentTimeMillis();

        final AtomicInteger deleted = new AtomicInteger();

        multithreaded(new Callable<Void>() {
            @Override public Void call() throws Exception {
                Random rnd = new Random();

                int offset = cntr.getAndIncrement() * iterations;

                synchronized (ids[offset]) {
                    for (int i = 0; i < iterations; i++) {
                        UUID id = ids[offset + i];

                        int x = rnd.nextInt(50);

                        GridH2Row row = row(id, t, id.toString(), x);

                        assertTrue(tbl.doUpdate(row, false));
                    }
                }

                offset = (offset + iterations) % ids.length;

                synchronized (ids[offset]) {
                    for (int i = 0; i < iterations; i += 2) {
                        UUID id = ids[offset + i];

                        int x = rnd.nextInt(50);

                        GridH2Row row = row(id, t, id.toString(), x);

                        if (tbl.doUpdate(row, true))
                            deleted.incrementAndGet();
                    }
                }

                return null;
            }
        }, threads);

        assertTrue(deleted.get() > 0);

        PreparedStatement p = conn.prepareStatement("select count(*) from t where id = ?");

        for (int i = 1; i < ids.length; i += 2) {
            p.setObject(1, ids[i]);

            ResultSet rs = p.executeQuery();

            assertTrue(rs.next());

            assertEquals(1, rs.getInt(1));
        }

        Statement s = conn.createStatement();

        ResultSet rs = s.executeQuery("select count(*) from t");

        assertTrue(rs.next());

        assertEquals(ids.length - deleted.get(), rs.getInt(1));
    }

    /**
     * Check query plan to correctly select index.
     *
     * @param conn Connection.
     * @param sql Select.
     * @param search Search token in result.
     * @throws SQLException If failed.
     */
    private void checkQueryPlan(Connection conn, String sql, String search) throws SQLException {

        try (Statement s = conn.createStatement()) {
            try (ResultSet r = s.executeQuery("EXPLAIN ANALYZE " + sql)) {
                assertTrue(r.next());

                String plan = r.getString(1);

                assertTrue("Execution plan for '" + sql + "' query should contain '" + search + "'",
                        plan.contains(search));
            }
        }
    }

    /**
     * @param idxs Indexes.
     * @param rowSet Rows.
     * @return Rows.
     */
    private Set<Row> checkIndexesConsistent(ArrayList<Index> idxs, @Nullable Set<Row> rowSet) throws IgniteCheckedException {
        for (Index idx : idxs) {
            if (!(idx instanceof GridH2TreeIndex))
                continue;

            Set<Row> set = new HashSet<>();

            GridCursor<GridH2Row> cursor = ((GridH2TreeIndex)idx).rows();

            while(cursor.next())
                assertTrue(set.add(cursor.get()));

            //((GridH2SnapTreeSet)((GridH2Index)idx).tree).print();

            if (rowSet == null || rowSet.isEmpty())
                rowSet = set;
            else
                assertEquals(rowSet, set);
        }

        return rowSet;
    }

    /**
     * @param idxs Indexes list.
     */
    private void checkOrdered(ArrayList<Index> idxs) throws IgniteCheckedException {
        for (Index idx : idxs) {
            if (!(idx instanceof GridH2TreeIndex))
                continue;

            GridH2TreeIndex h2Idx = (GridH2TreeIndex)idx;

            checkOrdered(h2Idx, h2Idx);
        }
    }

    /**
     * @param idx Index.
     * @param cmp Comparator.
     */
    private void checkOrdered(GridH2TreeIndex idx, Comparator<? super GridH2Row> cmp) throws IgniteCheckedException {
        GridCursor<GridH2Row> cursor = idx.rows();

        GridH2Row min = null;

        while (cursor.next()) {
            GridH2Row row = cursor.get();

            System.out.println(row);

            assertNotNull(row);

            assertFalse("Incorrect row order in index: " + idx + "\n min: " + min + "\n row: " + row,
                min != null && cmp.compare(min, row) > 0);

            min = row;
        }
    }
}<|MERGE_RESOLUTION|>--- conflicted
+++ resolved
@@ -283,21 +283,6 @@
     }
 
     /**
-<<<<<<< HEAD
-     * Dumps all table rows for index.
-     *
-     * @param idx Index.
-     */
-    private void dumpRows(GridH2TreeIndex idx) throws IgniteCheckedException {
-        GridCursor<GridH2Row> cursor = idx.rows();
-
-        while (cursor.next())
-            System.out.println(cursor.get().toString());
-    }
-
-    /**
-=======
->>>>>>> 48e78a99
      * Multithreaded indexes consistency test.
      *
      * @throws Exception If failed.
