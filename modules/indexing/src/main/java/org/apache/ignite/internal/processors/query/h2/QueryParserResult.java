/*
 *                   GridGain Community Edition Licensing
 *                   Copyright 2019 GridGain Systems, Inc.
 * 
 * Licensed under the Apache License, Version 2.0 (the "License") modified with Commons Clause
 * Restriction; you may not use this file except in compliance with the License. You may obtain a
 * copy of the License at
 * 
 * http://www.apache.org/licenses/LICENSE-2.0
 * 
 * Unless required by applicable law or agreed to in writing, software distributed under the
 * License is distributed on an "AS IS" BASIS, WITHOUT WARRANTIES OR CONDITIONS OF ANY
 * KIND, either express or implied. See the License for the specific language governing permissions
 * and limitations under the License.
 * 
 * Commons Clause Restriction
 * 
 * The Software is provided to you by the Licensor under the License, as defined below, subject to
 * the following condition.
 * 
 * Without limiting other conditions in the License, the grant of rights under the License will not
 * include, and the License does not grant to you, the right to Sell the Software.
 * For purposes of the foregoing, “Sell” means practicing any or all of the rights granted to you
 * under the License to provide to third parties, for a fee or other consideration (including without
 * limitation fees for hosting or consulting/ support services related to the Software), a product or
 * service whose value derives, entirely or substantially, from the functionality of the Software.
 * Any license notice or attribution required by the License must also include this Commons Clause
 * License Condition notice.
 * 
 * For purposes of the clause above, the “Licensor” is Copyright 2019 GridGain Systems, Inc.,
 * the “License” is the Apache License, Version 2.0, and the Software is the GridGain Community
 * Edition software provided with this notice.
 */

package org.apache.ignite.internal.processors.query.h2;

import java.util.List;
import org.apache.ignite.cache.query.SqlFieldsQuery;
import org.apache.ignite.internal.processors.odbc.jdbc.JdbcParameterMeta;
import org.jetbrains.annotations.NotNull;
import org.jetbrains.annotations.Nullable;

/**
 * Result of parsing and splitting SQL from {@link SqlFieldsQuery}.
 */
public class QueryParserResult {
    /** Query descriptor. */
    private final QueryDescriptor qryDesc;

    /** Query parameters. */
    private final QueryParameters qryParams;

    /** Remaining query. */
    private final SqlFieldsQuery remainingQry;

    /** Metadata for the positional query parameters ('?'). */
    private final List<JdbcParameterMeta> paramsMeta;

    /** Select. */
    private final QueryParserResultSelect select;

    /** DML. */
    private final QueryParserResultDml dml;

    /** Command. */
    private final QueryParserResultCommand cmd;

    /**
     * Constructor.
     *
     * @param qryDesc Query descriptor.
     * @param qryParams Query parameters.
     * @param remainingQry Remaining query.
     * @param paramsMeta metadata info about positional parameters of current parsed query (not includes remainingSql).
     * @param select Select.
     * @param dml DML.
     * @param cmd Command.
     */
    public QueryParserResult(
        QueryDescriptor qryDesc,
        QueryParameters qryParams,
        SqlFieldsQuery remainingQry,
        @NotNull List<JdbcParameterMeta> paramsMeta,
        @Nullable QueryParserResultSelect select,
        @Nullable QueryParserResultDml dml,
        @Nullable QueryParserResultCommand cmd
    ) {
<<<<<<< HEAD
=======
        assert paramsMeta != null;

>>>>>>> 507fe2a6
        this.qryDesc = qryDesc;
        this.qryParams = qryParams;
        this.remainingQry = remainingQry;
        this.paramsMeta = paramsMeta;
        this.select = select;
        this.dml = dml;
        this.cmd = cmd;
    }

    /**
     * @return Query descriptor.
<<<<<<< HEAD
     */
    public QueryDescriptor queryDescriptor() {
        return qryDesc;
    }

    /**
     * @return Query parameters.
     */
=======
     */
    public QueryDescriptor queryDescriptor() {
        return qryDesc;
    }

    /**
     * @return Query parameters.
     */
>>>>>>> 507fe2a6
    public QueryParameters queryParameters() {
        return qryParams;
    }

    /**
     * @return Remaining query.
     */
    @Nullable public SqlFieldsQuery remainingQuery() {
        return remainingQry;
    }

    /**
     * @return SELECT.
     */
    @Nullable public QueryParserResultSelect select() {
        return select;
    }

    /**
     * @return DML.
     */
    @Nullable public QueryParserResultDml dml() {
        return dml;
    }

    /**
     * @return Command.
     */
    @Nullable public QueryParserResultCommand command() {
        return cmd;
    }

    /**
     * @return Check whether this is SELECT.
     */
    public boolean isSelect() {
        return select != null;
    }

    /**
     * @return Check whether this is DML.
     */
    public boolean isDml() {
        return dml != null;
    }

    /**
     * @return Check whether this is a command.
     */
    public boolean isCommand() {
        return cmd != null;
    }

    /**
     * @return Number of current statement parameters.
     */
    public int parametersCount() {
        return paramsMeta.size();
    }

    /**
     * @return Descriptions of each query parameter of current statement. Empty list in case of native command, never
     * {@code null}.
     */
    @NotNull public List<JdbcParameterMeta> parametersMeta() {
        return paramsMeta;
    }
}<|MERGE_RESOLUTION|>--- conflicted
+++ resolved
@@ -85,11 +85,8 @@
         @Nullable QueryParserResultDml dml,
         @Nullable QueryParserResultCommand cmd
     ) {
-<<<<<<< HEAD
-=======
         assert paramsMeta != null;
 
->>>>>>> 507fe2a6
         this.qryDesc = qryDesc;
         this.qryParams = qryParams;
         this.remainingQry = remainingQry;
@@ -101,7 +98,6 @@
 
     /**
      * @return Query descriptor.
-<<<<<<< HEAD
      */
     public QueryDescriptor queryDescriptor() {
         return qryDesc;
@@ -110,16 +106,6 @@
     /**
      * @return Query parameters.
      */
-=======
-     */
-    public QueryDescriptor queryDescriptor() {
-        return qryDesc;
-    }
-
-    /**
-     * @return Query parameters.
-     */
->>>>>>> 507fe2a6
     public QueryParameters queryParameters() {
         return qryParams;
     }
