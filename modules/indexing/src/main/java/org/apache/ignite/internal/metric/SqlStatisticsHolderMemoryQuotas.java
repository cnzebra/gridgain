/*
 * Copyright 2019 GridGain Systems, Inc. and Contributors.
 *
 * Licensed under the GridGain Community Edition License (the "License");
 * you may not use this file except in compliance with the License.
 * You may obtain a copy of the License at
 *
 *     https://www.gridgain.com/products/software/community-edition/gridgain-community-edition-license
 *
 * Unless required by applicable law or agreed to in writing, software
 * distributed under the License is distributed on an "AS IS" BASIS,
 * WITHOUT WARRANTIES OR CONDITIONS OF ANY KIND, either express or implied.
 * See the License for the specific language governing permissions and
 * limitations under the License.
 */

package org.apache.ignite.internal.metric;

import org.apache.ignite.internal.processors.metric.GridMetricManager;
import org.apache.ignite.internal.processors.metric.MetricRegistry;
import org.apache.ignite.internal.processors.metric.impl.LongAdderMetric;
import org.apache.ignite.internal.processors.query.h2.QueryMemoryManager;

/**
 * Holds metrics of heap memory usage by sql queries. One instance per node.
 *
 * @see QueryMemoryManager
 */
public class SqlStatisticsHolderMemoryQuotas {
    /** Name of MetricRegistry that contains for sql purposes. */
    public static final String SQL_QUOTAS_REG_NAME = "sql.memory.quotas";

    /** Memory manager who is responcible for memory reservation and release. One per node. */
    private final QueryMemoryManager memMgr;

    /** Measures number of sql memory allocations on this node. */
    private final LongAdderMetric quotaRequestedCnt;

    /**
     * Creates this mertrics holder.
     *
     * @param memMgr Memory manager which tracks sql memory.
     * @param metricMgr registers and exports outside this class metrics.
     */
    public SqlStatisticsHolderMemoryQuotas(QueryMemoryManager memMgr, GridMetricManager metricMgr) {
        this.memMgr = memMgr;

        MetricRegistry quotasMetrics = metricMgr.registry(SQL_QUOTAS_REG_NAME);
        
        quotaRequestedCnt = quotasMetrics.longAdderMetric("requests",
            "How many times memory quota have been requested on this node by all the queries in total. " +
                "Always 0 if sql memory quotas are disabled.");

        quotasMetrics.register("maxMem", this.memMgr::maxMemory,
            "How much memory in bytes it is possible to reserve by all the queries in total on this node. " +
<<<<<<< HEAD
                "Negative value if sql memory quotas are disabled. " +
                "Individual queries have additional per query quotas.",
            this.memMgr::memoryLimit
        );
=======
            "Negative value if sql memory quotas are disabled. " +
            "Individual queries have additional per query quotas.");
>>>>>>> 9e213725

        quotasMetrics.register("freeMem", () -> this.memMgr.maxMemory() - this.memMgr.memoryReserved(),
            "How much memory in bytes currently left available for the queries on this node. " +
<<<<<<< HEAD
                "Negative value if sql memory quotas are disabled.",
            () -> this.memMgr.memoryLimit() - this.memMgr.memoryReserved()
        );

        quotasMetrics.register(quotaMaxMem);
        quotasMetrics.register(quotaFreeMem);
=======
            "Negative value if sql memory quotas are disabled.");
>>>>>>> 9e213725
    }

    /**
     * Updates statistics when memory is reserved for any query. Thread safe.
     *
     * @param size size of reserved memory in bytes.
     */
    public void trackReserve(long size) {
        quotaRequestedCnt.increment();
    }
}<|MERGE_RESOLUTION|>--- conflicted
+++ resolved
@@ -51,30 +51,14 @@
             "How many times memory quota have been requested on this node by all the queries in total. " +
                 "Always 0 if sql memory quotas are disabled.");
 
-        quotasMetrics.register("maxMem", this.memMgr::maxMemory,
+        quotasMetrics.register("maxMem", this.memMgr::memoryLimit,
             "How much memory in bytes it is possible to reserve by all the queries in total on this node. " +
-<<<<<<< HEAD
-                "Negative value if sql memory quotas are disabled. " +
-                "Individual queries have additional per query quotas.",
-            this.memMgr::memoryLimit
-        );
-=======
             "Negative value if sql memory quotas are disabled. " +
             "Individual queries have additional per query quotas.");
->>>>>>> 9e213725
 
-        quotasMetrics.register("freeMem", () -> this.memMgr.maxMemory() - this.memMgr.memoryReserved(),
+        quotasMetrics.register("freeMem", () -> this.memMgr.memoryLimit() - this.memMgr.memoryReserved(),
             "How much memory in bytes currently left available for the queries on this node. " +
-<<<<<<< HEAD
-                "Negative value if sql memory quotas are disabled.",
-            () -> this.memMgr.memoryLimit() - this.memMgr.memoryReserved()
-        );
-
-        quotasMetrics.register(quotaMaxMem);
-        quotasMetrics.register(quotaFreeMem);
-=======
             "Negative value if sql memory quotas are disabled.");
->>>>>>> 9e213725
     }
 
     /**
