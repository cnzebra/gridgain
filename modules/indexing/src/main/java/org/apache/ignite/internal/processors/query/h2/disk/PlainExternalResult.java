--- conflicted
+++ resolved
@@ -41,13 +41,8 @@
      * @param ctx Kernal context.
      * @param memTracker Memory tracker.
      */
-<<<<<<< HEAD
-    public PlainExternalResult(GridKernalContext ctx, H2MemoryTracker memTracker) {
-        super(ctx, memTracker, false, 0, Value.class, null);
-=======
     public PlainExternalResult(GridKernalContext ctx, H2MemoryTracker memTracker, Session ses) {
-        super(ctx, memTracker, false, 0, ses.getDataHandler());
->>>>>>> e3f10b15
+        super(ctx, memTracker, false, 0, Value.class, null, ses.getDataHandler());
     }
 
     /**
