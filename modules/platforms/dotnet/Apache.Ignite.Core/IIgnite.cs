/*
 * Licensed to the Apache Software Foundation (ASF) under one or more
 * contributor license agreements.  See the NOTICE file distributed with
 * this work for additional information regarding copyright ownership.
 * The ASF licenses this file to You under the Apache License, Version 2.0
 * (the "License"); you may not use this file except in compliance with
 * the License.  You may obtain a copy of the License at
 *
 *      http://www.apache.org/licenses/LICENSE-2.0
 *
 * Unless required by applicable law or agreed to in writing, software
 * distributed under the License is distributed on an "AS IS" BASIS,
 * WITHOUT WARRANTIES OR CONDITIONS OF ANY KIND, either express or implied.
 * See the License for the specific language governing permissions and
 * limitations under the License.
 */

namespace Apache.Ignite.Core
{
    using System;
    using System.Collections.Generic;
    using System.Diagnostics.CodeAnalysis;
    using Apache.Ignite.Core.Binary;
    using Apache.Ignite.Core.Cache;
    using Apache.Ignite.Core.Cache.Configuration;
    using Apache.Ignite.Core.Cluster;
    using Apache.Ignite.Core.Common;
    using Apache.Ignite.Core.Compute;
    using Apache.Ignite.Core.Datastream;
    using Apache.Ignite.Core.DataStructures;
    using Apache.Ignite.Core.Events;
    using Apache.Ignite.Core.Messaging;
    using Apache.Ignite.Core.Services;
    using Apache.Ignite.Core.Transactions;

    /// <summary>
    /// Main entry point for all Ignite APIs.
    /// You can obtain an instance of <c>IGrid</c> through <see cref="Ignition.GetIgnite()"/>,
    /// or for named grids you can use <see cref="Ignition.GetIgnite(string)"/>. Note that you
    /// can have multiple instances of <c>IGrid</c> running in the same process by giving
    /// each instance a different name.
    /// <para/>
    /// All members are thread-safe and may be used concurrently from multiple threads.
    /// </summary>
    public interface IIgnite : IDisposable
    {
        /// <summary>
        /// Gets the name of the grid this Ignite instance (and correspondingly its local node) belongs to.
        /// Note that single process can have multiple Ignite instances all belonging to different grids. Grid
        /// name allows to indicate to what grid this particular Ignite instance (i.e. Ignite runtime and its
        /// local node) belongs to.
        /// <p/>
        /// If default Ignite instance is used, then <c>null</c> is returned. Refer to <see cref="Ignition"/> documentation
        /// for information on how to start named grids.
        /// </summary>
        /// <returns>Name of the grid, or <c>null</c> for default grid.</returns>
        string Name { get; }

        /// <summary>
        /// Gets an instance of <see cref="ICluster" /> interface.
        /// </summary>
        [SuppressMessage("Microsoft.Design", "CA1024:UsePropertiesWhereAppropriate", Justification = "Semantics.")]
        ICluster GetCluster();

        /// <summary>
        /// Gets compute functionality over this grid projection. All operations
        /// on the returned ICompute instance will only include nodes from
        /// this projection.
        /// </summary>
        /// <returns>Compute instance over this grid projection.</returns>
        [SuppressMessage("Microsoft.Design", "CA1024:UsePropertiesWhereAppropriate", Justification = "Semantics.")]
        ICompute GetCompute();

        /// <summary>
        /// Gets the cache instance for the given name to work with keys and values of specified types.
        /// <para/>
        /// You can get instances of ICache of the same name, but with different key/value types.
        /// These will use the same named cache, but only allow working with entries of specified types.
        /// Attempt to retrieve an entry of incompatible type will result in <see cref="InvalidCastException"/>.
        /// Use <see cref="GetCache{TK,TV}"/> in order to work with entries of arbitrary types.
        /// </summary>
        /// <param name="name">Cache name.</param>
        /// <returns>Cache instance for given name.</returns>
        /// <typeparam name="TK">Cache key type.</typeparam>
        /// <typeparam name="TV">Cache value type.</typeparam>
        ICache<TK, TV> GetCache<TK, TV>(string name);

        /// <summary>
        /// Gets existing cache with the given name or creates new one using template configuration.
        /// </summary>
        /// <typeparam name="TK">Cache key type.</typeparam>
        /// <typeparam name="TV">Cache value type.</typeparam>
        /// <param name="name">Cache name.</param>
        /// <returns>Existing or newly created cache.</returns>
        ICache<TK, TV> GetOrCreateCache<TK, TV>(string name);

        /// <summary>
        /// Gets existing cache with the given name or creates new one using provided configuration.
        /// </summary>
        /// <typeparam name="TK">Cache key type.</typeparam>
        /// <typeparam name="TV">Cache value type.</typeparam>
        /// <param name="configuration">Cache configuration.</param>
        /// <returns>Existing or newly created cache.</returns>
        ICache<TK, TV> GetOrCreateCache<TK, TV>(CacheConfiguration configuration);

        /// <summary>
        /// Gets existing cache with the given name or creates new one using provided configuration.
        /// </summary>
        /// <typeparam name="TK">Cache key type.</typeparam>
        /// <typeparam name="TV">Cache value type.</typeparam>
        /// <param name="configuration">Cache configuration.</param>
        /// /// <param name="nearConfiguration">Near cache configuration for client.</param>
        /// <returns>Existing or newly created cache.</returns>
        ICache<TK, TV> GetOrCreateCache<TK, TV>(CacheConfiguration configuration, 
            NearCacheConfiguration nearConfiguration);

        /// <summary>
        /// Dynamically starts new cache using template configuration.
        /// </summary>
        /// <typeparam name="TK">Cache key type.</typeparam>
        /// <typeparam name="TV">Cache value type.</typeparam>
        /// <param name="name">Cache name.</param>
        /// <returns>Existing or newly created cache.</returns>
        ICache<TK, TV> CreateCache<TK, TV>(string name);

        /// <summary>
        /// Dynamically starts new cache using provided configuration.
        /// </summary>
        /// <typeparam name="TK">Cache key type.</typeparam>
        /// <typeparam name="TV">Cache value type.</typeparam>
        /// <param name="configuration">Cache configuration.</param>
        /// <returns>Existing or newly created cache.</returns>
        ICache<TK, TV> CreateCache<TK, TV>(CacheConfiguration configuration);

        /// <summary>
        /// Dynamically starts new cache using provided configuration.
        /// </summary>
        /// <typeparam name="TK">Cache key type.</typeparam>
        /// <typeparam name="TV">Cache value type.</typeparam>
        /// <param name="configuration">Cache configuration.</param>
        /// <param name="nearConfiguration">Near cache configuration for client.</param>
        /// <returns>Existing or newly created cache.</returns>
        ICache<TK, TV> CreateCache<TK, TV>(CacheConfiguration configuration, 
            NearCacheConfiguration nearConfiguration);

        /// <summary>
        /// Destroys dynamically created (with <see cref="CreateCache{TK,TV}(string)"/> or 
        /// <see cref="GetOrCreateCache{TK,TV}(string)"/>) cache.
        /// </summary>
        /// <param name="name">The name of the cache to stop.</param>
        void DestroyCache(string name);

        /// <summary>
        /// Gets a new instance of data streamer associated with given cache name. Data streamer
        /// is responsible for loading external data into Ignite. For more information
        /// refer to <see cref="IDataStreamer{K,V}"/> documentation.
        /// </summary>
        /// <param name="cacheName">Cache name (<c>null</c> for default cache).</param>
        /// <returns>Data streamer.</returns>
        IDataStreamer<TK, TV> GetDataStreamer<TK, TV>(string cacheName);

        /// <summary>
        /// Gets an instance of <see cref="IBinary"/> interface.
        /// </summary>
        /// <returns>Instance of <see cref="IBinary"/> interface</returns>
        [SuppressMessage("Microsoft.Design", "CA1024:UsePropertiesWhereAppropriate", Justification = "Semantics.")]
        IBinary GetBinary();

        /// <summary>
        /// Gets affinity service to provide information about data partitioning and distribution.
        /// </summary>
        /// <param name="name">Cache name.</param>
        /// <returns>Cache data affinity service.</returns>
        ICacheAffinity GetAffinity(string name);

        /// <summary>
        /// Gets Ignite transactions facade.
        /// </summary>
        [SuppressMessage("Microsoft.Design", "CA1024:UsePropertiesWhereAppropriate", Justification = "Semantics.")]
        ITransactions GetTransactions();

        /// <summary>
        /// Gets messaging facade over all cluster nodes.
        /// </summary>
        /// <returns>Messaging instance over all cluster nodes.</returns>
        [SuppressMessage("Microsoft.Design", "CA1024:UsePropertiesWhereAppropriate", Justification = "Semantics.")]
        IMessaging GetMessaging();

        /// <summary>
        /// Gets events facade over all cluster nodes.
        /// </summary>
        /// <returns>Events facade over all cluster nodes.</returns>
        [SuppressMessage("Microsoft.Design", "CA1024:UsePropertiesWhereAppropriate", Justification = "Semantics.")]
        IEvents GetEvents();

        /// <summary>
        /// Gets services facade over all cluster nodes.
        /// </summary>
        /// <returns>Services facade over all cluster nodes.</returns>
        [SuppressMessage("Microsoft.Design", "CA1024:UsePropertiesWhereAppropriate", Justification = "Semantics.")]
        IServices GetServices();

        /// <summary>
        /// Gets an atomic long with specified name from cache.
        /// Creates new atomic long in cache if it does not exist and <c>create</c> is true.
        /// </summary>
        /// <param name="name">Name of the atomic long.</param>
        /// <param name="initialValue">
        /// Initial value for the atomic long. Ignored if <c>create</c> is false.
        /// </param>
        /// <param name="create">Flag indicating whether atomic long should be created if it does not exist.</param>
        /// <returns>Atomic long instance with specified name, 
        /// or null if it does not exist and <c>create</c> flag is not set.</returns>
        /// <exception cref="IgniteException">If atomic long could not be fetched or created.</exception>
        IAtomicLong GetAtomicLong(string name, long initialValue, bool create);

        /// <summary>
        /// Gets an atomic sequence with specified name from cache.
        /// Creates new atomic sequence in cache if it does not exist and <paramref name="create"/> is true.
        /// </summary>
        /// <param name="name">Name of the atomic sequence.</param>
        /// <param name="initialValue">
        /// Initial value for the atomic sequence. Ignored if <paramref name="create"/> is false.
        /// </param>
        /// <param name="create">Flag indicating whether atomic sequence should be created if it does not exist.</param>
        /// <returns>Atomic sequence instance with specified name, 
        /// or null if it does not exist and <paramref name="create"/> flag is not set.</returns>
        /// <exception cref="IgniteException">If atomic sequence could not be fetched or created.</exception>
        IAtomicSequence GetAtomicSequence(string name, long initialValue, bool create);

        /// <summary>
        /// Gets an atomic reference with specified name from cache.
        /// Creates new atomic reference in cache if it does not exist and <paramref name="create"/> is true.
        /// </summary>
        /// <param name="name">Name of the atomic reference.</param>
        /// <param name="initialValue">
        /// Initial value for the atomic reference. Ignored if <paramref name="create"/> is false.
        /// </param>
        /// <param name="create">Flag indicating whether atomic reference should be created if it does not exist.</param>
        /// <returns>Atomic reference instance with specified name, 
        /// or null if it does not exist and <paramref name="create"/> flag is not set.</returns>
        /// <exception cref="IgniteException">If atomic reference could not be fetched or created.</exception>
        IAtomicReference<T> GetAtomicReference<T>(string name, T initialValue, bool create);

        /// <summary>
        /// Gets the configuration of this Ignite instance.
        /// </summary>
        [SuppressMessage("Microsoft.Design", "CA1024:UsePropertiesWhereAppropriate", Justification = "Semantics.")]
        IgniteConfiguration GetConfiguration();

        /// <summary>
        /// Starts a near cache on local node if cache with specified was previously started.
        /// </summary>
        /// <param name="name">The name.</param>
        /// <param name="configuration">The configuration.</param>
        /// <typeparam name="TK">Cache key type.</typeparam>
        /// <typeparam name="TV">Cache value type.</typeparam>
        /// <returns>Near cache instance.</returns>
        ICache<TK, TV> CreateNearCache<TK, TV>(string name, NearCacheConfiguration configuration);

        /// <summary>
        /// Gets existing near cache with the given name or creates a new one.
        /// </summary>
        /// <param name="name">The name.</param>
        /// <param name="configuration">The configuration.</param>
        /// <typeparam name="TK">Cache key type.</typeparam>
        /// <typeparam name="TV">Cache value type.</typeparam>
        /// <returns>Near cache instance.</returns>
        ICache<TK, TV> GetOrCreateNearCache<TK, TV>(string name, NearCacheConfiguration configuration);
<<<<<<< HEAD
=======

        /// <summary>
        /// Gets the collection of names of currently available caches, or empty collection if there are no caches.
        /// Note that null string is a valid cache name.
        /// </summary>
        /// <returns>Collection of names of currently available caches.</returns>
        ICollection<string> GetCacheNames();
>>>>>>> 5ac30480
    }
}<|MERGE_RESOLUTION|>--- conflicted
+++ resolved
@@ -267,8 +267,6 @@
         /// <typeparam name="TV">Cache value type.</typeparam>
         /// <returns>Near cache instance.</returns>
         ICache<TK, TV> GetOrCreateNearCache<TK, TV>(string name, NearCacheConfiguration configuration);
-<<<<<<< HEAD
-=======
 
         /// <summary>
         /// Gets the collection of names of currently available caches, or empty collection if there are no caches.
@@ -276,6 +274,5 @@
         /// </summary>
         /// <returns>Collection of names of currently available caches.</returns>
         ICollection<string> GetCacheNames();
->>>>>>> 5ac30480
     }
 }