--- conflicted
+++ resolved
@@ -414,11 +414,7 @@
 
         /// <summary>
         /// Gets or sets the factory for <see cref="IExpiryPolicy"/> to be used for all cache operations,
-<<<<<<< HEAD
-        /// unless <see cref="ICache{TK,TV}.WithExpiryPolicy"/> is called.
-=======
         /// unless <see cref="ICacheClient{TK,TV}.WithExpiryPolicy"/> is called.
->>>>>>> 8920959b
         /// <para />
         /// Default is null, which means no expiration.
         /// </summary>
