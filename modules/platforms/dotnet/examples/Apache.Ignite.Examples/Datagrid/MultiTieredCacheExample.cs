--- conflicted
+++ resolved
@@ -26,12 +26,7 @@
     using Apache.Ignite.Core.Cache.Configuration;
     using Apache.Ignite.Core.Cache.Eviction;
     using Apache.Ignite.Core.Discovery.Tcp;
-<<<<<<< HEAD
-    using Apache.Ignite.Core.Discovery.Tcp.Multicast;
-=======
     using Apache.Ignite.Core.Discovery.Tcp.Static;
-    using Apache.Ignite.Core.SwapSpace.File;
->>>>>>> b4653012
 
     /// <summary>
     /// This example demonstrates on how to configure a multi-tiered Ignite cache that will store data in different 
@@ -64,26 +59,7 @@
 
             Console.WriteLine(">>> Swap space directory: " + swapDir);
 
-<<<<<<< HEAD
             using (var ignite = Ignition.StartFromApplicationConfiguration())
-=======
-            var cfg = new IgniteConfiguration
-            {
-                DiscoverySpi = new TcpDiscoverySpi
-                {
-                    IpFinder = new TcpDiscoveryStaticIpFinder
-                    {
-                        Endpoints = new[] { "127.0.0.1:47500" }
-                    }
-                },
-                SwapSpaceSpi = new FileSwapSpaceSpi
-                {
-                    BaseDirectory = swapDir
-                }
-            };
-
-            using (var ignite = Ignition.Start(cfg))
->>>>>>> b4653012
             {
                 var cacheCfg = new CacheConfiguration
                 {
