--- conflicted
+++ resolved
@@ -1,38 +1,5 @@
 <?xml version="1.0" encoding="UTF-8"?>
 <!--
-<<<<<<< HEAD
-                    GridGain Community Edition Licensing
-                    Copyright 2019 GridGain Systems, Inc.
-
-  Licensed under the Apache License, Version 2.0 (the "License") modified with Commons Clause
-  Restriction; you may not use this file except in compliance with the License. You may obtain a
-  copy of the License at
-
-  http://www.apache.org/licenses/LICENSE-2.0
-
-  Unless required by applicable law or agreed to in writing, software distributed under the
-  License is distributed on an "AS IS" BASIS, WITHOUT WARRANTIES OR CONDITIONS OF ANY
-  KIND, either express or implied. See the License for the specific language governing permissions
-  and limitations under the License.
-
-  Commons Clause Restriction
-
-  The Software is provided to you by the Licensor under the License, as defined below, subject to
-  the following condition.
-
-  Without limiting other conditions in the License, the grant of rights under the License will not
-  include, and the License does not grant to you, the right to Sell the Software.
-  For purposes of the foregoing, “Sell” means practicing any or all of the rights granted to you
-  under the License to provide to third parties, for a fee or other consideration (including without
-  limitation fees for hosting or consulting/ support services related to the Software), a product or
-  service whose value derives, entirely or substantially, from the functionality of the Software.
-  Any license notice or attribution required by the License must also include this Commons Clause
-  License Condition notice.
-
-  For purposes of the clause above, the “Licensor” is Copyright 2019 GridGain Systems, Inc.,
-  the “License” is the Apache License, Version 2.0, and the Software is the GridGain Community
-  Edition software provided with this notice.
-=======
                    GridGain Community Edition Licensing
                    Copyright 2019 GridGain Systems, Inc.
  
@@ -64,7 +31,6 @@
  For purposes of the clause above, the “Licensor” is Copyright 2019 GridGain Systems, Inc.,
  the “License” is the Apache License, Version 2.0, and the Software is the GridGain Community
  Edition software provided with this notice.
->>>>>>> 507fe2a6
 -->
 <features name="ignite" xmlns="http://karaf.apache.org/xmlns/features/v1.3.0" xmlns:xsi="http://www.w3.org/2001/XMLSchema-instance"
     xsi:schemaLocation="http://karaf.apache.org/xmlns/features/v1.3.0 http://karaf.apache.org/xmlns/features/v1.3.0">
@@ -108,8 +74,8 @@
     <feature name="ignite-core" version="${project.version}" description="Apache Ignite :: Core">
         <details><![CDATA[The Apache Ignite core module. This feature also installs the JCache 1.0 specification API.]]></details>
         <bundle start="true" dependency="true">mvn:org.apache.servicemix.bundles/org.apache.servicemix.bundles.javax-cache-api/${javax.cache.bundle.version}</bundle>
-        <bundle dependency="true">mvn:org.gridgain/ignite-osgi/${project.version}</bundle>
-        <bundle start="true">mvn:org.gridgain/ignite-core/${project.version}</bundle>
+        <bundle dependency="true">mvn:org.apache.ignite/ignite-osgi/${project.version}</bundle>
+        <bundle start="true">mvn:org.apache.ignite/ignite-core/${project.version}</bundle>
     </feature>
 
     <feature name="ignite-aop" version="${project.version}" description="Apache Ignite :: AOP">
@@ -117,7 +83,7 @@
         <feature dependency="true" version="[${spring41.osgi.feature.version},4.2)">spring-aspects</feature>
         <bundle start="true" dependency="true">mvn:org.apache.servicemix.bundles/org.apache.servicemix.bundles.aopalliance/${aopalliance.bundle.version}</bundle>        
         <bundle start="true" dependency="true">mvn:org.apache.servicemix.bundles/org.apache.servicemix.bundles.aspectj/${aspectj.bundle.version}</bundle>
-        <bundle start="true">mvn:org.gridgain/ignite-aop/${project.version}</bundle>
+        <bundle start="true">mvn:org.apache.ignite/ignite-aop/${project.version}</bundle>
     </feature>
 
     <feature name="ignite-aws" version="${project.version}" description="Apache Ignite :: AWS">
@@ -130,7 +96,7 @@
         <bundle start="true" dependency="true">wrap:mvn:com.amazonaws/aws-java-sdk-elasticloadbalancing/${aws.sdk.version}$Bundle-SymbolicName=aws-java-sdk-elasticloadbalancing&amp;Bundle-Version=${aws.sdk.version}</bundle>
         <bundle start="true" dependency="true">wrap:mvn:com.amazonaws/aws-java-sdk-ec2/${aws.sdk.version}$Bundle-SymbolicName=aws-java-sdk-ec2&amp;Bundle-Version=${aws.sdk.version}</bundle>
         <bundle start="true" dependency="true">wrap:mvn:com.amazonaws/aws-java-sdk-core/${aws.sdk.version}$Bundle-SymbolicName=aws-java-sdk-core&amp;Bundle-Version=${aws.sdk.version}</bundle>
-        <bundle start="true">mvn:org.gridgain/ignite-aws/${project.version}</bundle>
+        <bundle start="true">mvn:org.apache.ignite/ignite-aws/${project.version}</bundle>
     </feature>
 
     <feature name="ignite-camel" version="${project.version}" description="Apache Ignite :: Camel">
@@ -144,7 +110,7 @@
             Installing this feature will trigger the installation of the 'camel-core' feature from the Camel repository.]]>
         </details>
         <feature>camel-core</feature>
-        <bundle start="true">mvn:org.gridgain/ignite-camel/${project.version}</bundle>
+        <bundle start="true">mvn:org.apache.ignite/ignite-camel/${project.version}</bundle>
     </feature>
 
     <feature name="ignite-flume" version="${project.version}" description="Apache Ignite :: Flume">
@@ -153,7 +119,7 @@
         </details>
         <feature prerequisite="true">wrap</feature>
         <bundle start="true" dependency="true">wrap:mvn:org.apache.flume/flume-ng-core/${flume.ng.version}$Bundle-SymbolicName=flume-ng-core&amp;Bundle-Version=${flume.ng.version}</bundle>
-        <bundle start="true">mvn:org.gridgain/ignite-flume/${project.version}</bundle>
+        <bundle start="true">mvn:org.apache.ignite/ignite-flume/${project.version}</bundle>
     </feature>
 
     <feature name="ignite-hibernate" version="${project.version}" description="Apache Ignite :: Hibernate">
@@ -165,7 +131,7 @@
             NOTE: Take into account that certain parts of Hibernate are offered under the LGPL license.]]>
         </details>
         <feature>hibernate</feature>
-        <bundle start="true">mvn:org.gridgain/ignite-hibernate_4.2/${project.version}</bundle>
+        <bundle start="true">mvn:org.apache.ignite/ignite-hibernate_4.2/${project.version}</bundle>
     </feature>
 
     <feature name="ignite-indexing" version="${project.version}" description="Apache Ignite :: Indexing">
@@ -180,14 +146,14 @@
         <bundle start="true" dependency="true">wrap:mvn:com.h2database/h2/${h2.version}$overwrite=merge&amp;Export-Package=*;version=&quot;${h2.version}&quot;</bundle>
         <bundle start="true" dependency="true">wrap:mvn:org.apache.lucene/lucene-analyzers-common/${lucene.version}$Bundle-SymbolicName=lucene-analyzers-common&amp;Bundle-Version=${lucene.version}</bundle>
         <bundle start="true" dependency="true">wrap:mvn:org.apache.lucene/lucene-queryparser/${lucene.version}$Bundle-SymbolicName=lucene-queryparser&amp;Bundle-Version=${lucene.version}</bundle>
-        <bundle start="false">mvn:org.gridgain/ignite-indexing/${project.version}</bundle>
+        <bundle start="false">mvn:org.apache.ignite/ignite-indexing/${project.version}</bundle>
     </feature>
 
     <feature name="ignite-jcl" version="${project.version}" description="Apache Ignite :: JCL">
         <details>
             <![CDATA[The Apache Ignite JCL integration module. In Apache Karaf, this module will integrate with Pax Logging.]]>
         </details>
-        <bundle start="true">mvn:org.gridgain/ignite-jcl/${project.version}</bundle>
+        <bundle start="true">mvn:org.apache.ignite/ignite-jcl/${project.version}</bundle>
     </feature>
 
     <feature name="ignite-jms11" version="${project.version}" description="Apache Ignite :: JMS 1.1">
@@ -195,7 +161,7 @@
             <![CDATA[The Apache Ignite JMS 1.1 module. Make sure to install your broker's JMS client bundle as well.]]>
         </details>
         <bundle start="true" dependency="true">mvn:org.apache.geronimo.specs/geronimo-jms_1.1_spec/${jms.spec.version}</bundle>
-        <bundle start="true">mvn:org.gridgain/ignite-jms11/${project.version}</bundle>
+        <bundle start="true">mvn:org.apache.ignite/ignite-jms11/${project.version}</bundle>
     </feature>
 
     <feature name="ignite-jta" version="${project.version}" description="Apache Ignite :: JTA">
@@ -207,7 +173,7 @@
             Installing this feature will trigger the installation of the 'transaction' feature from the Apache Karaf distribution.]]>
         </details>
         <feature dependency="true">transaction</feature>
-        <bundle start="true">mvn:org.gridgain/ignite-jta/${project.version}</bundle>
+        <bundle start="true">mvn:org.apache.ignite/ignite-jta/${project.version}</bundle>
     </feature>
 
     <feature name="ignite-kafka" version="${project.version}" description="Apache Ignite :: Kafka">
@@ -221,7 +187,7 @@
         <bundle start="true" dependency="true">wrap:mvn:org.apache.kafka/connect-api/${kafka.version}$Bundle-SymbolicName=connect-api&amp;Bundle-Version=${kafka.version}</bundle>
         <bundle start="true" dependency="true">wrap:mvn:org.apache.kafka/kafka_2.11/${kafka.version}$Bundle-SymbolicName=kafka_2.11&amp;Bundle-Version=${kafka.version}</bundle>
         <bundle start="true" dependency="true">wrap:mvn:org.apache.kafka/kafka-clients/${kafka.version}$Bundle-SymbolicName=kafka-clients&amp;Bundle-Version=${kafka.version}</bundle>
-        <bundle start="true">mvn:org.gridgain/ignite-kafka/${project.version}</bundle>
+        <bundle start="true">mvn:org.apache.ignite/ignite-kafka/${project.version}</bundle>
     </feature>
 
     <feature name="ignite-log4j" version="${project.version}" description="Apache Ignite :: log4j">
@@ -232,8 +198,8 @@
             
             Be sure to refresh the Pax Logging bundles manually in case this does not happen automatically.]]>
         </details>
-        <bundle dependency="true" start-level="8">mvn:org.gridgain/ignite-osgi-paxlogging/${project.version}</bundle>
-        <bundle start="true">mvn:org.gridgain/ignite-log4j/${project.version}</bundle>
+        <bundle dependency="true" start-level="8">mvn:org.apache.ignite/ignite-osgi-paxlogging/${project.version}</bundle>
+        <bundle start="true">mvn:org.apache.ignite/ignite-log4j/${project.version}</bundle>
     </feature>
 
     <feature name="ignite-mqtt" version="${project.version}" description="Apache Ignite :: MQTT">
@@ -244,7 +210,7 @@
         <bundle start="true" dependency="true">mvn:com.google.guava/guava/${guava.version}</bundle>
         <bundle start="true" dependency="true">mvn:org.eclipse.paho/org.eclipse.paho.client.mqttv3/${paho.version}</bundle>
         <bundle start="true" dependency="true">wrap:mvn:com.github.rholder/guava-retrying/${guava.retrying.version}$Bundle-SymbolicName=guava-retrying&amp;Bundle-SymbolicName=guava-retrying&amp;Bundle-Version=${guava.retrying.version}</bundle>
-        <bundle start="true">mvn:org.gridgain/ignite-mqtt/${project.version}</bundle>
+        <bundle start="true">mvn:org.apache.ignite/ignite-mqtt/${project.version}</bundle>
     </feature>   
 
     <feature name="ignite-rest-http" version="${project.version}" description="Apache Ignite :: REST HTTP">
@@ -264,7 +230,7 @@
         <bundle start="true" dependency="true">mvn:com.fasterxml.jackson.core/jackson-annotations/${jackson.version}</bundle>
         <bundle start="true" dependency="true">mvn:commons-lang/commons-lang/${commons.lang.version}</bundle>
         <bundle start="true" dependency="true">mvn:commons-collections/commons-collections/${commons.collections.version}</bundle>
-        <bundle start="true">mvn:org.gridgain/ignite-rest-http/${project.version}</bundle>
+        <bundle start="true">mvn:org.apache.ignite/ignite-rest-http/${project.version}</bundle>
     </feature>
 
     <feature name="ignite-scalar-2.10" version="${project.version}" description="Apache Ignite :: Scala 2.10">
@@ -272,7 +238,7 @@
             <![CDATA[The Apache Ignite Scala 2.11 integration module + dependencies. This module installs the Scala 2.10 library bundle.]]>
         </details>
         <bundle start="true" dependency="true">mvn:org.scala-lang/scala-library/${scala210.library.version}</bundle>
-        <bundle start="true">mvn:org.gridgain/ignite-scalar_2.10/${project.version}</bundle>
+        <bundle start="true">mvn:org.apache.ignite/ignite-scalar_2.10/${project.version}</bundle>
     </feature>
 
     <feature name="ignite-scalar-2.11" version="${project.version}" description="Apache Ignite :: Scala 2.11">
@@ -280,7 +246,7 @@
             <![CDATA[The Apache Ignite Scala 2.11 integration module + dependencies. This module installs the Scala 2.11 library bundle.]]>
         </details>
         <bundle start="true" dependency="true">mvn:org.scala-lang/scala-library/${scala.library.version}</bundle>
-        <bundle start="true">mvn:org.gridgain/ignite-scalar/${project.version}</bundle>
+        <bundle start="true">mvn:org.apache.ignite/ignite-scalar/${project.version}</bundle>
     </feature>
 
     <feature name="ignite-schedule" version="${project.version}" description="Apache Ignite :: Schedule">
@@ -289,14 +255,14 @@
         </details>
         <feature prerequisite="true">wrap</feature>
         <bundle start="true" dependency="true">wrap:mvn:it.sauronsoftware.cron4j/cron4j/${cron4j.version}$Bundle-SymbolicName=cron4j&amp;Bundle-Version=${cron4j.version}</bundle>
-        <bundle start="true">mvn:org.gridgain/ignite-schedule/${project.version}</bundle>
+        <bundle start="true">mvn:org.apache.ignite/ignite-schedule/${project.version}</bundle>
     </feature>
 
     <feature name="ignite-slf4j" version="${project.version}" description="Apache Ignite :: slf4j">
         <details>
             <![CDATA[The Apache Ignite slf4j module.]]>
         </details>
-        <bundle start="true">mvn:org.gridgain/ignite-slf4j/${project.version}</bundle>
+        <bundle start="true">mvn:org.apache.ignite/ignite-slf4j/${project.version}</bundle>
     </feature>
 
     <feature name="ignite-spring" version="${project.version}" description="Apache Ignite :: Spring Support">
@@ -317,7 +283,7 @@
         <feature dependency="true" version="[${spring41.osgi.feature.version},4.2)">spring-aspects</feature>
         <feature dependency="true" version="[${spring41.osgi.feature.version},4.2)">spring-tx</feature>
         <feature dependency="true" version="[${spring41.osgi.feature.version},4.2)">spring-jdbc</feature>
-        <bundle start="true">mvn:org.gridgain/ignite-spring/${project.version}</bundle>
+        <bundle start="true">mvn:org.apache.ignite/ignite-spring/${project.version}</bundle>
     </feature>
 
     <feature name="ignite-ssh" version="${project.version}" description="Apache Ignite :: SSH">
@@ -325,7 +291,7 @@
             <![CDATA[The Apache Ignite SSH module + dependencies.]]>
         </details>
         <bundle start="true" dependency="true">mvn:org.apache.servicemix.bundles/org.apache.servicemix.bundles.jsch/${jsch.bundle.version}</bundle>
-        <bundle start="true">mvn:org.gridgain/ignite-ssh/${project.version}</bundle>
+        <bundle start="true">mvn:org.apache.ignite/ignite-ssh/${project.version}</bundle>
     </feature>
 
     <feature name="ignite-twitter" version="${project.version}" description="Apache Ignite :: Twitter">
@@ -336,7 +302,7 @@
         <bundle start="true" dependency="true">mvn:com.google.guava/guava/${guava14.version}</bundle>
         <bundle start="true" dependency="true">wrap:mvn:com.twitter/hbc-core/${twitter.hbc.version}$Bundle-SymbolicName=Hosebird Client Core&amp;Bundle-Version=${twitter.hbc.version}</bundle>
         <bundle start="true" dependency="true">wrap:mvn:com.twitter/hbc-twitter4j/${twitter.hbc.version}$Bundle-SymbolicName=Hosebird Client Twitter4J&amp;Bundle-Version=${twitter.hbc.version}</bundle>
-        <bundle start="true">mvn:org.gridgain/ignite-twitter/${project.version}</bundle>
+        <bundle start="true">mvn:org.apache.ignite/ignite-twitter/${project.version}</bundle>
     </feature>
 
     <feature name="ignite-urideploy" version="${project.version}" description="Apache Ignite :: URI Deploy">
@@ -356,7 +322,7 @@
         <feature dependency="true" version="[${spring41.osgi.feature.version},4.2)">spring-tx</feature>
         <bundle start="true" dependency="true">wrap:mvn:net.sf.jtidy/jtidy/${jtidy.version}$Bundle-SymbolicName=JTidy&amp;Bundle-Version=938</bundle>
         <bundle start="true" dependency="true">mvn:commons-codec/commons-codec/${commons.codec.version}</bundle>
-        <bundle start="true">mvn:org.gridgain/ignite-urideploy/${project.version}</bundle>
+        <bundle start="true">mvn:org.apache.ignite/ignite-urideploy/${project.version}</bundle>
     </feature>
 
     <feature name="ignite-web" version="${project.version}" description="Apache Ignite :: Web">
@@ -366,7 +332,7 @@
             This feature installs the 'http' feature from the Apache Karaf distribution.]]>
         </details>
         <feature dependency="true">http</feature>
-        <bundle start="true">mvn:org.gridgain/ignite-web/${project.version}</bundle>
+        <bundle start="true">mvn:org.apache.ignite/ignite-web/${project.version}</bundle>
     </feature>
 
     <feature name="ignite-zookeeper" version="${project.version}" description="Apache Ignite :: ZooKeeper">
@@ -381,7 +347,7 @@
         <bundle start="true" dependency="true">mvn:org.apache.curator/curator-framework/${curator.version}</bundle>
         <bundle start="true" dependency="true">mvn:org.apache.curator/curator-recipes/${curator.version}</bundle>
         <bundle start="true" dependency="true">mvn:org.apache.curator/curator-x-discovery/${curator.version}</bundle>
-        <bundle start="true">mvn:org.gridgain/ignite-zookeeper/${project.version}</bundle>
+        <bundle start="true">mvn:org.apache.ignite/ignite-zookeeper/${project.version}</bundle>
     </feature>
 
 </features>