--- conflicted
+++ resolved
@@ -39,19 +39,16 @@
         .catch((err) => {throw err.message;});
 };
 
-<<<<<<< HEAD
 const insertTestUser = (email = 'a@example.com', password = 'a') => {
     const user = Object.assign({}, testUser, {email, password});
 
     return insertFullTestUser(user);
 };
 
-=======
 /**
  * Removes users and their data
  * @param user User email mask
  */
->>>>>>> 9e2523e1
 const dropTestDB = (mask = '@example.com') => {
     return request({
         method: 'DELETE',
