/*
 * Copyright 2019 GridGain Systems, Inc. and Contributors.
 *
 * Licensed under the GridGain Community Edition License (the "License");
 * you may not use this file except in compliance with the License.
 * You may obtain a copy of the License at
 *
 *     https://www.gridgain.com/products/software/community-edition/gridgain-community-edition-license
 *
 * Unless required by applicable law or agreed to in writing, software
 * distributed under the License is distributed on an "AS IS" BASIS,
 * WITHOUT WARRANTIES OR CONDITIONS OF ANY KIND, either express or implied.
 * See the License for the specific language governing permissions and
 * limitations under the License.
 */

import {StateParams} from '@uirouter/angularjs';

import pageConfigureAdvancedClusterComponent from './components/page-configure-advanced/components/page-configure-advanced-cluster/component';
import pageConfigureAdvancedModelsComponent from './components/page-configure-advanced/components/page-configure-advanced-models/component';
import pageConfigureAdvancedCachesComponent from './components/page-configure-advanced/components/page-configure-advanced-caches/component';

import {from, combineLatest} from 'rxjs';
import {switchMap, take, map} from 'rxjs/operators';

export type ClusterParams = ({clusterID: string} | {clusterID: 'new'}) & StateParams;

const shortCachesResolve = ['ConfigSelectors', 'ConfigureState', 'ConfigEffects', '$transition$', function(ConfigSelectors, ConfigureState, {etp}, $transition$) {
    if ($transition$.params().clusterID === 'new')
        return Promise.resolve();
    return from($transition$.injector().getAsync('_cluster')).pipe(
        switchMap(() => ConfigureState.state$.pipe(ConfigSelectors.selectCluster($transition$.params().clusterID), take(1))),
        switchMap((cluster) => {
            return etp('LOAD_SHORT_CACHES', {ids: cluster.caches, clusterID: cluster.id});
        })
    )
    .toPromise();
}];

function registerStates($stateProvider) {
    // Setup the states.
    $stateProvider
    .state('base.configuration', {
        abstract: true,
        permission: 'configuration',
        url: '/configuration',
        onEnter: ['ConfigureState', (ConfigureState) => ConfigureState.dispatchAction({type: 'PRELOAD_STATE', state: {}})],
        resolve: {
            _shortClusters: ['ConfigEffects', ({etp}) => {
                return etp('LOAD_USER_CLUSTERS');
            }]
        },
        resolvePolicy: {
            async: 'NOWAIT'
        }
    })
    .state('base.configuration.overview', {
        url: '/overview',
        component: 'pageConfigureOverview',
        permission: 'configuration',
        tfMetaTags: {
            title: 'Configuration'
        }
    })
    .state('base.configuration.edit', {
        url: `/{clusterID}`,
        permission: 'configuration',
        component: 'pageConfigure',
        resolve: {
            _cluster: ['ConfigEffects', '$transition$', ({etp}, $transition$) => {
                return $transition$.injector().getAsync('_shortClusters').then(() => {
                    return etp('LOAD_AND_EDIT_CLUSTER', {clusterID: $transition$.params().clusterID});
                });
            }]
        },
        data: {
            errorState: 'base.configuration.overview'
        },
        redirectTo: ($transition$) => {
            const [ConfigureState, ConfigSelectors] = ['ConfigureState', 'ConfigSelectors'].map((t) => $transition$.injector().get(t));
            const waitFor = ['_cluster', '_shortClusters'].map((t) => $transition$.injector().getAsync(t));
            return from(Promise.all(waitFor)).pipe(
                switchMap(() => {
                    return combineLatest(
                        ConfigureState.state$.pipe(ConfigSelectors.selectCluster($transition$.params().clusterID), take(1)),
                        ConfigureState.state$.pipe(ConfigSelectors.selectShortClusters(), take(1))
                    );
                }),
                map(([cluster = {caches: []}, clusters]) => {
                    return (clusters.value.size > 10 || cluster.caches.length > 5)
                        ? 'base.configuration.edit.advanced'
                        : 'base.configuration.edit.basic';
                })
            )
            .toPromise();
        },
        failState: 'signin',
        tfMetaTags: {
            title: 'Configuration'
        }
    })
    .state('base.configuration.edit.basic', {
        url: '/basic',
        component: 'pageConfigureBasic',
        permission: 'configuration',
        resolve: {
            _shortCaches: shortCachesResolve
        },
        resolvePolicy: {
            async: 'NOWAIT'
        },
        tfMetaTags: {
            title: 'Basic Configuration'
        }
    })
    .state('base.configuration.edit.advanced', {
        url: '/advanced',
        component: 'pageConfigureAdvanced',
        permission: 'configuration',
        redirectTo: 'base.configuration.edit.advanced.cluster'
    })
    .state('base.configuration.edit.advanced.cluster', {
        url: '/cluster',
        component: pageConfigureAdvancedClusterComponent.name,
        permission: 'configuration',
        resolve: {
            _shortCaches: shortCachesResolve
        },
        resolvePolicy: {
            async: 'NOWAIT'
        },
        tfMetaTags: {
            title: 'Configure Cluster'
        }
    })
    .state('base.configuration.edit.advanced.caches', {
        url: '/caches',
        permission: 'configuration',
        component: pageConfigureAdvancedCachesComponent.name,
        resolve: {
            _shortCachesAndModels: ['ConfigSelectors', 'ConfigureState', 'ConfigEffects', '$transition$', (ConfigSelectors, ConfigureState, {etp}, $transition$) => {
                if ($transition$.params().clusterID === 'new')
                    return Promise.resolve();

                return from($transition$.injector().getAsync('_cluster')).pipe(
                    switchMap(() => ConfigureState.state$.pipe(ConfigSelectors.selectCluster($transition$.params().clusterID), take(1))),
                    map((cluster) => {
                        return Promise.all([
<<<<<<< HEAD
                            etp('LOAD_SHORT_CACHES', {ids: cluster.caches, clusterID: cluster.id}),
                            etp('LOAD_SHORT_MODELS', {ids: cluster.models, clusterID: cluster.id}),
                            etp('LOAD_SHORT_IGFSS', {ids: cluster.igfss, clusterID: cluster.id})
=======
                            etp('LOAD_SHORT_CACHES', {ids: cluster.caches, clusterID: cluster._id}),
                            etp('LOAD_SHORT_MODELS', {ids: cluster.models, clusterID: cluster._id})
>>>>>>> fec4695f
                        ]);
                    })
                )
                .toPromise();
            }]
        },
        resolvePolicy: {
            async: 'NOWAIT'
        },
        tfMetaTags: {
            title: 'Configure Caches'
        }
    })
    .state('base.configuration.edit.advanced.caches.cache', {
        url: `/{cacheID}`,
        permission: 'configuration',
        resolve: {
            _cache: ['ConfigEffects', '$transition$', ({etp}, $transition$) => {
                const {clusterID, cacheID} = $transition$.params();

                if (cacheID === 'new')
                    return Promise.resolve();

                return etp('LOAD_CACHE', {cacheID});
            }]
        },
        data: {
            errorState: 'base.configuration.edit.advanced.caches'
        },
        resolvePolicy: {
            async: 'NOWAIT'
        },
        tfMetaTags: {
            title: 'Configure Caches'
        }
    })
    .state('base.configuration.edit.advanced.models', {
        url: '/models',
        component: pageConfigureAdvancedModelsComponent.name,
        permission: 'configuration',
        resolve: {
            _shortCachesAndModels: ['ConfigSelectors', 'ConfigureState', 'ConfigEffects', '$transition$', (ConfigSelectors, ConfigureState, {etp}, $transition$) => {
                if ($transition$.params().clusterID === 'new')
                    return Promise.resolve();

                return from($transition$.injector().getAsync('_cluster')).pipe(
                    switchMap(() => ConfigureState.state$.pipe(ConfigSelectors.selectCluster($transition$.params().clusterID), take(1))),
                    map((cluster) => {
                        return Promise.all([
                            etp('LOAD_SHORT_CACHES', {ids: cluster.caches, clusterID: cluster.id}),
                            etp('LOAD_SHORT_MODELS', {ids: cluster.models, clusterID: cluster.id})
                        ]);
                    })
                ).toPromise();
            }]
        },
        resolvePolicy: {
            async: 'NOWAIT'
        },
        tfMetaTags: {
            title: 'Configure SQL Schemes'
        }
    })
    .state('base.configuration.edit.advanced.models.model', {
        url: `/{modelID}`,
        resolve: {
            _cache: ['ConfigEffects', '$transition$', ({etp}, $transition$) => {
                const {clusterID, modelID} = $transition$.params();

                if (modelID === 'new')
                    return Promise.resolve();

                return etp('LOAD_MODEL', {modelID});
            }]
        },
        data: {
            errorState: 'base.configuration.edit.advanced.models'
        },
        permission: 'configuration',
        resolvePolicy: {
            async: 'NOWAIT'
        }
<<<<<<< HEAD
    })
    .state('base.configuration.edit.advanced.igfs', {
        url: '/igfs',
        component: pageConfigureAdvancedIGFSComponent.name,
        permission: 'configuration',
        resolve: {
            _shortIGFSs: ['ConfigSelectors', 'ConfigureState', 'ConfigEffects', '$transition$', (ConfigSelectors, ConfigureState, {etp}, $transition$) => {
                if ($transition$.params().clusterID === 'new')
                    return Promise.resolve();

                return from($transition$.injector().getAsync('_cluster')).pipe(
                    switchMap(() => ConfigureState.state$.pipe(ConfigSelectors.selectCluster($transition$.params().clusterID), take(1))),
                    map((cluster) => {
                        return Promise.all([
                            etp('LOAD_SHORT_IGFSS', {ids: cluster.igfss, clusterID: cluster.id})
                        ]);
                    })
                ).toPromise();
            }]
        },
        resolvePolicy: {
            async: 'NOWAIT'
        },
        tfMetaTags: {
            title: 'Configure IGFS'
        }
    })
    .state('base.configuration.edit.advanced.igfs.igfs', {
        url: `/{igfsID}`,
        permission: 'configuration',
        resolve: {
            _igfs: ['ConfigEffects', '$transition$', ({etp}, $transition$) => {
                const {clusterID, igfsID} = $transition$.params();

                if (igfsID === 'new')
                    return Promise.resolve();

                return etp('LOAD_IGFS', {igfsID});
            }]
        },
        data: {
            errorState: 'base.configuration.edit.advanced.igfs'
        },
        resolvePolicy: {
            async: 'NOWAIT'
        }
=======
>>>>>>> fec4695f
    });
}

registerStates.$inject = ['$stateProvider'];

export {registerStates};<|MERGE_RESOLUTION|>--- conflicted
+++ resolved
@@ -146,14 +146,8 @@
                     switchMap(() => ConfigureState.state$.pipe(ConfigSelectors.selectCluster($transition$.params().clusterID), take(1))),
                     map((cluster) => {
                         return Promise.all([
-<<<<<<< HEAD
                             etp('LOAD_SHORT_CACHES', {ids: cluster.caches, clusterID: cluster.id}),
-                            etp('LOAD_SHORT_MODELS', {ids: cluster.models, clusterID: cluster.id}),
-                            etp('LOAD_SHORT_IGFSS', {ids: cluster.igfss, clusterID: cluster.id})
-=======
-                            etp('LOAD_SHORT_CACHES', {ids: cluster.caches, clusterID: cluster._id}),
-                            etp('LOAD_SHORT_MODELS', {ids: cluster.models, clusterID: cluster._id})
->>>>>>> fec4695f
+                            etp('LOAD_SHORT_MODELS', {ids: cluster.models, clusterID: cluster.id})
                         ]);
                     })
                 )
@@ -236,55 +230,6 @@
         resolvePolicy: {
             async: 'NOWAIT'
         }
-<<<<<<< HEAD
-    })
-    .state('base.configuration.edit.advanced.igfs', {
-        url: '/igfs',
-        component: pageConfigureAdvancedIGFSComponent.name,
-        permission: 'configuration',
-        resolve: {
-            _shortIGFSs: ['ConfigSelectors', 'ConfigureState', 'ConfigEffects', '$transition$', (ConfigSelectors, ConfigureState, {etp}, $transition$) => {
-                if ($transition$.params().clusterID === 'new')
-                    return Promise.resolve();
-
-                return from($transition$.injector().getAsync('_cluster')).pipe(
-                    switchMap(() => ConfigureState.state$.pipe(ConfigSelectors.selectCluster($transition$.params().clusterID), take(1))),
-                    map((cluster) => {
-                        return Promise.all([
-                            etp('LOAD_SHORT_IGFSS', {ids: cluster.igfss, clusterID: cluster.id})
-                        ]);
-                    })
-                ).toPromise();
-            }]
-        },
-        resolvePolicy: {
-            async: 'NOWAIT'
-        },
-        tfMetaTags: {
-            title: 'Configure IGFS'
-        }
-    })
-    .state('base.configuration.edit.advanced.igfs.igfs', {
-        url: `/{igfsID}`,
-        permission: 'configuration',
-        resolve: {
-            _igfs: ['ConfigEffects', '$transition$', ({etp}, $transition$) => {
-                const {clusterID, igfsID} = $transition$.params();
-
-                if (igfsID === 'new')
-                    return Promise.resolve();
-
-                return etp('LOAD_IGFS', {igfsID});
-            }]
-        },
-        data: {
-            errorState: 'base.configuration.edit.advanced.igfs'
-        },
-        resolvePolicy: {
-            async: 'NOWAIT'
-        }
-=======
->>>>>>> fec4695f
     });
 }
 
