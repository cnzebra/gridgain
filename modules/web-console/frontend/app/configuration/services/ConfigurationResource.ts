--- conflicted
+++ resolved
@@ -25,18 +25,8 @@
                 cluster.caches = _.filter(caches, ({id}) => _.includes(cluster.caches, id));
 
                 _.forEach(cluster.caches, (cache) => {
-<<<<<<< HEAD
                     cache.domains = _.filter(domains, ({id}) => _.includes(cache.domains, id));
-
-                    if (_.get(cache, 'nodeFilter.kind') === 'IGFS')
-                        cache.nodeFilter.IGFS.instance = _.find(igfss, {id: cache.nodeFilter.IGFS.igfs});
                 });
-
-                cluster.igfss = _.filter(igfss, ({id}) => _.includes(cluster.igfss, id));
-=======
-                    cache.domains = _.filter(domains, ({_id}) => _.includes(cache.domains, _id));
-                });
->>>>>>> fec4695f
             });
 
             return Promise.resolve({spaces, clusters, caches, domains});
