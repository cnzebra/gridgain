<?xml version="1.0" encoding="UTF-8"?>

<!--
  Licensed to the Apache Software Foundation (ASF) under one or more
  contributor license agreements.  See the NOTICE file distributed with
  this work for additional information regarding copyright ownership.
  The ASF licenses this file to You under the Apache License, Version 2.0
  (the "License"); you may not use this file except in compliance with
  the License.  You may obtain a copy of the License at

       http://www.apache.org/licenses/LICENSE-2.0

  Unless required by applicable law or agreed to in writing, software
  distributed under the License is distributed on an "AS IS" BASIS,
  WITHOUT WARRANTIES OR CONDITIONS OF ANY KIND, either express or implied.
  See the License for the specific language governing permissions and
  limitations under the License.
-->

<!--
    POM file.
-->
<project xmlns="http://maven.apache.org/POM/4.0.0" xmlns:xsi="http://www.w3.org/2001/XMLSchema-instance" xsi:schemaLocation="http://maven.apache.org/POM/4.0.0 http://maven.apache.org/xsd/maven-4.0.0.xsd">
    <modelVersion>4.0.0</modelVersion>

    <parent>
        <groupId>org.apache.ignite</groupId>
        <artifactId>ignite-parent</artifactId>
        <version>1</version>
        <relativePath>../../parent</relativePath>
    </parent>

    <artifactId>ignite-web</artifactId>
<<<<<<< HEAD
    <version>1.4.1-SNAPSHOT</version>
=======
    <version>1.3.1-SNAPSHOT</version>
>>>>>>> c559692d

    <dependencies>
        <dependency>
            <groupId>org.apache.ignite</groupId>
            <artifactId>ignite-core</artifactId>
            <version>${project.version}</version>
        </dependency>

        <dependency>
            <groupId>org.apache.tomcat</groupId>
            <artifactId>tomcat-servlet-api</artifactId>
            <version>8.0.23</version>
        </dependency>

        <dependency>
            <groupId>org.apache.ignite</groupId>
            <artifactId>ignite-spring</artifactId>
            <version>${project.version}</version>
            <scope>test</scope>
        </dependency>

        <dependency>
            <groupId>org.apache.ignite</groupId>
            <artifactId>ignite-indexing</artifactId>
            <version>${project.version}</version>
            <scope>test</scope>
        </dependency>

        <dependency>
            <groupId>org.eclipse.jetty</groupId>
            <artifactId>jetty-servlets</artifactId>
            <version>${jetty.version}</version>
            <scope>test</scope>
        </dependency>

        <dependency>
            <groupId>org.eclipse.jetty</groupId>
            <artifactId>jetty-webapp</artifactId>
            <version>${jetty.version}</version>
            <scope>test</scope>
        </dependency>

        <dependency>
            <groupId>org.apache.ignite</groupId>
            <artifactId>ignite-core</artifactId>
            <version>${project.version}</version>
            <type>test-jar</type>
            <scope>test</scope>
        </dependency>

        <dependency>
            <groupId>log4j</groupId>
            <artifactId>log4j</artifactId>
            <scope>test</scope>
        </dependency>
    </dependencies>
</project><|MERGE_RESOLUTION|>--- conflicted
+++ resolved
@@ -31,11 +31,7 @@
     </parent>
 
     <artifactId>ignite-web</artifactId>
-<<<<<<< HEAD
     <version>1.4.1-SNAPSHOT</version>
-=======
-    <version>1.3.1-SNAPSHOT</version>
->>>>>>> c559692d
 
     <dependencies>
         <dependency>
