--- conflicted
+++ resolved
@@ -284,11 +284,7 @@
 
         /** {@inheritDoc} */
         @Override public GridHadoopJob createJob(GridHadoopJobId jobId, GridLogger log) throws GridException {
-<<<<<<< HEAD
-            return new HadoopTestJob(jobId, this, log);
-=======
             return new HadoopTestJob(jobId, createJobInfo(cfg), log);
->>>>>>> e717a517
         }
     }
 
@@ -300,17 +296,13 @@
          * @param jobId Job ID.
          * @param jobInfoImpl Job info.
          */
-        private HadoopTestJob(GridHadoopJobId jobId, GridHadoopDefaultJobInfo jobInfoImpl, GridLogger log) throws GridException {
-            super(jobId, jobInfoImpl, null, log);
+        private HadoopTestJob(GridHadoopJobId jobId, GridHadoopDefaultJobInfo jobInfoImpl, GridLogger log) {
+            super(jobId, jobInfoImpl, log);
         }
 
         /** {@inheritDoc} */
         @Override public Collection<GridHadoopInputSplit> input() throws GridException {
-<<<<<<< HEAD
-            int blocks = 0; //jobInfo.configuration().getInt(BLOCK_CNT, 0);
-=======
             int blocks = Integer.parseInt(jobInfo.property(BLOCK_CNT));
->>>>>>> e717a517
 
             Collection<GridHadoopInputSplit> res = new ArrayList<>(blocks);
 
